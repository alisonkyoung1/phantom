#--------------------------------------------------------------------------!
# The Phantom Smoothed Particle Hydrodynamics code, by Daniel Price et al. !
# Copyright (c) 2007-2025 The Authors (see AUTHORS)                        !
# See LICENCE file for usage and distribution conditions                   !
# http://users.monash.edu.au/~dprice/phantom                               !
#--------------------------------------------------------------------------!
#+
#  The Phantom Makefile
#
#  DESCRIPTION:
#   This is the main Makefile for all of the code and utilities
#   Compiler settings are grouped under the SYSTEM variable while
#   compile-time settings for different problems are grouped under
#   the SETUP variable
#
#  OWNER: Daniel Price
#+
#--------------------------------------------------------------------------

.KEEP_STATE:

PHANTOM_VERSION_MAJOR=2025
PHANTOM_VERSION_MINOR=0
PHANTOM_VERSION_MICRO=0
VERSION=$(PHANTOM_VERSION_MAJOR).$(PHANTOM_VERSION_MINOR).$(PHANTOM_VERSION_MICRO)

KNOWN_SYSTEM=no
SHELL = /bin/bash
VPATH = "${RUNDIR}" ../src/main ../src/utils ../src/setup ../src/tests ../src/lib/NICIL/src
BINDIR= ../bin
UNAME=${shell uname}
UNAMEP=${shell uname -p}
#----------------------------------------------------------------
# Sensible defaults for phantom configuration
#----------------------------------------------------------------
CONFIG        = config.F90
SETUPFILE     = setup_unifdis.f90
MODFILE       = moddump_default.f90
ANALYSIS      = analysis_dtheader.f90
MULTIRUNFILE  = multirun.f90
LIVE_ANALYSIS = no
DEBUG         = no
#
# can comment out the following lines and instead set
# the parameters as environment variables
#
ifndef DOUBLEPRECISION
    DOUBLEPRECISION= yes
endif
ifndef EDITOR
    EDITOR= emacs
endif
ifndef OPENMP
    OPENMP= yes
endif
ifndef SPLASH_DIR
    SPLASH_DIR=${shell if [ -d $$HOME/splash ]; then echo $$HOME/splash; fi}
endif
#MPI= yes
#
# endian can be "BIG", "LITTLE" or anything else which has no effect
#
# ENDIAN= default
#
CC = gcc
CCFLAGS = -O5
LIBCXX = -lstdc++
#FPPFLAGS=
LDFLAGS=
LIBTOOL=ar rcs

#----------------------------------------------------------------
# here follows specific configuration options used
# for various types of simulations
#
# preprocessor options are as follows:
#
# -DPERIODIC            ! periodic boundaries
# -DIND_TIMESTEPS       ! individual particle timesteps
# -DSTS_TIMESTEPS       ! super-timestepping
# -DDISC_VISCOSITY      ! use artificial disc viscosity ( nu \propto alpha_sph cs h
#                       ! and calculated for both approaching and receding particles
# -DDRIVING             ! use turbulence driving
# -DMHD                 ! magnetic fields
# -DNONIDEALMHD         ! non-ideal magnetic fields including ionisation; uses NICIL
# -DLIGHTCURVE          ! lightcurve estimation
# -DAPR									! live adaptive particle refinement

include Makefile_setups

ifndef SETUPFILE
    SETUPFILE= setup_unifdis.f90
endif

ifndef SRCNIMHD
    SRCNIMHD = nicil.F90 nicil_supplement.f90
endif

ifndef SRCDUST
    SRCDUST = dust.f90 growth.f90 porosity.f90
endif

ifdef SMOL
    SRCDUST+= growth_smol.f90
endif

ifdef SRCINJECT
    INJECT_PARTICLES=yes
else
    # compile with default wind injection modules but INJECT_PARTICLES=yes or no
    # is still optional in the setup block
    SRCINJECT=utils_binary.f90 set_binary.f90 inject_wind.f90
endif

#---  live feedback from mcfost
ifeq ($(MCFOST), yes)
    ANALYSIS= analysis_mcfost.f90
    LIVE_ANALYSIS=yes
    ISOTHERMAL=no
    MCFOST=yes

    #--if PREFIX is set (e.g. to /usr/local) set all the flags needed for mcfost
    ifneq ("X$(PREFIX)", "X")
       MCFOST_LIBS = $(PREFIX)/lib
       MCFOST_LIB = $(PREFIX)/lib
       MCFOST_INCLUDE = $(PREFIX)/include
       ifeq ("X$(HDF5_DIR)","X")
           HDF5_DIR=$(PREFIX)
       endif
    else
    #--otherwise assume the source code is lying around somewhere
       MCFOST_LIBS = $(MCFOST_INSTALL)/lib/$(FC)
       HDF5_DIR	= $(MCFOST_LIBS)
       MCFOST_INCLUDE = $(MCFOST_INSTALL)/include
       ifeq ("X$(MCFOST_LIB)","X")
          MCFOST_LIB = $(MCFOST_DIR)/src
       endif
    endif
    ifeq ($(MCFOST_XGBOOST), yes)
        LXGBOOST= -lxgboost -ldmlc -lrabit
    else
        LXGBOOST=""
    endif

    FPPFLAGS+= -DMCFOST
    LDFLAGS+= -I$(MCFOST_INCLUDE) -I$(MCFOST_INCLUDE)/voro++ -I$(MCFOST_INCLUDE)/hdf5 -I$(MCFOST_INCLUDE)/$(FC) \
	-L$(MCFOST_LIB) -lmcfost -L$(MCFOST_LIBS) $(LIBCXX) -lcfitsio -lvoro++ -lsprng \
   -L$(HDF5_DIR) -lhdf5_fortran -lhdf5 -lz #$(LXGBOOST)
endif

include Makefile_systems

FFLAGS+=-fPIC
# Set some default files if not defined above
ifdef MAXPTMASS
    FPPFLAGS += -DMAXPTMASS=${MAXPTMASS}
endif
ifdef NCELLSMAX
    FPPFLAGS += -DNCELLSMAX=${NCELLSMAX}
endif
ifdef STACKSIZE
    FPPFLAGS += -DSTACKSIZE=${STACKSIZE}
endif
# Set other optional flags depending on settings

ifeq ($(DEBUG), yes)
    FFLAGS += ${DEBUGFLAG}
    FFLAGS := $(FFLAGS:-O3=-O0)
    FFLAGS := $(FFLAGS:-ipo= )
endif

ifeq ($(ENDIAN), BIG)
    FFLAGS += ${ENDIANFLAGBIG}
endif

ifeq ($(ENDIAN), LITTLE)
    FFLAGS += ${ENDIANFLAGLITTLE}
endif

ifeq ($(OPENMP), yes)
    FFLAGS += ${OMPFLAGS}
endif

ifeq ($(PERIODIC), yes)
    FPPFLAGS += -DPERIODIC
endif

ifeq ($(GRAVITY), yes)
    FPPFLAGS += -DGRAVITY
endif

ifeq ($(ISOTHERMAL), yes)
    FPPFLAGS += -DISOTHERMAL
endif

ifeq ($(MHD), yes)
    FPPFLAGS += -DMHD
endif

ifeq ($(GR), yes)
    FPPFLAGS += -DGR
ifeq ($(ISENTROPIC), yes)
    FPPFLAGS += -DISENTROPIC
    FPPFLAGS += -DLIGHTCURVE
endif
    CONST_AV=yes
endif

ifeq ($(DUST), yes)
    FPPFLAGS += -DDUST
    ifndef KERNEL
        KERNEL=quintic
    endif
endif

ifdef MAXDUSTSMALL
    FPPFLAGS += -DMAXDUSTSMALL=${MAXDUSTSMALL}
endif
ifdef MAXDUSTLARGE
    FPPFLAGS += -DMAXDUSTLARGE=${MAXDUSTLARGE}
endif

ifeq ($(DUSTGROWTH), yes)
    FPPFLAGS += -DDUSTGROWTH
endif

ifeq ($(SMOL), yes)
    FPPFLAGS += -DSMOL
    LDFLAGS += -L$(SMOL_DIR) -lsmol
endif

ifeq ($(NONIDEALMHD), yes)
    FPPFLAGS += -DNONIDEALMHD
endif

ifeq ($(DISC_VISCOSITY), yes)
    FPPFLAGS += -DDISC_VISCOSITY
endif

ifeq ($(CONST_AV), yes)
    FPPFLAGS += -DCONST_AV
endif

ifeq ($(MORRIS_MONAGHAN), yes)
    FPPFLAGS += -DUSE_MORRIS_MONAGHAN
endif

ifeq ($(CONST_ARTRES), yes)
    FPPFLAGS += -DCONST_ARTRES
endif

ifeq ($(CURLV), yes)
    FPPFLAGS += -DCURLV
endif

ifeq ($(IND_TIMESTEPS), yes)
    FPPFLAGS += -DIND_TIMESTEPS
endif

ifeq ($(STS_TIMESTEPS), yes)
    FPPFLAGS += -DSTS_TIMESTEPS
endif

ifeq ($(RADIATION), yes)
    FPPFLAGS += -DRADIATION
endif

ifeq ($(SINK_RADIATION), yes)
    FPPFLAGS += -DSINK_RADIATION
endif

ifeq ($(DUST_NUCLEATION), yes)
    FPPFLAGS += -DDUST_NUCLEATION
endif

ifdef SRCTURB
    FPPFLAGS += -DDRIVING
endif

ifeq ($(SINKTREE), yes)
    FPPFLAGS += -DSINKTREE
endif

ifeq ($(KROME), yes)
    FPPFLAGS += -DKROME
    LDFLAGS  += -llapack
endif

SRCAPR=relaxem.f90 apr_region.f90 apr.f90
ifeq ($(APR), yes)
		FPPFLAGS += -DAPR
		KERNEL=WendlandC2
endif

#
# kernel choice
#
ifndef SRCKERNEL
ifdef KERNEL
    SRCKERNEL= kernel_${KERNEL}.f90
else
    SRCKERNEL= kernel_cubic.f90
    KERNEL=cubic
endif
endif

#
# can turn particle injection off
# by setting INJECT_PARTICLES=no
# on command line. Otherwise on
# if injection module selected
#
ifeq ($(INJECT_PARTICLES), yes)
    FPPFLAGS += -DINJECT_PARTICLES
endif

ifdef LIGHTCURVE
    FPPFLAGS += -DLIGHTCURVE
endif

# do double precision flag last (append only to FFLAGS)

ZZFFLAGS := ${FFLAGS}
ifeq ($(DOUBLEPRECISION), yes)
    FFLAGS += ${DBLFLAG}
endif

ifeq ($(ANALYSISONLY), yes)
    FPPFLAGS += -DANALYSIS
endif

ifeq ($(LIVE_ANALYSIS), yes)
    FPPFLAGS += -DLIVE_ANALYSIS
    SRCAN = $(ANALYSIS)
else
    SRCAN=
endif

#
# MPI flavour (mostly openmpi these days)
#
ifeq ($(MPI), yes)
    FC= mpif90 `mpif90 --showme:compile`
    CC= mpicc `mpicc --showme:compile`
    USEMPI=yes
endif

ifeq ($(MPI), openmpi)
    FC= openmpif90 `openmpif90 --showme:compile`
    LDFLAGS+= `openmpif90 --showme:link`
    USEMPI=yes
endif

ifeq ($(MPI), zen)
    FC= mpif90
    LDFLAGS+= -lwmpi -lmpiif
    USEMPI=yes
endif

ifeq ($(MPI), psxe)
    FC= mpiifort
    LDFLAGS+= `mpiifort--showme:link`
    USEMPI=yes
endif

ifeq ($(MPI), mpifort)
    FC= mpifort
    USEMPI=yes
endif

ifeq ($(MPI), mpiifort)
    FC= mpiifort
    USEMPI=yes
endif

ifeq ($(MPI), intel)
    FC= mpif90
    USEMPI=yes
endif

ifeq ($(MPI), cray)
    FC= ftn
    CC= cc
    USEMPI=yes
endif

ifeq ($(USEMPI), yes)
    ifeq (X$(MPIEXEC), X)
        RUNMPI=mpirun -np 2
    else
        RUNMPI=$(MPIEXEC)
    endif
    FPPFLAGS += -DMPI
else
    RUNMPI=
endif

#
# HDF5 libraries (if required)
#
# Requires two directories:
#   - include for Fortran .mod files
#   - lib for the shared library .so files
#
# Often both directories are under one root,
# e.g. HDF5_DIR= /usr/local/opt/hdf5
# In this case just set HDF5_DIR for your machine.
#
# However, sometimes these directories are separate,
# then you must set both HDF5INCLUDE and HDF5LIB.
#
ifeq ($(HDF5), yes)
ifeq (X$(HDF5_DIR), X)
    HDF5_DIR= /usr/local/opt/hdf5
endif
ifeq (X$(HDF5INCLUDE), X)
    HDF5INCLUDE= $(HDF5_DIR)/include
endif
ifeq (X$(HDF5LIB), X)
    HDF5LIB= $(HDF5_DIR)/lib
endif
    FFLAGS+= -I$(HDF5INCLUDE)
    CCFLAGS+= -I$(HDF5INCLUDE)
    LDFLAGS+= -L$(HDF5LIB) -lhdf5 -lhdf5_fortran
    FPPFLAGS+= -DHDF5
endif

IDFLAGS=$(FPPFLAGS)
ifeq ($(DEBUG), yes)
    IDFLAGS += -DDEBUG
endif
#
# select domain decomposition type
#
DOMAIN= mpi_domain.F90
OBJDIR=obj

# define the implicit rule to make a .o file from a .f90 file

.SUFFIXES:
.SUFFIXES: .o .f90 .F90 .c .f

%.o : %.f90
	$(FC) -c $(FFLAGS) $< -o $@

%.o : %.F90
	$(FC) -c $(FFLAGS) ${FPP_PREFIX} $(FPPFLAGS) $< -o $@

%.o : %.c
	$(CC) -c $(CCFLAGS) $< -o $@

%.o : %.f
	$(FC) -c $(FFLAGS) $< -o $@

#
# external forces
#
ifeq (X$(SRCPOTS), X)
SRCPOTS= extern_gr.F90 \
         extern_corotate.f90 \
         extern_binary.f90 \
         extern_spiral.f90 \
         extern_lensethirring.f90 \
         extern_gnewton.f90 \
         extern_prdrag.f90 \
         extern_Bfield.f90 \
         extern_densprofile.f90 \
         extern_staticsine.f90 \
         extern_gwinspiral.f90 \
         extern_geopot.f90 \
         externalforces.f90
endif
ifeq (X$(SRCPOT), X)
SRCPOT=${SRCPOTS}
endif
#
# metrics for GR
#
ifeq ($(GR),yes)
    SRCPOT=$(SRCPOTS:externalforces.f90=externalforces_gr.f90)
endif

ifdef METRIC
    SRCMETRIC= metric_${METRIC}.f90
else
    SRCMETRIC= metric_minkowski.f90
endif
SRCGR=inverse4x4.f90 metric_et_utils.f90 einsteintk_utils.f90 $(SRCMETRIC) metric_tools.f90 utils_gr.f90 interpolate3D.f90 tmunu2grid.f90
#
# chemistry and cooling
#
SRCCHEM= fs_data.f90 mol_data.f90 utils_spline.f90 \
         cooling_gammie_PL.f90 \
         cooling_gammie.f90 \
         cooling_koyamainutsuka.f90 \
         cooling_ism.f90 \
         cooling_molecular.f90 \
	 cooling_radapprox.f90\
         cooling_functions.f90 \
         cooling_solver.f90 \
         h2chem.f90 cooling.f90
#
# equations of state
#
SRCMESA= eos_mesa_microphysics.f90 eos_mesa.f90

SRCEOS = eos_tillotson.f90 eos_barotropic.f90 eos_stratified.f90 eos_piecewise.f90 ${SRCMESA} \
         eos_shen.f90 eos_helmholtz.f90 eos_idealplusrad.f90 \
         ionization.F90 eos_gasradrec.f90 eos_HIIR.f90 eos_stamatellos.f90 eos.f90

SRCRW_DUMPS= readwrite_dumps_common.f90 readwrite_dumps.F90

ifeq ($(KROME), yes)
    SRCKROME=krome.f90
else
    SRCKROME=
endif

SOURCES= physcon.f90 ${CONFIG} ${SRCKERNEL} io.F90 units.f90 \
         mpi_dens.F90 mpi_force.F90 mpi_utils.F90 dtype_kdtree.F90 utils_omp.F90 utils_cpuinfo.f90 \
         utils_infiles.f90 utils_allocate.f90 icosahedron.f90 cubicsolve.f90 quartic.f90 \
         utils_system.f90 utils_mathfunc.f90 part.F90 ${DOMAIN} boundary.f90 boundary_dynamic.f90 utils_timing.f90 mpi_balance.F90 \
         setup_params.f90 timestep.f90 utils_dumpfiles.f90 utils_indtimesteps.F90 \
         utils_sort.f90 utils_supertimestep.F90 utils_tables.f90 utils_gravwave.f90 \
         utils_sphNG.f90 utils_vectors.f90 utils_subgroup.f90 utils_kepler.f90 utils_datafiles.f90 datafiles.f90 \
         gitinfo.f90 ${SRCFASTMATH} random.f90 ${SRCEOS} cullendehnen.f90 ${SRCNIMHD} ${SRCGR} \
         checkoptions.F90 viscosity.f90 damping.f90 options.f90 cons2primsolver.f90 radiation_utils.f90 cons2prim.f90 \
         centreofmass.f90 ${SRCPOT} checkconserved.f90 \
         utils_filenames.f90 utils_summary.F90 ${SRCCHEM} ${SRCDUST} \
         mpi_memory.f90 mpi_derivs.F90 mpi_tree.F90 kdtree.F90 linklist_kdtree.F90 utils_healpix.f90 utils_raytracer.f90 \
         partinject.F90 utils_inject.f90 dust_formation.f90 ptmass_radiation.f90 ptmass_heating.f90 \
         utils_deriv.f90 utils_implicit.f90 radiation_implicit.f90 ${SRCTURB} \
         grids_for_setup.f90\
         ${SRCINJECT_DEPS} wind_equations.f90 wind.F90  \
         ${SRCKROME} memory.f90 ${SRCRW_DUMPS} ${SRCINJECT} \
         H2regions.f90 subgroup.f90 \
         quitdump.f90 dens.F90\
         ptmass.F90 force.F90 deriv.F90 ${SRCAPR} readwrite_infile.F90 energies.F90 sort_particles.f90 \
         utils_shuffleparticles.F90 evwrite.f90 substepping.F90 step_leapfrog.F90 writeheader.F90 ${SRCAN} step_supertimestep.F90 \
         mf_write.f90 egg.f90 evolve.F90 utils_orbits.f90 utils_linalg.f90 \
         checksetup.f90 initial.F90

# Needed as einsteintk_wrapper depends on initial
ifeq ($(GR),yes)
	SOURCES+=einsteintk_wrapper.f90
endif
OBJECTS1 = $(SOURCES:.f90=.o)
OBJECTS = $(OBJECTS1:.F90=.o)

ifeq ($(KROME), yes)
    .PHONY: all

    all: checksystem checkparams krome_setup krome phantom
    include MakeKrome
else
    .PHONY: phantom
endif

phantom: checksystem checkparams $(OBJECTS) phantom.o
	$(FC) $(FFLAGS) -o $(BINDIR)/$@ $(OBJECTS) phantom.o $(LDFLAGS)
ifeq ($(UNAME), Darwin)
	dsymutil $(BINDIR)/$@
endif


ifeq ($(KROME), yes)
	@echo ""
	@echo "=============== CHEMISTRY ==============="
	@echo ""
	@echo "krome coupling status = enabled"
	@echo ""
	@echo "========================================="
endif
	@sh ../scripts/phantom_version_gen.sh "$(IDFLAGS)"
	@echo ""
	@echo "The Phantom is here (in $(BINDIR)/phantom)"
	@echo ""

#----------------------------------------------------
# generic target for compiling ALL phantom utilities
# this is used in the nightly build checks
#
utils: phantomsetup phantomanalysis \
       multirun phantom_moddump \
       phantom2divv phantom2divb combinedustdumps \
       diffdumps showheader showarrays ev2mdot phantomevcompare acc2ang \
       phantom2sphNG phantom2gadget testbinary \
       sfutils phantom2pdf-amr splitpart \
       phantom2struct libphantom

cleanutils: cleansetup cleananalysis \
            cleanmultirun cleantestbinary cleanmoddump \
            cleanphantom2divv cleanphantom2divb \
            cleandiffdumps cleanshowheader cleanshowarrays cleanev2mdot cleanacc2ang \
            cleanp2s cleanphantom2gadget \
            cleansfutils cleanphantom2pdf-amr cleansplitpart \
            cleanphantom2struct cleanphantomevcompare cleanlibphantom cleanphantomsinks

#--------------------------------------------------------------
# edit target opens current setup module in the default editor
#
edit: checksetup
	$(EDITOR) ../src/setup/$(SETUPFILE)

#----------------------------------------------------
# these are the sources for anything which uses the readwrite_dumps module
#
SRCDUMP= physcon.f90 ${CONFIG} ${SRCKERNEL} utils_omp.F90 io.F90 units.f90 mpi_utils.F90 \
         utils_timing.f90 utils_infiles.f90 dtype_kdtree.f90 utils_allocate.f90 part.F90 \
         ${DOMAIN} mpi_dens.F90 mpi_force.F90 boundary.f90 boundary_dynamic.f90 \
         mpi_balance.F90 mpi_memory.f90 mpi_derivs.F90 mpi_tree.F90 kdtree.F90 linklist_kdtree.F90 \
         utils_dumpfiles.f90 utils_vectors.f90 utils_mathfunc.f90 cubicsolve.f90 \
         utils_datafiles.f90 utils_filenames.f90 utils_system.f90 utils_tables.f90 datafiles.f90 gitinfo.f90 \
         centreofmass.f90 \
         timestep.f90 ${SRCEOS} cullendehnen.f90 dust_formation.f90 \
         ${SRCGR} ${SRCPOT} \
         memory.f90 \
         utils_sphNG.f90 \
         setup_params.f90 ${SRCFASTMATH} checkoptions.F90 \
         viscosity.f90 damping.f90 options.f90 checkconserved.f90 prompting.f90 dust.f90 \
         ${SRCRW_DUMPS} \
         utils_sort.f90 sort_particles.f90
OBJDUMP1= $(SRCDUMP:.f90=.o)
OBJDUMP= $(OBJDUMP1:.F90=.o)

#-------------------------------------------------------
# these are the sources for phantom libsetup
# must NOT contain .F90 files or pre-processing options
#
LIBSETUP=$(BINDIR)/libphantomsetup.a
SRCLIBSETUP=physcon.f90 geometry.f90 utils_sort.f90 random.f90 utils_tables.f90 utils_vectors.f90 stretchmap.f90 \
            utils_binary.f90 set_binary.f90 \
            set_hierarchical_utils.f90 \
            set_unifdis.f90 set_sphere.f90 set_shock.f90 \
            set_dust.f90 libsetup.f90
OBJLIBSETUP=${SRCLIBSETUP:.f90=.o}

libsetup: $(OBJLIBSETUP)
	@echo ""
	@echo "Phantom libsetup built"
	@echo ""
	$(LIBTOOL) $(LIBSETUP) $^

#----------------------------------------------------
# these are the sources for phantom setup utility
# (just the list of extra files not included in libphantom)
#
.PHONY: phantomsetup
phantomsetup: setup

SRCSETSTAR= prompting.f90 density_profiles.f90 readwrite_kepler.f90 readwrite_mesa.f90 \
            set_cubic_core.f90 set_fixedentropycore.f90 set_softened_core.f90 \
            set_star_utils.f90 relax_star.f90 set_star.f90

SRCSETUP= utils_omp.F90 setup_params.f90 \
          ${SRCSETSTAR} set_dust_options.f90 set_units.f90 \
          set_slab.f90 utils_filenames.f90 utils_tables.f90 \
          grids_for_setup.f90 set_disc.F90 set_orbit.f90 \
          set_hierarchical.f90 \
          velfield_fromcubes.f90 set_vfield.f90 set_Bfield.f90 \
          ${SETUPFILE}

OBJSETSTAR= $(SRCSETSTAR:.f90=.o)
OBJSETUP1= $(SRCSETUP:.f90=.o)
OBJSETUP= $(OBJSETUP1:.F90=.o) phantomsetup.o

setup: checksystem checkparams libsetup libphantom $(OBJSETUP)
	$(FC) $(FFLAGS) -o $(BINDIR)/phantomsetup  $(OBJSETUP) $(LIBSETUP) $(LIBPHANTOM) $(LDFLAGS) $(LIBS)
	@echo ""
	@echo "Phantom setup built"
	@echo ""

cleansetup:
	rm -f $(BINDIR)/phantomsetup

#----------------------------------------------------
# phantom test suite
#
ifeq ($(MPI),yes)
    SRCTESTMPI = test_mpi.f90
else
    SRCTESTMPI =
endif

# 22/4/24: added setup_params to avoid weird build failure with ifort on Mac OS
SRCTESTS=utils_testsuite.f90 ${TEST_FASTMATH} test_kernel.f90 \
         ${SRCAPR} test_apr.f90 test_dust.f90 test_growth.f90 test_smol.F90 \
         test_nonidealmhd.F90 directsum.f90 test_gravity.f90 \
         test_derivs.F90 test_cooling.f90 test_eos_stratified.f90 \
         test_eos.f90 test_externf.f90 test_rwdump.f90 \
         test_step.F90 test_indtstep.F90 ${SRCSETSTAR} utils_filenames.f90 utils_tables.f90 \
         grids_for_setup.f90  set_disc.F90 test_setdisc.F90 test_setstar.f90 \
         test_hierarchical.f90 test_damping.f90 test_wind.f90 test_iorig.f90 \
         test_link.F90 test_kdtree.F90 test_part.f90 test_ptmass.f90 test_luminosity.F90\
         test_gnewton.f90 test_corotate.f90 test_geometry.f90 \
         ${SRCTESTMPI} test_sedov.F90 test_poly.f90 test_radiation.F90 test_units.f90 \
         testsuite.F90 setup_params.f90 phantomtest.f90

ifeq (X$(SRCTEST), X)
SRCTEST=${SRCTESTS}
endif
# replace a few test routines for the GR code
ifeq ($(GR),yes)
    SRCTEST1 = $(SRCTESTS:test_externf.f90=test_externf_gr.f90)
    SRCTEST2 = $(SRCTEST1:test_gnewton.f90=)
    SRCTEST = $(SRCTEST2:test_corotate.f90=test_gr.f90)
endif
OBJTEST1= $(SRCTEST:.f90=.o)
OBJTEST= $(OBJTEST1:.F90=.o)

.PHONY: phantomtest

phantomtest: checksystem checkparams libphantom libsetup $(OBJTEST)
	@echo ""
	@echo "Phantomtest: Getting your life back one test at a time"
	@echo ""
	$(FC) $(FFLAGS) -o $(BINDIR)/phantomtest $(OBJTEST) $(LDFLAGS) $(LIBS) $(LIBPHANTOM) $(LIBSETUP)
ifeq ($(UNAME), Darwin)
	dsymutil $(BINDIR)/$@
endif

cleantest:
	rm -f $(BINDIR)/phantomtest

#----------------------------------------------------
# update phantom version number
#
config.o: phantom-version.h

phantom-version.h:
	@echo "creating $@"
	@echo "#define PHANTOM_VERSION_MAJOR $(PHANTOM_VERSION_MAJOR)" > $@
	@echo "#define PHANTOM_VERSION_MINOR $(PHANTOM_VERSION_MINOR)" >> $@
	@echo "#define PHANTOM_VERSION_MICRO $(PHANTOM_VERSION_MICRO)" >> $@
	@echo "#define PHANTOM_VERSION_STRING \"$(VERSION)\"" >> $@

#----------------------------------------------------
# Smoluchowsky library
growth_smol.o: checksmol ../src/main/growth_smol.f90
	$(FC) -c $(FFLAGS) ${FPP_PREFIX} $(FPPFLAGS) ../src/main/growth_smol.f90 -I$(SMOL_DIR) -o $@

#----------------------------------------------------
# Probability Distribution Functions from fixed grid
# (produced via splash to grid)
# these are the sources for the grid2pdf utility
#
utils_outputhdf5.o: checkhdf5

write_grid_hdf5.o: checkhdf5

pdfs.o: checksplash $(SPLASH_DIR)/src/pdfs.f90
	$(FC) $(FFLAGS) -o $@ -c $(SPLASH_DIR)/src/pdfs.f90

# In case you need the old pdfs.f90 module located in phantom/src/utils/
# rather than the on located in splash. (e.g. analysis_MWpdf.f90 requires the
# phantom version)
phantom_pdfs.o: ../src/utils/pdfs.f90
	$(FC) $(FFLAGS) -o $@ -c $<

asciiutils.o: checksplash $(SPLASH_DIR)/src/asciiutils.f90
	$(FC) $(FFLAGS) -o $@ -c $(SPLASH_DIR)/src/asciiutils.f90

write_griddata.o: checksplash $(SPLASH_DIR)/src/write_griddata.F90
	$(FC) $(FFLAGS) -o $@ -c $(SPLASH_DIR)/src/write_griddata.F90

OBJG2PDF= config.o io.o utils_filenames.o asciiutils.o write_griddata.o \
          hdf5utils.o read_grid_hdf5.o write_grid_hdf5.o io_grid.o pdfs.o rhomach.o grid2pdf.o

.PHONY: grid2pdf
grid2pdf: checksys checkparams checkhdf5 $(OBJG2PDF)
	@echo "objects are $(OBJG2PDF)"
	$(FC) $(FFLAGS) -o $(BINDIR)/grid2pdf $(OBJG2PDF) $(LDFLAGS) -L$(HDF5_DIR)/lib -lhdf5
	@echo ""
	@echo "Grid2pdf: we are Possibly Dangerously Fanatical"
	@echo ""

cleang2p:
	rm -f $(BINDIR)/grid2pdf

#------------------------------------------------------
# Probability Distribution Functions via adaptive mesh
#
phantom2pdf: phantom2pdf-amr

.PHONY: phantom2pdf-amr
phantom2pdf-amr:
	${MAKE} phantomanalysis ANALYSIS="adaptivemesh.f90 interpolate3D_amr.F90 asciiutils.f90 pdfs.f90 analysis_pdfs.f90"\
        ANALYSISBIN=$@ ANALYSISONLY=yes

cleanphantom2pdf-amr:
	rm -f $(BINDIR)/phantom2struct

analysis_pdfs.o: interpolate3D_amr.o adaptivemesh.o
interpolate3D_amr.o: adaptivemesh.o

#----------------------------------------------------
# these are the sources for the phantom_moddump utility
#
ifndef MODDUMPBIN
MODDUMPBIN=phantommoddump
endif
<<<<<<< HEAD
OBJMOD1 = prompting.o eos_stamatellos.o set_Bfield.o density_profiles.o  utils_omp.o\
          readwrite_mesa.o ${MODFILE:.f90=.o} phantom_moddump.o
=======
OBJMOD1 = ${OBJSETSTAR} set_Bfield.o utils_omp.o\
          ${MODFILE:.f90=.o} phantom_moddump.o
>>>>>>> 472c0304
OBJMOD = ${OBJMOD1:.F90=.o}

phantom_moddump: checksystem checkparams libphantom libsetup $(OBJMOD)
	@echo ""
	@echo "phantom_moddump: we are here to help you"
	@echo ""
	$(FC) $(FFLAGS) -o $(BINDIR)/$(MODDUMPBIN) $(OBJMOD) $(LIBPHANTOM) $(LIBSETUP) $(LIBS) $(LDFLAGS)

moddump: phantom_moddump

cleanmoddump:
	rm -f $(BINDIR)/phantommoddump

# files from MCFOST used by phantommoddump
mess_up_SPH.o: checkmcfost $(MCFOST_DIR)/src/mess_up_SPH.f90
	$(FC) $(FFLAGS) -o $@ -c $(MCFOST_DIR)/src/mess_up_SPH.f90

#----------------------------------------------------
# these are the sources for the phantomanalysis utility
# 17/5/23: added setup_params and options to avoid
#          weird build failure with ifort on Mac OS
#
OBJAN1= ${ANALYSIS:.f90=.o}
OBJAN= ${OBJAN1:.F90=.o}
OBJA= leastsquares.o solvelinearsystem.o prompting.o \
      setup_params.o options.o \
      utils_disc.o set_dust.o utils_binary.o set_binary.o ${OBJAN} phantomanalysis.o

ifndef ANALYSISBIN
ANALYSISBIN=phantomanalysis
endif

.PHONY: phantomanalysis
phantomanalysis: checksystem checkparams libphantom $(OBJA)
	@echo ""
	@echo "phantomanalysis: we live to serve you"
	@echo ""
	$(FC) $(FFLAGS) -o $(BINDIR)/$(ANALYSISBIN) $(OBJA) $(LDFLAGS) $(LIBS) $(LIBPHANTOM)

analysis: phantomanalysis

cleananalysis:
	rm -f $(BINDIR)/phantomanalysis

#------------------------------------------------------
# compile phantom as a library so the core routines
# can be called by various utilities
# (phantomsetup, phantomtest etc.)
#
.PHONY: libphantom

LIBPHANTOM=$(BINDIR)/libphantom.a

libphantom.a: checksystem checkparams $(OBJECTS)
	$(LIBTOOL) $(LIBPHANTOM) $(OBJECTS)

libphantom.so: checksystem checkparams phantom $(OBJECTS)
	$(FC) -shared $(FFLAGS) $(FPPFLAGS) $(DBLFLAG) $(OBJECTS) $(LDFLAGS) -o $(BINDIR)/libphantom.so

libphantom: libphantom.a

cleanlibphantom:
	rm -f $(BINDIR)/libphantom.so $(LIBPHANTOM)

.PHONY: pyanalysis
pyanalysis: libphantom.so

#------------------------------------------------------
# Various utilities for computing structure functions
# and manipulating the resulting output
#
.PHONY: phantom2struct
phantom2struct:
	${MAKE} phantomanalysis ANALYSIS="utils_timing.f90 io_structurefn.f90 utils_sort.f90 random.f90 struct_part.f90 analysis_structurefn.f90"\
        ANALYSISBIN=$@ ANALYSISONLY=yes

cleanphantom2struct:
	rm -f $(BINDIR)/phantom2struct

# conversion between structure function file formats
.PHONY: struct2struct
STRUCT2STRUCTOBJ= config.o io.o utils_filenames.o io_structurefn.o struct2struct.o
struct2struct: checksys checkparams ${STRUCT2STRUCTOBJ}
	$(FC) $(FFLAGS) -o $(BINDIR)/$@ ${STRUCT2STRUCTOBJ}

cleanstruct2struct:
	rm -f $(BINDIR)/struct2struct

# structure function slope calculation
.PHONY: get_struct_slope get_struct_slope
GETSLOPESFOBJ= config.o io.o utils_filenames.o io_structurefn.o leastsquares.o get_struct_slope.o
get_slope_sf: get_struct_slope
get_struct_slope: checksys checkparams ${GETSLOPESFOBJ}
	$(FC) $(FFLAGS) -o $(BINDIR)/$@ ${GETSLOPESFOBJ}

cleanget_struct_slope:
	rm -f $(BINDIR)/get_struct_slope

sfutils: structutils
structutils: struct2struct get_slope_sf

cleansfutils: cleanstructutils
cleanstructutils: cleanstruct2struct cleanget_struct_slope

#------------------------------------------------------
# particle splitting utility (this is a moddump compiled as a standalone utility)
#
.PHONY: splitpart
splitpart:
	${MAKE} moddump MODFILE="utils_indtimesteps.F90 utils_getneighbours.F90 utils_splitmerge.f90 splitpart.f90 moddump_splitpart.f90"\
        MODDUMPBIN=$@

cleansplitpart:
	rm -f $(BINDIR)/splitpart

#------------------------------------------------------
# particle merging utility (this is a moddump compiled as a standalone utility)
#
.PHONY: mergepart
mergepart:
	${MAKE} moddump MODFILE="utils_indtimesteps.F90 utils_getneighbours.F90 utils_splitmerge.f90 splitpart.f90 moddump_mergepart.f90"\
        MODDUMPBIN=$@

cleanmergepart:
	rm -f $(BINDIR)/mergepart

#----------------------------------------------------
# utility to calculate divv from a dump file
# compile using all phantom files
#
phantom2divv: checksys checkparams $(OBJECTS) phantom2divv.o
	@echo ""
	@echo "phantom2divv: divergence is beautiful"
	@echo ""
	$(FC) $(FFLAGS) -o $(BINDIR)/$@ $(OBJECTS) phantom2divv.o

cleanphantom2divv:
	rm -f $(BINDIR)/phantom2divv

#----------------------------------------------------
# utility to calculate divB & curlB from a dump file
# compile using all phantom files
#
phantom2divb: checksys checkparams $(OBJECTS) phantom2divb.o
	@echo ""
	@echo "phantom2divb: divergence should be eradicated"
	@echo ""
	$(FC) $(FFLAGS) -o $(BINDIR)/$@ $(OBJECTS) phantom2divb.o

cleanphantom2divb:
	rm -f $(BINDIR)/phantom2divb

#----------------------------------------------------
# these are the sources for the diffdumps utility
#
diffdumps: checksys checkparams $(OBJDUMP) utils_testsuite.o diffdumps.o
	@echo ""
	@echo "diffdumps: we welcome you"
	@echo ""
	$(FC) $(FFLAGS) -o $(BINDIR)/$@ $(OBJDUMP) utils_testsuite.o diffdumps.o $(LDFLAGS)

cleandiffdumps:
	rm -f $(BINDIR)/phantom2divb

#----------------------------------------------------
# these are the sources for the phantom2sphNG utility
#
phantom2sphNG: checksystem checkparams $(OBJDUMP) phantom2sphNG.o
	@echo ""
	@echo "phantom2sphNG: now why would you want to do that?"
	@echo ""
	$(FC) $(FFLAGS) -o $(BINDIR)/$@ $(OBJDUMP) phantom2sphNG.o

p2s: phantom2sphNG

cleanp2s:
	rm -f $(BINDIR)/phantom2sphNG

#----------------------------------------------------
# these are the sources for the phantom2sphNG utility
#
phantom2gadget: checksystem checkparams $(OBJDUMP) phantom2gadget.o
	@echo ""
	@echo "phantom2gadget: now why would you want to do that?"
	@echo ""
	$(FC) $(FFLAGS) -o $(BINDIR)/$@ $(OBJDUMP) phantom2gadget.o

p2g: phantom2gadget

cleanphantom2gadget:
	rm -f $(BINDIR)/phantom2gadget

#----------------------------------------------------
# these are the sources for the phantom2mcfost utility
#
.PHONY: phantom2mcfost
phantom2mcfost: checkmcfost
	${MAKE} phantomanalysis ANALYSIS="analysis_mcfost.f90"\
        ANALYSISBIN=$@ ANALYSISONLY=yes LDFLAGS="-L$(MCFOST_DIR)/src -lmcfost $(LIBCXX)"

analysis_mcfost.o: analysis_mcfost.f90
	$(FC) -c $(FFLAGS) -I$(MCFOST_INCLUDE) -I$(MCFOST_DIR)/src $< -o $@

analysis_mcfost.o: checkmcfost

cleanphantom2mcfost:
	rm -f $(BINDIR)/phantom2mcfost

#----------------------------------------------------
# these are the sources for the phantom2hdf5 utility
#
checkhdf5flags:
   ifneq ($(HDF5), yes)
	@echo "-----------------------------"
	@echo "Need to compile with HDF5=yes"
	@echo "-----------------------------"
	${MAKE} err
   endif

.PHONY: phantom2hdf5
OBJPHANTOM2HDF5= utils_dumpfiles.o phantom2hdf5_utils.o phantom2hdf5.o
phantom2hdf5: checksystem checkparams $(OBJPHANTOM2HDF5)
	@echo ""
	@echo "phantom2hdf5: have you heard of Sarracen?"
	@echo ""
	$(FC) $(FFLAGS) -o $(BINDIR)/$@ $(OBJPHANTOM2HDF5) $(LDFLAGS) $(HDF5LIBS)

p2h: phantom2hdf5

cleanphantom2hdf5:
	rm -f $(BINDIR)/phantom2hdf5

#----------------------------------------------------
# utility to rewrite .ev files using a common header
#
SRCEV=utils_infiles.f90 utils_evfiles.f90 prompting.f90 phantomevcompare.f90
OBJEVC1 = ${SRCEV:.f90=.o}
OBJEVC = ${OBJEVC1:.F90=.o}

.PHONY: phantomevcompare
phantomevcompare: $(OBJEVC)
	@echo ""
	@echo "phantomevcompare: let the graphing begin!"
	@echo ""
	$(FC) $(FFLAGS) -o $(BINDIR)/$@ $(OBJEVC)

cleanphantomevcompare:
	rm -f $(BINDIR)/phantomevcompare

#----------------------------------------------------
# utility to extract sink information from a master file
#
.PHONY: phantomsinks
phantomsinks: phantomextractsinks.o
	@echo ""
	@echo "phantomsinks: extracting sink information!"
	@echo ""
	$(FC) $(FFLAGS) -o $(BINDIR)/$@ phantomextractsinks.o

cleanphantomsinks:
	rm -f $(BINDIR)/phantomextractsinks

#----------------------------------------------------
# these are the sources for the multirun utility
#
SRCMULT = prompting.f90 utils_omp.F90 ${MULTIRUNFILE}
OBJM1 = ${SRCMULT:.f90=.o}
OBJMULT = ${OBJM1:.F90=.o}

multirun: checksystem checkparams libphantom $(OBJMULT)
	@echo ""
	@echo "multirun: your hope is our desire"
	@echo ""
	$(FC) $(FFLAGS) -o $(BINDIR)/$@ $(OBJMULT) $(LIBPHANTOM) $(LDFLAGS)

cleanmultirun:
	rm -f $(BINDIR)/multirun

#----------------------------------------------------
# utility to plot orbits based on orbital elements (a,e,i,o,w,f)
#
SRCBIN = prompting.f90 utils_datafiles.f90 datafiles.f90 ${CONFIG} physcon.f90 io.F90 \
         mpi_utils.F90 utils_allocate.f90 utils_binary.f90 set_binary.f90 test_binary.f90 testbinary.f90
OBJBIN1 = ${SRCBIN:.f90=.o}
OBJBIN = ${OBJBIN1:.F90=.o}

.PHONY: testbinary

testbin: testbinary

testbinary: checksys checkparams $(OBJBIN)
	@echo ""
	@echo "test_binary: may your orbits orbit"
	@echo ""
	$(FC) $(FFLAGS) -o $(BINDIR)/testbinary $(OBJBIN)

cleantestbinary:
	rm -f $(BINDIR)/testbinary

#----------------------------------------------------
# check for anything that depends on HDF5
#
checkhdf5:
   ifeq (X${HDF5_DIR}, X)
	@echo; echo "ERROR: HDF5_DIR should be set before compiling with HDF5 utilities"; echo; ${MAKE} err;
   else
	@if [ -d $$HDF5_DIR ]; then echo; echo "HDF5_DIR=$$HDF5_DIR"; echo; else echo; echo "ERROR: Directory given by HDF5_DIR=$$HDF5_DIR does not exist"; echo; ${MAKE} err; fi;
   endif

#----------------------------------------------------
# these are the sources for the plot_kernel utility
#

OBJPLOTK= physcon.o ${SRCKERNEL:.f90=.o} giza-fortran.o plot_kernel.o

plotkernel: checksys checkparams checksplash $(OBJPLOTK)
	@echo ""
	@echo "plot_kernel: may your kernels be normalised"
	@echo ""
	$(FC) $(FFLAGS) -o $(BINDIR)/$@ $(OBJPLOTK) $(LDFLAGS) -L$(SPLASH_DIR)/giza/lib -lgiza

plot_kernel.o: ${SRCKERNEL:.f90=.o}
#giza-fortran.o: ${SPLASH_DIR}/giza/src/$@
#	$(FC) $(FFLAGS) -o $@ -c ${SPLASH_DIR}/giza/interface/giza-fortran.F90

cleanplotkernel:
	rm -f $(BINDIR)/plotkernel

#----------------------------------------------------
# these are the sources for the showheader utility
#
SRCSHOWHEADER= utils_dumpfiles.f90 showheader.f90
OBJSHOWHEADER= $(SRCSHOWHEADER:.f90=.o)
showheader: checksys $(OBJSHOWHEADER)
	@echo ""
	@echo "showheader: show me the header!"
	@echo ""
	$(FC) $(FFLAGS) -o $(BINDIR)/$@ $(OBJSHOWHEADER)

cleanshowheader:
	rm -f $(BINDIR)/showheader

#----------------------------------------------------
# these are the sources for the showarrays utility
#
SRCSHOWARRAYS= utils_dumpfiles.f90 showarrays.f90
OBJSHOWARRAYS= $(SRCSHOWARRAYS:.f90=.o)
showarrays: checksys $(OBJSHOWARRAYS)
	@echo ""
	@echo "showarrays: show me the arrays!"
	@echo ""
	$(FC) $(FFLAGS) -o $(BINDIR)/$@ $(OBJSHOWARRAYS)

cleanshowarrays:
	rm -f $(BINDIR)/showheader

#----------------------------------------------------
# these are the sources for the evol_dustywaves utility
#
SRCDUSTEVOL= cubicsolve.f90 dustywaves.f90 evol_dustywaves.f90
OBJDUSTEVOL= $(SRCDUSTEVOL:.f90=.o)

evol_dustywaves: checksys $(OBJDUSTEVOL)
	@echo ""
	@echo "dusty wave .ev solutions^TM: All the energy you need."
	@echo ""
	$(FC) $(FFLAGS) -o $(BINDIR)/$@ $(OBJDUSTEVOL)

#----------------------------------------------------
# these are the sources for the ev2mdot utility
#
.PHONY: ev2mdot
ev2mdot: checksys config.o io.o utils_filenames.o utils_infiles.o utils_evfiles.o ev2dot_utils.o ev2mdot.o
	@echo ""
	@echo "ev2mdot: Accretion rates R us."
	@echo ""
	$(FC) $(FFLAGS) -o $(BINDIR)/$@ ev2mdot.o config.o io.o utils_filenames.o utils_infiles.o utils_evfiles.o ev2dot_utils.o

cleanev2mdot:
	rm -f $(BINDIR)/ev2mdot
#----------------------------------------------------
# these are the sources for the ev2kdot utility
#
.PHONY: ev2kdot
ev2kdot: checksys config.o io.o utils_filenames.o utils_infiles.o utils_evfiles.o ev2dot_utils.o ev2kdot.o
	$(FC) $(FFLAGS) -o $(BINDIR)/$@ ev2kdot.o config.o io.o utils_filenames.o utils_infiles.o utils_evfiles.o ev2dot_utils.o

cleanev2kdot:
	rm -f $(BINDIR)/ev2kdot

#----------------------------------------------------
# these are the sources for the acc2ang utility
#
.PHONY: acc2ang
acc2ang: checksys acc2ang.o
	@echo ""
	@echo "acc2ang: Accreted ang. mom. R us."
	@echo ""
	$(FC) $(FFLAGS) -o $(BINDIR)/$@ acc2ang.o

cleanacc2ang:
	rm -f $(BINDIR)/acc2ang

#---------------------------
# sources for the mass_flow utility
#
OBJMF1 = ${ANALYSIS:.f90=.o}
OBJMF2 = ${OBJMF1:.F90=.o}
OBJMF = ${OBJMF2:.f=.o}
OBJM= utils_sort.o leastsquares.o solvelinearsystem.o ${OBJDUMP} ${OBJMF} utils_binary.o set_binary.o mf_write.o

.PHONY: mflow
mflow: checksys $(OBJM)  mflow.o ev2mdot lombperiod
	@echo ""
	@echo "mflow: mass flow R us."
	@echo ""
	$(FC) $(FFLAGS) -o $(BINDIR)/$@  $(OBJM) mflow.o

.PHONY:lombperiod
lombperiod: powerspectrums.o lombperiod.o
	$(FC) $(FFLAGS) -o $(BINDIR)/$@  lombperiod.o powerspectrums.o

#----------------------------------------------------
# these are the sources for the combinedustdumps utility
#
OBJCDD= ${OBJECTS} combinedustdumps.o

combinedustdumps: checksys checkparams $(OBJCDD)
	@echo ""
	@echo "combinedustdumps: many grains make light work"
	@echo ""
	$(FC) $(FFLAGS) -o $(BINDIR)/$@ $(OBJCDD) $(LDFLAGS)

cleancombinedustdumps:
	rm -f $(BINDIR)/combinedustdumps

#----------------------------------------------------
# these are the sources for the tabulate_metric tility
.PHONY: tabulate_metric
SRCTAB= io.F90 utils_infiles.f90 metric_${METRIC}.f90 metric_et_utils.f90 tabulate_metric.f90 #metric_tools.F90
OBJTAB1= $(SRCTAB:.F90=.o)
OBJTAB= $(OBJTAB1:.f90=.o)

tabulate_metric: checksys $(OBJTAB)
	@echo ""
	@echo "tabulate_metric: Because grids are great"
	@echo ""
	$(FC) $(FFLAGS) -o $(BINDIR)/$@ $(OBJTAB)

cleantabulatemetric:
	rm -f $(BINDIR)/tabulate_metric




include Makefile_qscripts

#----------------------------------------------------
# run test suite
#
.PHONY: test test2 testcyl testgrav testall
test:
	${MAKE} SETUP=test phantomtest && $(RUNMPI) $(BINDIR)/phantomtest

test2:
	${MAKE} SETUP=test2 phantomtest && $(RUNMPI) $(BINDIR)/phantomtest

testkd:
	${MAKE} SETUP=testkd phantomtest && $(RUNMPI) $(BINDIR)/phantomtest

testcyl:
	${MAKE} SETUP=testcyl phantomtest && $(RUNMPI) $(BINDIR)/phantomtest

testgrav:
	${MAKE} SETUP=testgrav phantomtest && $(RUNMPI) $(BINDIR)/phantomtest gravity

testdust:
	${MAKE} SETUP=testdust phantomtest && $(RUNMPI) $(BINDIR)/phantomtest dust

testgr:
	${MAKE} SETUP=testgr phantomtest && $(RUNMPI) $(BINDIR)/phantomtest gr ptmass

testapr:
	${MAKE} SETUP=testapr phantomtest && $(RUNMPI) $(BINDIR)/phantomtest apr

testgrowth:
	${MAKE} SETUP=testgrowth phantomtest && $(RUNMPI) $(BINDIR)/phantomtest growth

testnimhd:
	${MAKE} SETUP=testnimhd phantomtest && $(RUNMPI) $(BINDIR)/phantomtest nimhd

testmpi:
	${MAKE} MPI=yes _testmpi

_testmpi:
	${MAKE} SETUP=test phantomtest && $(RUNMPI) $(BINDIR)/phantomtest mpi

testall: test test2 testcyl testgrav

include Makefile_fastmath

LASTSYSTEM = ${shell if [ -e .make_lastsystem ]; then cat .make_lastsystem; fi}
LASTSETUP = ${shell if [ -e .make_lastsetup ]; then cat .make_lastsetup; fi}
LASTFPPFLAGS = ${shell if [ -e .make_lastfppflags ]; then cat .make_lastfppflags; fi}
LASTFFLAGS = ${shell if [ -e .make_lastfflags ]; then cat .make_lastfflags; fi}

include Makefile_checks

giza-fortran.o : $(SPLASH_DIR)/giza/interface/giza-fortran.F90 $(SPLASH_DIR)/giza/lib/libgiza.a
	$(FC) $(FFLAGS) -I$(SPLASH_DIR)/giza/include/ -c $< -o $@

compilers:
	@echo "I suggest one of the following, based on detected Fortran compilers..."; echo;
	@if type -p ifx > /dev/null; then echo "make SYSTEM=ifx"; fi;
	@if type -p ifort > /dev/null; then echo "make SYSTEM=ifort"; fi;
	@if type -p pathf90 > /dev/null; then echo "make SYSTEM=pathf90"; fi;
	@if type -p pgf90 > /dev/null; then echo "make SYSTEM=pgf90"; fi;
	@if type -p xlf90_r > /dev/null; then echo "make SYSTEM=ukaff1a [uses xlf90_r]"; fi;
	@if type -p gfortran > /dev/null; then echo "make SYSTEM=gfortran"; fi;
	@if type -p g95 > /dev/null; then echo "make SYSTEM=g95"; fi;
	@if type -p aocc > /dev/null; then echo "make SYSTEM=aocc"; fi;
	@echo "(end of possible selections)"; echo;

#----------------------------------------------------
# target to automatically include dependencies in Makefile
# relies on the g95 compiler being present
# (does not have to be used for the main compilation)

depends: clean checksetup
	#@echo '*********************************************************************************'
	#@echo 'First run of Makefile -- creating dependency lines using gfortran, writing to .depends'
	#@echo '*********************************************************************************'
	#@gfortran -M -cpp -c ../src/*/*.*90 > .depends
	#@echo '*************************************************************************'
	#@echo 'If no errors above, then Makefile dependencies were created successfully '
	#@echo ' -- be sure to run "make depends" again if you alter code dependencies'
	#@echo '*************************************************************************'
	#@${MAKE} clean

.depends:
	@if type -p gfortran; then touch .depends; ${MAKE} --quiet SETUP=test depends; else echo "warning: no gfortran so dependencies not calculated"; touch .depends; fi;

include .depends

get_setup_opts:
	@echo "${GR:yes=GR} ${METRIC} ${MHD:yes=MHD} ${NONIDEALMHD:yes=non-ideal} ${DUST:yes=dust} ${GRAVITY:yes=self-gravity} ${RADIATION:yes=radiation} ${DISC_VISCOSITY:yes=disc_viscosity} ${ISOTHERMAL:yes=isothermal} ${PERIODIC:yes=periodic}" | xargs | sed -e 's/ /, /g' -e 's/_/ /g'

get_setup_file:
	@echo "$(SETUPFILE)"

err:
	$(error aborting);

clean: cleanlibphantom
	rm -f *.o *.mod phantom-version.h
	cd $(BINDIR); rm -f phantom phantomsetup
ifeq ($(KROME),yes)
	rm -f ${KROMEPATH}/build/*.o ${KROMEPATH}/build/*.mod ${KROMEPATH}/build/libkrome.so
endif

cleanall: clean cleanmathflags
	cd $(BINDIR); rm -f phantom phantomsetup

cleandist: clean cleanall
	rm -f .make_lastsystem .make_lastsetup .make_lastfppflags .depends

cleanmathflags:
	rm -f .make_mathflags bin/getmathflags<|MERGE_RESOLUTION|>--- conflicted
+++ resolved
@@ -799,13 +799,9 @@
 ifndef MODDUMPBIN
 MODDUMPBIN=phantommoddump
 endif
-<<<<<<< HEAD
-OBJMOD1 = prompting.o eos_stamatellos.o set_Bfield.o density_profiles.o  utils_omp.o\
-          readwrite_mesa.o ${MODFILE:.f90=.o} phantom_moddump.o
-=======
-OBJMOD1 = ${OBJSETSTAR} set_Bfield.o utils_omp.o\
+
+OBJMOD1 = ${OBJSETSTAR} eos_stamatellos.o set_Bfield.o utils_omp.o\
           ${MODFILE:.f90=.o} phantom_moddump.o
->>>>>>> 472c0304
 OBJMOD = ${OBJMOD1:.F90=.o}
 
 phantom_moddump: checksystem checkparams libphantom libsetup $(OBJMOD)
