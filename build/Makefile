--- conflicted
+++ resolved
@@ -84,477 +84,7 @@
 # -DMHD                 ! magnetic fields
 # -DNONIDEALMHD         ! non-ideal magnetic fields including ionisation; uses NICIL
 # -DLIGHTCURVE          ! lightcurve estimation
-<<<<<<< HEAD
 # -DAPR									! live adaptive particle refinement
-=======
-#----------------------------------------------------------------
-#
-# Check for obsolete setups and replace with generic version
-#
-#----------------------------------------------------------------
-ifeq ($(SETUP), HLTau) # [buildbot skip]
-    OBSOLETE_SETUP=yes
-    OLDSETUP= HLTau
-    override SETUP=disc
-endif
-ifeq ($(SETUP), dustyHLTau) # [buildbot skip]
-    OBSOLETE_SETUP=yes
-    OLDSETUP= dustyHLTau
-    override SETUP=dustydisc
-endif
-ifeq ($(SETUP), mcfost) # [buildbot skip]
-    OBSOLETE_SETUP=yes
-    OLDSETUP=mcfost
-    override SETUP=disc
-    MCFOST=yes
-endif
-ifeq ($(SETUP), planets) # [buildbot skip]
-    OBSOLETE_SETUP=yes
-    OLDSETUP= planets
-    override SETUP=disc
-endif
-ifeq ($(SETUP), binarydisc) # [buildbot skip]
-    OBSOLETE_SETUP=yes
-    OLDSETUP= binarydisc
-    override SETUP=disc
-endif
-ifeq ($(SETUP), dustybinarydisc) # [buildbot skip]
-    OBSOLETE_SETUP=yes
-    OLDSETUP= dustybinarydisc
-    override SETUP=dustydisc
-endif
-ifeq ($(SETUP), Lense-Thirring) # [buildbot skip]
-    OBSOLETE_SETUP=yes
-    OLDSETUP= Lense-Thirring
-    override SETUP=disc
-endif
-ifeq ($(SETUP), warp) # [buildbot skip]
-    OBSOLETE_SETUP=yes
-    OLDSETUP= warp
-    override SETUP=disc
-endif
-ifeq ($(SETUP), rndisc) # [buildbot skip]
-    OBSOLETE_SETUP=yes
-    OLDSETUP= rndisc
-    override SETUP=lightcurvedisc
-endif
-
-#----------------------------------------------------------------
-# Current code setup options
-#----------------------------------------------------------------
-ifeq ($(SETUP), empty)
-#   empty setup for external-driver simulation
-    SETUPFILE= setup_empty.f90
-    IND_TIMESTEPS=yes
-    KNOWN_SETUP=yes
-endif
-
-ifeq ($(SETUP), wddisc)
-    ISOTHERMAL=yes
-    SETUPFILE=setup_wddisc.f90
-    KNOWN_SETUP=yes
-    DUST=yes
-endif
-
-ifeq ($(SETUP), asteroidwind)
-    SETUPFILE=setup_asteroidwind.f90
-    SRCINJECT=utils_binary.f90 inject_asteroidwind.f90
-    IND_TIMESTEPS=yes
-    CONST_AV=yes
-    ISOTHERMAL=yes
-    KNOWN_SETUP=yes
-endif
-
-ifeq ($(SETUP), galdisc)
-#   galactic disc simulations
-    IND_TIMESTEPS=yes
-    H2CHEM=yes
-    ISOTHERMAL=no
-    GRAVITY=no
-    MHD=no
-    SETUPFILE= setup_galdisc.f90
-    KNOWN_SETUP=yes
-endif
-
-ifeq ($(SETUP), galdiscmhd)
-#   galactic disc simulations with magnetic fields
-    IND_TIMESTEPS=yes
-    H2CHEM=no
-    ISOTHERMAL=yes
-    GRAVITY=no
-    MHD=yes
-    SETUPFILE= setup_galdisc.f90
-    KNOWN_SETUP=yes
-endif
-
-ifeq ($(SETUP), turbdrive)
-#   driven turbulence
-    ifeq ($(IND_TIMESTEPS), yes)
-       FPPFLAGS= -DPERIODIC -DCORRECT_BULK_MOTION -DSTIR_FROM_FILE
-    else
-       FPPFLAGS= -DPERIODIC # -DCORRECT_MEAN_FORCE
-    endif
-    SETUPFILE= setup_unifdis.f90
-    SRCTURB= forcing.F90
-    MULTIRUNFILE= multirun_mach.f90
-    KNOWN_SETUP=yes
-    CURLV=yes
-    ISOTHERMAL=yes
-endif
-
-ifeq ($(SETUP), taylorgreen)
-#   Taylor-Green vortex problem
-    FPPFLAGS= -DPERIODIC -DCURLV
-    SETUPFILE= setup_taylorgreen.f90
-    ISOTHERMAL=yes
-    KNOWN_SETUP=yes
-    KERNEL=quintic
-    MODFILE= moddump_taylorgreen.f90
-    IND_TIMESTEPS=no
-endif
-
-ifeq ($(SETUP), turb)
-#   driven supersonic turbulence (hydro, mhd, dusty)
-    FPPFLAGS      = -DPERIODIC -DCORRECT_BULK_MOTION -DSTIR_FROM_FILE
-    SETUPFILE     = setup_turb.F90
-    SRCTURB       = forcing.F90
-    IND_TIMESTEPS = yes
-    KNOWN_SETUP   = yes
-    ISOTHERMAL    = yes
-    CURLV         = yes
-    MHD           = no
-    DUST          = no
-endif
-
-ifeq ($(SETUP), wd)
-    SETUPFILE     = setup_star.f90
-    IND_TIMESTEPS = no
-    MHD           = no
-    GRAVITY       = yes
-    ISOTHERMAL    = no
-    KNOWN_SETUP   = yes
-    STORE_TEMP    = yes
-    MODFILE       = moddump_binarystar.f90
-    GWS           = yes
-    ANALYSIS      = analysis_gws.f90
-endif
-
-ifeq ($(SETUP), photoevap)
-# Mark Hutchison
-    DISC_VISCOSITY=yes
-    FPPFLAGS= -DPHOTO
-    SETUPFILE= setup_photoevap.f90
-    ANALYSIS= analysis_disc.f90
-    KNOWN_SETUP=yes
-    IND_TIMESTEPS=yes
-    SRCPHOTO=photoevap.f90
-endif
-
-ifeq ($(SETUP), disc)
-#   locally isothermal gas disc
-    DISC_VISCOSITY=no
-    SETUPFILE= setup_disc.f90
-    ANALYSIS= analysis_disc.f90
-    ISOTHERMAL=yes
-    KNOWN_SETUP=yes
-    MULTIRUNFILE= multirun.f90
-    IND_TIMESTEPS=yes
-    MODDUMP=moddump_removeparticles_radius.f90
-endif
-
-ifeq ($(SETUP), grtde)
-    SETUPFILE= setup_grtde.f90
-    GR=yes
-    METRIC=kerr
-    KNOWN_SETUP=yes
-    IND_TIMESTEPS=no
-    GRAVITY=yes
-    ANALYSIS=analysis_tde.f90
-endif
-
-ifeq ($(SETUP), srpolytrope)
-    FPPFLAGS= -DPRIM2CONS_FIRST
-    SETUPFILE= setup_srpolytrope.f90
-    GR=yes
-    METRIC=minkowski
-    KNOWN_SETUP=yes
-    IND_TIMESTEPS=yes
-    GRAVITY=yes
-    MODFILE=moddump_polytrope.f90
-endif
-
-ifeq ($(SETUP), grdisc)
-    SETUPFILE= setup_grdisc.f90
-    ANALYSIS= analysis_disc.f90
-    ISOTHERMAL=no
-    GR=yes
-    METRIC=kerr
-    KNOWN_SETUP=yes
-    MULTIRUNFILE= multirun.f90
-    IND_TIMESTEPS=yes
-    NCELLSMAX=2*maxp
-    CONST_AV=yes
-endif
-
-ifeq ($(SETUP), firehose)
-#   injection of a stream of gas as a firehose
-    SRCINJECT= inject_firehose.f90
-    SETUPFILE= setup_firehose.f90
-    KNOWN_SETUP=yes
-endif
-
-ifeq ($(SETUP), adiabaticdisc)
-#   adiabatic disc
-    DISC_VISCOSITY=yes
-    SETUPFILE= setup_disc.f90
-    ANALYSIS= analysis_disc.f90
-    KNOWN_SETUP=yes
-    IND_TIMESTEPS=yes
-    ISOTHERMAL=no
-endif
-
-ifeq ($(SETUP), raddisc)
-#   adiabatic disc with radiation
-    DISC_VISCOSITY=yes
-    SETUPFILE= setup_disc.f90
-    ANALYSIS= analysis_disc.f90
-    KNOWN_SETUP=yes
-    #IND_TIMESTEP=yes
-    RADIATION=yes
-endif
-
-ifeq ($(SETUP), lightcurvedisc)
-#   adiabatic disc with lightcurve
-    FPPFLAGS= -DLIGHTCURVE
-    SETUPFILE= setup_disc.f90
-    ANALYSIS= analysis_disc.f90
-    DISC_VISCOSITY=yes
-    KNOWN_SETUP=yes
-    IND_TIMESTEPS=yes
-    ISOTHERMAL=no
-    MULTIRUNFILE= multirun.f90
-endif
-
-ifeq ($(SETUP), gwdisc)
-#   disc around inspiralling binary with gravitational wave decay
-    DISC_VISCOSITY=yes
-    SETUPFILE= setup_gwdisc.f90
-    ANALYSIS= analysis_disc.f90
-    MAXP=2000000
-    IND_TIMESTEPS=yes
-    ISOTHERMAL=yes
-    KNOWN_SETUP=yes
-    MULTIRUNFILE= multirun.f90
-    SRCPOT= ${SRCPOTS:extern_binary.f90=extern_binary_gw.f90}
-endif
-
-ifeq ($(SETUP), nshwdisc)
-#   disc around a neutron star
-    FPPFLAGS= -DPRDRAG
-    SETUPFILE= setup_nsdisc.f90
-    ANALYSIS= analysis_disc.f90
-    MODFILE= moddump_changemass.f90
-    ISOTHERMAL=yes
-    DISC_VISCOSITY=yes
-    IND_TIMESTEPS=yes
-    KNOWN_SETUP=yes
-    NCELLSMAX=3*maxp
-endif
-
-ifeq ($(SETUP), prtest)
-#   simple test of prdrag
-    FPPFLAGS=
-    SETUPFILE= setup_prtest.f90
-    KNOWN_SETUP=yes
-endif
-
-ifeq ($(SETUP), binarydiscMFlow)
-#   binarydiscMFlow setup
-    FPPFLAGS= -DMFLOW #-DVMFLOW -DBINPOS
-    SETUPFILE= setup_disc.f90
-    ANALYSIS= analysis_disc_MFlow.f90
-#    ANALYSIS= analysis_binarydisc.f90
-    MAXP=1000000
-    ISOTHERMAL=yes
-    CURLV=yes
-    KNOWN_SETUP=yes
-    LIVE_ANALYSIS=no
-    IND_TIMESTEPS=yes
-    MODFILE= moddump_removeparticles_cylinder.f90 #moddump_addpartfortest.f90
-endif
-
-ifeq ($(SETUP), planetdisc)
-#   planet disc interaction with fixed planet orbit
-    FPPFLAGS=
-    SETUPFILE= setup_planetdisc.f90
-    ISOTHERMAL=yes
-    IND_TIMESTEPS=yes
-    CURLV=yes
-    KNOWN_SETUP=yes
-    ANALYSIS=analysis_disc.f90
-endif
-
-ifeq ($(SETUP), planetatm)
-#   disc interaction with fixed planet orbit + atmosphere
-    FPPFLAGS=
-    SETUPFILE= setup_disc.f90
-    ISOTHERMAL=yes
-    IND_TIMESTEPS=yes
-    CURLV=yes
-    KNOWN_SETUP=yes
-    ANALYSIS=analysis_disc.f90
-endif
-
-ifeq ($(SETUP), torus)
-#   MRI torus
-    FPPFLAGS=
-    SETUPFILE= setup_torus.f90
-    ANALYSIS= analysis_torus.f90
-    KNOWN_SETUP=yes
-endif
-
-ifeq ($(SETUP), galcen)
-#   galactic centre
-    FPPFLAGS=
-    SETUPFILE= setup_galcen_stars.f90
-    SRCINJECT= inject_galcen_winds.f90
-    KNOWN_SETUP=yes
-endif
-
-#--- Bondi accretion/wind ---------------------------
-ifeq ($(SETUP), bondi)
-    SETUPFILE=bondiexact.f90 setup_bondi.f90
-    KNOWN_SETUP=yes
-    KERNEL=quintic
-    ISOTHERMAL=yes
-endif
-ifeq ($(SETUP), grbondi)
-    FPPFLAGS=-DPRIM2CONS_FIRST
-    SETUPFILE=bondiexact_gr.f90 setup_bondi.f90
-    KNOWN_SETUP=yes
-    KERNEL=quintic
-    GR=yes
-    METRIC=schwarzschild
-endif
-ifeq ($(SETUP), grbondi-inject)
-    SETUPFILE= setup_bondiinject.F90
-    SRCINJECT=bondiexact_gr.f90 inject_bondi.f90
-    KNOWN_SETUP=yes
-    IND_TIMESTEPS=no
-    STS_TIMESTEPS=no
-    KERNEL=quintic
-    ISOTHERMAL=no
-    GR=yes
-    METRIC=schwarzschild
-endif
-#-----------------------------------------------
-
-ifeq ($(SETUP), quebec)
-    SETUPFILE = setup_quebec.f90
-    GRAVITY = yes
-    KNOWN_SETUP = yes
-    MODFILE = moddump_binarystar.f90
-endif
-
-ifeq ($(SETUP), tde)
-#   tidal disruption simulations
-    SETUPFILE= setup_star.f90
-    ANALYSIS=analysis_tde.f90
-    GRAVITY=yes
-    ISOTHERMAL=yes
-    MODFILE=moddump_tidal.f90
-    KNOWN_SETUP=yes
-endif
-
-ifeq ($(SETUP), polytrope)
-#   single (option 2) or binary (option 3) polytrope test
-    SETUPFILE= setup_star.f90
-    ANALYSIS= density_profiles.o analysis_polytropes.f90
-    GRAVITY=yes
-    ISOTHERMAL=yes
-    MODFILE=moddump_binarystar.f90
-    KNOWN_SETUP=yes
-endif
-
-ifeq ($(SETUP), neutronstar)
-#   neutron star (use option 4)
-    SETUPFILE= setup_star.f90
-    ISOTHERMAL=yes
-    GRAVITY=no     #since external force being used
-    KNOWN_SETUP=yes
-endif
-
-ifeq ($(SETUP), sphereinbox)
-#   sphere-in-box setup
-    PERIODIC=yes
-    SETUPFILE= setup_sphereinbox.f90
-    KNOWN_SETUP=yes
-endif
-
-ifeq ($(SETUP), shock)
-#   sod shock tube test
-    PERIODIC=yes
-    SETUPFILE= setup_shock.F90
-    KERNEL=quintic
-    ISOTHERMAL=no
-    KNOWN_SETUP=yes
-endif
-
-ifeq ($(SETUP), dustyshock)
-#   sod shock tube test
-    PERIODIC=yes
-    SETUPFILE= setup_shock.F90
-    DUST=yes
-    KERNEL=quintic
-    ISOTHERMAL=no
-    KNOWN_SETUP=yes
-endif
-
-ifeq ($(SETUP), mhdshock)
-#   Ryu & Brio-Wu shock tube tests
-    PERIODIC=yes
-    SETUPFILE= setup_shock.F90
-    MHD=yes
-    KERNEL=quintic
-    KNOWN_SETUP=yes
-endif
-
-ifeq ($(SETUP), nimhdshock)
-#   non-ideal mhd standing and C shock tests
-    PERIODIC=yes
-    SETUPFILE= setup_shock.F90
-    MHD=yes
-    IND_TIMESTEPS=no
-    STS_TIMESTEPS=no
-    NONIDEALMHD=yes
-    KERNEL=WendlandC4
-    ISOTHERMAL=yes
-    MAXP=6000000
-    KNOWN_SETUP=yes
-endif
-
-ifeq ($(SETUP), radshock)
-    PERIODIC=yes
-    RADIATION=yes
-    SETUPFILE= setup_shock.F90
-    KERNEL=quintic
-    KNOWN_SETUP=yes
-    MPI=no
-endif
-
-ifeq ($(SETUP), srshock)
-#   special relativistic sod shock tube test
-    PERIODIC=yes
-    SETUPFILE= setup_shock.F90
-    KERNEL=quintic
-    GR=yes
-    METRIC=minkowski
-    ISOTHERMAL=no
-    KNOWN_SETUP=yes
-    MAXP=900000
-    CONST_AV=yes
-endif
->>>>>>> f2e690fd
 
 include Makefile_setups
 
@@ -1136,29 +666,17 @@
 .PHONY: phantomsetup
 phantomsetup: setup
 
-<<<<<<< HEAD
 SRCSETSTAR= prompting.f90 density_profiles.f90 readwrite_kepler.f90 readwrite_mesa.f90 \
             set_cubic_core.f90 set_fixedentropycore.f90 set_softened_core.f90 \
             set_star_utils.f90 relax_star.f90 set_star.f90 
 
 SRCSETUP= utils_omp.F90 setup_params.f90 \
           ${SRCSETSTAR} set_dust_options.f90 set_units.f90 \
-          set_slab.f90 set_disc.F90 set_orbit.f90 \
+          set_slab.f90 load_from_file.f90 interpolate_grid.f90 \
+          grids_for_setup.f90 set_disc.F90 set_orbit.f90 \
           set_hierarchical.f90 \
           set_vfield.f90 set_Bfield.f90 \
           ${SETUPFILE}
-=======
-SRCSETUP= utils_omp.F90 utils_sort.f90 utils_timing.f90 utils_summary.F90 utils_gravwave.f90 \
-          mpi_balance.F90 set_dust_options.f90 \
-          utils_indtimesteps.F90 partinject.F90 stack.F90 mpi_dens.F90 mpi_force.F90 mpi_derivs.F90 \
-          ${SRCTURB} ${SRCNIMHD} ${SRCCHEM} \
-          ptmass.F90 energies.F90 density_profiles.f90 set_slab.f90 load_from_file.f90 interpolate_grid.f90 \
-          grids_for_setup.f90 set_disc.F90 relax_star.f90 \
-	  set_cubic_core.f90 set_fixedentropycore.f90 set_softened_core.f90 \
-          set_vfield.f90 sort_particles.F90 dust_formation.F90 ptmass_radiation.F90 ${SRCINJECT} \
-          ${SETUPFILE} checksetup.F90 \
-          set_Bfield.f90 damping.f90 readwrite_infile.f90 ${SRCKROME}
->>>>>>> f2e690fd
 
 OBJSETSTAR= $(SRCSETSTAR:.f90=.o)
 OBJSETUP1= $(SRCSETUP:.f90=.o)
@@ -1184,7 +702,6 @@
 
 # 22/4/24: added setup_params to avoid weird build failure with ifort on Mac OS
 SRCTESTS=utils_testsuite.f90 ${TEST_FASTMATH} test_kernel.f90 \
-<<<<<<< HEAD
          ${SRCAPR} test_apr.f90 test_dust.f90 test_growth.f90 test_smol.F90 \
          test_nonidealmhd.F90 directsum.f90 test_gravity.f90 \
          test_derivs.F90 test_cooling.f90 test_eos_stratified.f90 \
@@ -1192,14 +709,6 @@
          test_step.F90 test_indtstep.F90 ${SRCSETSTAR} set_disc.F90 test_setdisc.F90 test_setstar.f90 \
          test_hierarchical.f90 test_damping.f90 test_wind.f90 test_iorig.f90 \
          test_link.F90 test_kdtree.F90 test_part.f90 test_ptmass.f90 test_luminosity.F90\
-=======
-         test_dust.F90 test_growth.F90 test_smol.F90 \
-         test_nonidealmhd.F90 directsum.f90 test_gravity.F90 \
-         test_derivs.F90 test_cooling.f90 test_eos.f90 test_externf.f90 test_rwdump.f90 \
-         test_step.F90 test_indtstep.F90 load_from_file.f90 interpolate_grid.f90 \
-         grids_for_setup.f90 set_disc.F90 test_setdisc.F90 \
-         test_link.F90 test_kdtree.F90 test_part.f90 test_ptmass.F90 test_luminosity.F90\
->>>>>>> f2e690fd
          test_gnewton.f90 test_corotate.f90 test_geometry.f90 \
          ${SRCTESTMPI} test_sedov.F90 test_poly.f90 test_radiation.F90 test_units.f90 \
          testsuite.F90 setup_params.f90 phantomtest.f90
@@ -1304,27 +813,11 @@
 ifndef MODDUMPBIN
 MODDUMPBIN=phantommoddump
 endif
-<<<<<<< HEAD
 OBJMOD1 = ${OBJSETSTAR} set_Bfield.o utils_omp.o\
           ${MODFILE:.f90=.o} phantom_moddump.o
 OBJMOD = ${OBJMOD1:.F90=.o}
 
 phantom_moddump: checksystem checkparams libphantom libsetup $(OBJMOD)
-=======
-OBJMOD1 = utils_omp.F90 utils_summary.f90 utils_indtimesteps.F90 \
-          utils_sort.f90 set_Bfield.f90 \
-          random.f90 load_from_file.f90 interpolate_grid.f90 \
-          grids_for_setup.f90 set_disc.F90 set_dust.f90 \
-          ${SRCTURB} ${SRCNIMHD} ${SRCCHEM} dust_formation.F90 ptmass_radiation.F90 \
-          icosahedron.f90 radiation_utils.f90 cons2prim.f90 \
-          partinject.F90 utils_inject.f90 ${SRCINJECT} \
-          density_profiles.f90 ptmass.F90 damping.f90 readwrite_infile.f90 checksetup.f90 ${MODFILE:.f90=.o}
-OBJMOD2 = ${OBJMOD1:.F90=.o}
-OBJMOD = ${OBJMOD2:.f90=.o}
-OBJDA= ${OBJDUMP} ${OBJMOD} phantom_moddump.o
-
-phantom_moddump: checksystem checkparams $(OBJDA)
->>>>>>> f2e690fd
 	@echo ""
 	@echo "phantom_moddump: we are here to help you"
 	@echo ""
