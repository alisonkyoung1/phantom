--- conflicted
+++ resolved
@@ -1576,14 +1576,9 @@
          set_binary.f90 set_flyby.f90 viscosity.f90 options.f90 centreofmass.f90 ${SRCPOT} damping.f90 \
          set_disc.F90 partinject.F90 utils_filenames.f90 utils_summary.F90 ${SRCCHEM} \
          directsum.f90 prompting.f90 ${SRCDUST} set_dust.F90 set_dust_options.f90 \
-<<<<<<< HEAD
          mpi_dens.F90 mpi_force.F90 stack.F90 mpi_derivs.F90 kdtree2.F90 linklist_kdtree.F90 ${SRCTURB} \
-         ${SRCNIMHD} ${SRCPHOTO} ${SRCINJECT} memory.F90 readwrite_dumps.F90 quitdump.f90 ptmass.F90 \
-=======
-         mpi_dens.F90 mpi_force.F90 stack.F90 mpi_derivs.F90 kdtree.F90 linklist_kdtree.F90 ${SRCTURB} \
          ${SRCNIMHD} ${SRCPHOTO} ${SRCINJECT} memory.F90 ${SRCREADWRITE_DUMPS}  \
          quitdump.f90 ptmass.F90 \
->>>>>>> c9befc45
          readwrite_infile.F90 dens.F90 force.F90 deriv.F90 energies.F90 sort_particles.F90 \
          evwrite.F90 step_leapfrog.F90 writeheader.F90 ${SRCAN} step_supertimestep.F90 mf_write.f90 evolve.F90 \
          geometry.f90 stretchmap.f90 density_profiles.f90 set_unifdis.f90 set_slab.f90 \
