!--------------------------------------------------------------------------!
! The Phantom Smoothed Particle Hydrodynamics code, by Daniel Price et al. !
! Copyright (c) 2007-2021 The Authors (see AUTHORS)                        !
! See LICENCE file for usage and distribution conditions                   !
! http://phantomsph.bitbucket.io/                                          !
!--------------------------------------------------------------------------!
module analysis
!
! Analysis routine for common envelope simulations
!
! :References: None
!
! :Owner: Thomas Reichardt
!
! :Runtime parameters: None
!
! :Dependencies: centreofmass, energies, eos, eos_mesa, kernel, part,
!   physcon, prompting, ptmass, setbinary, sortutils, table_utils, units
!

 use part,         only:xyzmh_ptmass,vxyz_ptmass,nptmass,poten,ihsoft,ihacc,&
                        rhoh,nsinkproperties,maxvxyzu,maxptmass,isdead_or_accreted
 use units,        only:print_units,umass,utime,udist,unit_ergg,unit_density,&
                        unit_pressure,unit_velocity,unit_Bfield,unit_energ
 use physcon,      only:gg,pi,c,kb_on_mh
 use prompting,    only:prompt
 use centreofmass, only:get_centreofmass, reset_centreofmass
 use energies,     only:compute_energies,ekin,etherm,epot,etot
 use ptmass,       only:get_accel_sink_gas,get_accel_sink_sink
 use kernel,       only:kernel_softening,radkern,wkern,cnormk
 use eos,          only:equationofstate,ieos,init_eos,finish_eos,X_in,Z_in,gmw,get_spsound
 use eos_mesa,     only:get_eos_kappa_mesa,get_eos_pressure_temp_mesa,&
                        get_eos_various_mesa,get_eos_pressure_temp_gamma1_mesa
 use setbinary,    only:Rochelobe_estimate,L1_point
 use sortutils,    only:set_r2func_origin,r2func_origin,indexxfunc
 use table_utils,  only:logspace
 implicit none
 character(len=20), parameter, public :: analysistype = 'common_envelope'
 integer                              :: analysis_to_perform
 integer                              :: dump_number = 0

 real                                 :: omega_corotate=0,init_radius,rho_surface,gamma
 logical, dimension(5)                :: switch = .false.


 public                               :: do_analysis

 private

contains

subroutine do_analysis(dumpfile,num,xyzh,vxyzu,particlemass,npart,time,iunit)

 !general variables
 character(len=*), intent(in) :: dumpfile
 integer,          intent(in) :: num,npart,iunit
 real,             intent(inout) :: xyzh(:,:),vxyzu(:,:)
 real,             intent(in) :: particlemass,time
 integer                      :: unitnum,i,ierr,ncols


 !case 5 variables
 real                         :: rhopart

 !case 7 variables
 character(len=17), dimension(:), allocatable :: columns

 !case 12 variables
 real                         :: etoti, ekini, einti, epoti, phii


 real, dimension(3)           :: com_xyz, com_vxyz
 real, dimension(3)           :: xyz_a, vxyz_a
 real, dimension(6,npart)     :: histogram_data
 real                         :: ang_vel


 real, dimension(npart)      :: pres_1, proint_1, peint_1, temp_1, troint_1, teint_1, entrop_1, abad_1, gamma1_1, gam_1

 !case 16 variables
 real                        :: thermodynamic_quantities(5,npart)
 real, dimension(npart)      :: radius_1, dens_1


 !chose analysis type
 if (dump_number==0) then

    print "(16(a,/))", &
            ' 1) Sink separation', &
            ' 2) Bound and unbound quantities', &
            ' 3) Energies', &
            ' 4) Profile from centre of mass', &
            ' 5) Roche-lobe utils', &
            ' 6) Star stabilisation suite', &
            ' 7) Simulation units and particle properties', &
            ' 8) Output .divv', &
            ' 9) EoS testing', &
            '10) Ion fraction profiles in time', &
            '11) New unbound particle profiles in time', &
            '12) Sink properties', &
            '13) MESA EoS compute total entropy and other average td quantities', &
            '14) MESA EoS save on file thermodynamical quantities for all particles', &
            '15) Gravitational drag on sinks', &
            '16) Miscellaneous'

    analysis_to_perform = 1

    call prompt('Choose analysis type ',analysis_to_perform,1,16)

 endif

 call reset_centreofmass(npart,xyzh,vxyzu,nptmass,xyzmh_ptmass,vxyz_ptmass)
 call adjust_corotating_velocities(npart,particlemass,xyzh,vxyzu,xyzmh_ptmass,vxyz_ptmass,omega_corotate,dump_number)

 if ( ANY((/ 2, 3, 4, 6, 8, 9, 10, 11, 13, 14, 15/) == analysis_to_perform) .and. dump_number == 0 ) then
    ieos = 2
    call prompt('Enter ieos:',ieos)

    select case(ieos)
    case(2)
       gamma = 1.6667
       call prompt('Enter gamma for adiabatic EoS:',gamma,0.)
    case(12)
       gmw = 0.618212823
       call prompt('Enter mean molecular weight for ieos 12:',gmw,0.)
    case(10)
       X_in = 0.69843
       Z_in = 0.01426
       call prompt('Enter hydrogen mass fraction:',X_in,0.)
       call prompt('Enter metallicity:',Z_in,0.)
    end select
    call init_eos(ieos,ierr)
 endif

 !analysis
 select case(analysis_to_perform)

 case(1) !sink separation
    call separation_vs_time(time,num)

 case(2) !bound and unbound quantities
    call bound_mass(time, num, npart, particlemass, xyzh, vxyzu)

 case(3) !Energies and bound mass
    call calculate_energies(time, num, npart, particlemass, xyzh, vxyzu)

 case(4) !Profile from COM (can be used for stellar profile)
    call create_profile(time, num, npart, particlemass, xyzh, vxyzu)

 case(5) !Mass within roche lobes
    call roche_lobe_values(time, num, npart, particlemass, xyzh, vxyzu)

 case(6) !Star stabilisation suite 
    call star_stabilisation_suite(time, num, npart, particlemass, xyzh, vxyzu)

 case(7) !Units
    call print_simulation_parameters(num, npart, particlemass)

 case(8) !Output .divv
    call output_divv_files(time, dumpfile, num, npart, particlemass, xyzh, vxyzu)

 case(9) !EoS testing
    call eos_surfaces

 case(10) !Ion fraction profiles in time
    call ion_profiles(time, num, npart, particlemass, xyzh, vxyzu)

 case(11) !New unbound particle profiles in time
    !If you want to use this, remove the "/ real(n)" in the histogram_setup routine
    !This case can be somewhat tidied up
    call unbound_profiles(time, num, npart, particlemass, xyzh, vxyzu)

 case(12) !sink properties
    call sink_properties(time, num, npart, particlemass, xyzh, vxyzu)

 case(13) !MESA EoS compute total entropy and other average thermodynamical quantities
    call bound_unbound_thermo(time, num, npart, particlemass, xyzh, vxyzu)

 case(14) !MESA EoS save on file thermodynamical quantities for all particles

    do i=1,npart

       !particle radius
       radius_1(i) = distance(xyzh(1:3,i)) * udist

       !particles density in code units
       rhopart = rhoh(xyzh(4,i), particlemass)
       dens_1(i) = rhopart * unit_density

       !gets entropy for the current particle
       call get_eos_various_mesa(rhopart*unit_density,vxyzu(4,i) * unit_ergg, &
                                    pres_1(i),proint_1(i),peint_1(i),temp_1(i),troint_1(i), &
                                    teint_1(i),entrop_1(i),abad_1(i),gamma1_1(i),gam_1(i))

       !stores everything in an array
       thermodynamic_quantities(1,i) = radius_1(i)
       thermodynamic_quantities(2,i) = dens_1(i)
       thermodynamic_quantities(3,i) = pres_1(i)
       thermodynamic_quantities(4,i) = temp_1(i)
       thermodynamic_quantities(5,i) = entrop_1(i)

    enddo
    ncols = 5
    allocate(columns(ncols))
    columns = (/'      radius', &
                '     density', &
                '    pressure', &
                ' temperature', &
                '     entropy'/)
    call write_file('td_quantities', 'thermodynamics', columns, thermodynamic_quantities, npart, ncols, num)

    unitnum = unitnum + 1

 case(15) !Gravitational drag on sinks
    call gravitational_drag(time, num, npart, particlemass, xyzh, vxyzu)

 case(16)
    ncols = 6
    allocate(columns(ncols))
    columns = (/'           x', &
                '           y', &
                '           z', &
                '           r', &
                'spec. energy', &
                ' omega ratio'/)

    call orbit_com(npart,xyzh,vxyzu,nptmass,xyzmh_ptmass,vxyz_ptmass,com_xyz,com_vxyz)

    ang_vel = 0.

    do i=1,nptmass
       xyz_a(1:3) = xyzmh_ptmass(1:3,i) - com_xyz(1:3)
       vxyz_a(1:3) = vxyz_ptmass(1:3,i) - com_vxyz(1:3)
       ang_vel = ang_vel + (-xyz_a(2) * vxyz_a(1) + xyz_a(1) * vxyz_a(2)) / dot_product(xyz_a(1:2), xyz_a(1:2))
    enddo

    ang_vel = ang_vel / 2.

    do i=1,npart
       xyz_a(1:3) = xyzh(1:3,i) - com_xyz(1:3)
       vxyz_a(1:3) = vxyzu(1:3,i) - com_vxyz(1:3)

       call calc_gas_energies(particlemass,poten(i),xyzh(:,i),vxyzu(:,i),xyzmh_ptmass,phii,epoti,ekini,einti,etoti)
       histogram_data(1:3,i) = xyzh(1:3,i)
       histogram_data(4,i) = distance(xyz_a(1:3))
       histogram_data(5,i) = epoti + ekini
       histogram_data(6,i) = (-xyz_a(2) * vxyz_a(1) + xyz_a(1) * vxyz_a(2)) / dot_product(xyz_a(1:2), xyz_a(1:2))
       histogram_data(6,i) = (histogram_data(6,i) - ang_vel) / ang_vel
    enddo

    call write_file('specific_energy_particles', 'histogram', columns, histogram_data, size(histogram_data(1,:)), ncols, num)
 end select
 !increase dump number counter
 dump_number = dump_number + 1

end subroutine do_analysis

!!!!!!!!!!!!!!!!!!!!!!!!!!!!!!!!!!!!!!!!!!!!!!!!!!!!!!!!!!!!
!!!!!                Analysis  routines                !!!!!
!!!!!!!!!!!!!!!!!!!!!!!!!!!!!!!!!!!!!!!!!!!!!!!!!!!!!!!!!!!!


!!!!! Separation vs time !!!!!
subroutine separation_vs_time(time,num)
 integer, intent(in)            :: num
 real, intent(in)               :: time
 character(len=17), allocatable :: columns(:)
 real                           :: sink_separation(4,nptmass-1)
 integer                        :: i, ncols
 ncols = 4 * (nptmass-1)
 allocate(columns(ncols))

 do i=1,(nptmass-1)
    call separation_vector(xyzmh_ptmass(1:3,1),xyzmh_ptmass(1:3,i+1),sink_separation(1:4,i))

    write(columns((i*4)-3), '(A11,I1)') '    x sep. ', i
    write(columns((i*4)-2), '(A11,I1)') '    y sep. ', i
    write(columns((i*4)-1), '(A11,I1)') '    z sep. ', i
    write(columns((i*4)),   '(A11,I1)') '      sep. ', i
 enddo

 call write_time_file('separation_vs_time', columns, time, sink_separation, ncols, dump_number)
 deallocate(columns)
end subroutine separation_vs_time


!----------------------------------------------------------------
!+
!  Bound mass
!+
!----------------------------------------------------------------
subroutine bound_mass(time, num, npart, particlemass, xyzh, vxyzu)
 use part, only:eos_vars,itemp
 integer, intent(in)            :: npart,num
 real, intent(in)               :: time,particlemass
 real, intent(inout)            :: xyzh(:,:),vxyzu(:,:)
 real                           :: etoti,ekini,epoti,phii,einti,ethi
 real                           :: E_H2,E_HI,E_HeI,E_HeII,Zfrac
 real, save                     :: Xfrac,Yfrac
 real                           :: rhopart,ponrhoi,spsoundi
 real, dimension(3)             :: rcrossmv
 real, dimension(28)            :: bound
 integer                        :: i,bound_i,ncols
 integer, parameter             :: ib=1,ibt=9,ibe=17
 character(len=17), allocatable :: columns(:)

 call reset_centreofmass(npart,xyzh,vxyzu,nptmass,xyzmh_ptmass,vxyz_ptmass)
 ncols = 28
 bound = 0.
 allocate(columns(ncols))
 columns = (/'  b num part', & ! Total bound number of particles
             '      b mass', & ! Total bound gas mass
             '   b ang mom', & ! Total bound gas angular momentum wrt CoM of entire system
             '    b tot en', & ! Total bound energy of gas
             ' ub num part', &
             '     ub mass', &
             '  ub ang mom', &
             '   ub tot en', &
             ' bt num part', &
             '     bt mass', &
             '  bt ang mom', &
             '   bt tot en', &
             'ubt num part', &
             '    ubt mass', &
             ' ubt ang mom', &
             '  ubt tot en', &
             ' be num part', &
             '     be mass', &
             '  be ang mom', &
             '   be tot en', &
             'ube num part', &
             '    ube mass', &
             ' ube ang mom', &
             '  ube tot en', &
             '     HeII bm', & ! Bound mass including ionisation energy of HeII
             ' HeII+HeI bm', & ! Bound mass including ionisation energy of HeII
             '    He+HI bm', & ! Bound mass including ionisation energy of HeII, HeI, HI
             ' He+HI+H2 bm'/)  ! Bound mass including ionisation energy of HeII, HeI, HI, H2

 if (dump_number == 0) then
    Xfrac = 0.69843
    Zfrac = 0.01426
    if (ieos /= 10) then ! For MESA EoS, just use X_in and Z_in from eos module
       call prompt('Enter hydrogen mass fraction to assume for recombination:',Xfrac,0.,1.)
       call prompt('Enter metallicity to assume for recombination:',Zfrac,0.,1.)
       Yfrac = 1. - Xfrac - Zfrac
    endif
 endif

 Yfrac = 1 - Xfrac - Zfrac

 ! Ionisation energies per particle (in code units)
 E_H2   = 0.5*Xfrac*0.0022866 * particlemass
 E_HI   = Xfrac*0.0068808 * particlemass
 E_HeI  = 0.25*Yfrac*0.012442 * particlemass
 E_HeII = 0.25*Yfrac*0.027536 * particlemass
 
 do i = 1,npart
    if (.not. isdead_or_accreted(xyzh(4,i))) then
       call calc_gas_energies(particlemass,poten(i),xyzh(:,i),vxyzu(:,i),xyzmh_ptmass,phii,epoti,ekini,einti,etoti)
       rhopart = rhoh(xyzh(4,i), particlemass)
       call equationofstate(ieos,ponrhoi,spsoundi,rhopart,xyzh(1,i),xyzh(2,i),xyzh(3,i),vxyzu(4,i))
       call cross(xyzh(1:3,i), particlemass * vxyzu(1:3,i), rcrossmv) ! Angular momentum w.r.t. CoM
       call calc_thermal_energy(particlemass,ieos,xyzh(:,i),vxyzu(:,i),ponrhoi*rhopart,eos_vars(itemp,i),ethi)
       etoti = ekini + epoti + ethi ! Overwrite etoti outputted by calc_gas_energies to use ethi instead of einti
    else
       ! How to get quantities for accreted particles? Set to 0 for now
       etoti   = 0.
       epoti   = 0.
       ekini   = 0.
       einti   = 0.
       ethi    = 0.
       phii    = 0.
       ponrhoi = 0.
       rcrossmv = (/ 0., 0., 0. /)
    endif


    ! Bound criterion
    if ((epoti + ekini < 0.) .or. isdead_or_accreted(xyzh(4,i))) then
       bound_i = ib
    else
       bound_i = ib + 4 ! Unbound
    endif

    bound(bound_i)     = bound(bound_i)     + 1
    bound(bound_i + 1) = bound(bound_i + 1) + particlemass
    bound(bound_i + 2) = bound(bound_i + 2) + distance(rcrossmv)
    bound(bound_i + 3) = bound(bound_i + 3) + ekini + einti + poten(i) + particlemass*phii

    ! Bound criterion INCLUDING thermal energy
    if ((etoti < 0.) .or. isdead_or_accreted(xyzh(4,i))) then
       bound_i = ibt
    else
       bound_i = ibt + 4
    endif

    bound(bound_i)     = bound(bound_i)     + 1
    bound(bound_i + 1) = bound(bound_i + 1) + particlemass
    bound(bound_i + 2) = bound(bound_i + 2) + distance(rcrossmv)
    bound(bound_i + 3) = bound(bound_i + 3) + ekini + einti + poten(i) + particlemass*phii

    ! Bound criterion using enthalpy
    if ((etoti + ponrhoi*particlemass < 0.)  .or. isdead_or_accreted(xyzh(4,i))) then
       bound_i = ibe
    else
       bound_i = ibe + 4
    endif

    bound(bound_i)     = bound(bound_i)     + 1
    bound(bound_i + 1) = bound(bound_i + 1) + particlemass
    bound(bound_i + 2) = bound(bound_i + 2) + distance(rcrossmv)
    bound(bound_i + 3) = bound(bound_i + 3) + ekini + einti + poten(i) + particlemass*phii

    ! Bound criterion including HeI + HeII ionisation energy
    if ((etoti + E_HeII < 0.)  .or. isdead_or_accreted(xyzh(4,i))) then
       bound(25) = bound(25) + particlemass
    endif

    ! Bound criterion including HeI + HeII ionisation energy
    if ((etoti + E_HeII + E_HeI < 0.)  .or. isdead_or_accreted(xyzh(4,i))) then
       bound(26) = bound(26) + particlemass
    endif

    ! Bound criterion including HeI + HeII + HI ionisation energy
    if ((etoti + E_HeII + E_HeI + E_HI < 0.)  .or. isdead_or_accreted(xyzh(4,i))) then
      bound(27) = bound(27) + particlemass
    endif

    ! Bound criterion including HeI + HeII + HI + H2 ionisation energy
    if ((etoti + E_HeII + E_HeI + E_HI + E_H2 < 0.)  .or. isdead_or_accreted(xyzh(4,i))) then
      bound(28) = bound(28) + particlemass
   endif
 enddo

 call write_time_file('boundunbound_vs_time', columns, time, bound, ncols, dump_number)
 deallocate(columns)

end subroutine bound_mass


!----------------------------------------------------------------
!+
!  Calculate energies
!+
!----------------------------------------------------------------
subroutine calculate_energies(time,num,npart,particlemass,xyzh,vxyzu)
 integer, intent(in)            :: npart,num
 real, intent(in)               :: time,particlemass
 real, intent(inout)            :: xyzh(:,:),vxyzu(:,:)
 real                           :: etoti,ekini,einti,epoti,phii,phii1,jz,fxi,fyi,fzi
 real                           :: rhopart,ponrhoi,spsoundi,r_ij,radvel
 real, dimension(3)             :: rcrossmv
 character(len=17), allocatable :: columns(:)
 integer                        :: i, j, ncols
 logical                        :: inearsink
 integer, parameter             :: ie_tot        = 1
 integer, parameter             :: ie_pot        = ie_tot + 1
 integer, parameter             :: ie_kin        = ie_pot + 1
 integer, parameter             :: ie_therm      = ie_kin + 1
 integer, parameter             :: ipot_sink     = ie_therm + 1
 integer, parameter             :: ikin_sink     = ipot_sink + 1
 integer, parameter             :: iorb_sink     = ikin_sink + 1
 integer, parameter             :: iorb_comp     = iorb_sink + 1
 integer, parameter             :: ipot_env      = iorb_comp + 1
 integer, parameter             :: ie_env        = ipot_env + 1
 integer, parameter             :: ikin_bound    = ie_env + 1
 integer, parameter             :: ikin_unbound  = ikin_bound + 1
 integer, parameter             :: imass_bound   = ikin_unbound + 1
 integer, parameter             :: imass_unbound = imass_bound + 1
 integer, parameter             :: ipot_pp       = imass_unbound + 1
 integer, parameter             :: ipot_ps       = ipot_pp + 1
 integer, parameter             :: ijz_tot       = ipot_ps + 1
 integer, parameter             :: ijz_bound     = ijz_tot + 1
 integer, parameter             :: ijz_unbound   = ijz_bound + 1
 integer, parameter             :: ijz_orb       = ijz_unbound + 1
 integer, parameter             :: ie_gas        = ijz_orb + 1
 integer, parameter             :: fallbackmass  = ie_gas + 1
 integer, parameter             :: fallbackmom   = fallbackmass + 1
 real, dimension(fallbackmom)   :: encomp

 ncols = 23
 allocate(columns(ncols))
 columns = (/'total energy',&
             '  pot energy',&
             '  kin energy',&
             'therm energy',&
             '    sink pot',&
             '    sink kin',&
             '    sink orb',&
             '    comp orb',&
             '     env pot',&
             '  env energy',&
             '   bound kin',&
             ' unbound kin',&
             '  bound mass',&
             'unbound mass',&
             '     p-p pot',&
             '     p-s pot',&
             ' tot ang mom',&
             '   b ang mom',&
             '  ub ang mom',&
             ' orb ang mom',&
             '  gas energy',&
             '    fallback',&
             'fallback mom'/)

 encomp(5:) = 0.
 call compute_energies(time)
 ekin = 0.

 do i=1,npart
    encomp(ipot_pp) = encomp(ipot_pp) + poten(i) ! THIS IS WRONG: You are double counting
    encomp(ipot_env) = encomp(ipot_env) + poten(i) ! THIS IS WRONG: You are double counting

    call cross(xyzh(1:3,i),particlemass * vxyzu(1:3,i),rcrossmv)

    jz = rcrossmv(3)
    encomp(ijz_tot) = encomp(ijz_tot) + jz

    call calc_gas_energies(particlemass,poten(i),xyzh(:,i),vxyzu(:,i),xyzmh_ptmass,phii,epoti,ekini,einti,etoti)

    encomp(ipot_ps) = encomp(ipot_ps) + particlemass * phii

    phii1 = 0.
    call get_accel_sink_gas(1,xyzh(1,i),xyzh(2,i),xyzh(3,i),xyzh(4,i),xyzmh_ptmass,fxi,fyi,fzi,phii1)
    encomp(ipot_env) = encomp(ipot_env) + phii1 * particlemass

    do j=1,nptmass
       r_ij = separation(xyzmh_ptmass(1:3,j),xyzh(1:3,i))

       if (r_ij < 80.) then
          inearsink = .true.
       endif
    enddo

    rhopart = rhoh(xyzh(4,i), particlemass)
    call equationofstate(ieos,ponrhoi,spsoundi,rhopart,xyzh(1,i),xyzh(2,i),xyzh(3,i),vxyzu(4,i))

    if (etoti < 0) then
       encomp(ikin_bound) = encomp(ikin_bound) + ekini
       encomp(imass_bound) = encomp(imass_bound) + particlemass
       encomp(ijz_bound) = encomp(ijz_bound) + jz
       radvel = dot_product(vxyzu(1:3,i),xyzh(1:3,i)) / distance(xyzh(1:3,i))

       if (inearsink .eqv. .false.) then
          if (radvel < 0.) then
             encomp(fallbackmass) = encomp(fallbackmass) + particlemass
             encomp(fallbackmom) = encomp(fallbackmom) + particlemass * radvel
          endif
       endif

    else
       encomp(ikin_unbound) = encomp(ikin_unbound) + ekini
       encomp(imass_unbound) = encomp(imass_unbound) + particlemass
       encomp(ijz_unbound) = encomp(ijz_unbound) + jz
    endif
 enddo

 do i=1,nptmass

    call cross(xyzmh_ptmass(1:3,i), xyzmh_ptmass(4,i)*vxyz_ptmass(1:3,i), rcrossmv)

    jz = rcrossmv(3)
    encomp(ijz_tot) = jz + encomp(ijz_tot)
    encomp(ijz_orb) = jz + encomp(ijz_orb)
    encomp(ikin_sink) = encomp(ikin_sink) + 0.5 * xyzmh_ptmass(4,i) * distance(vxyz_ptmass(1:3,i))**2
    if (i==2) encomp(iorb_comp) = encomp(iorb_comp) + 0.5 * xyzmh_ptmass(4,i) * distance(vxyz_ptmass(1:3,i))**2
 enddo

 do i=1,nptmass-1
    do j=i+1,nptmass
       r_ij = separation(xyzmh_ptmass(1:3,i),xyzmh_ptmass(1:3,j))

       encomp(ipot_sink) = encomp(ipot_sink) - xyzmh_ptmass(4,i) * xyzmh_ptmass(4,j) / r_ij
       if (i==1 .and. j==2) encomp(iorb_comp) = encomp(iorb_comp) - xyzmh_ptmass(4,i) * xyzmh_ptmass(4,j) / r_ij
    enddo
 enddo

 ekin = encomp(ikin_bound) + encomp(ikin_unbound) + encomp(ikin_sink)
 encomp(iorb_sink) = encomp(ipot_sink) + encomp(ikin_sink)
 encomp(ie_env) = encomp(ipot_env) + etherm + encomp(ikin_bound)
 epot = encomp(ipot_pp) + encomp(ipot_ps) + encomp(ipot_sink)
 etot = epot + ekin + etherm
 encomp(ie_gas) = encomp(ikin_bound) + encomp(ikin_unbound) + encomp(ipot_ps)

 encomp(ie_tot) = etot
 encomp(ie_pot) = epot
 encomp(ie_kin) = ekin
 encomp(ie_therm) = etherm

 call write_time_file('energy', columns, time, encomp, ncols, dump_number)
 deallocate(columns)
 
end subroutine calculate_energies


!!!!! Create profile !!!!!
subroutine create_profile(time, num, npart, particlemass, xyzh, vxyzu)
 integer, intent(in)            :: npart, num
 real, intent(in)               :: time, particlemass
 real, intent(inout)            :: xyzh(:,:),vxyzu(:,:)
 character(len=17), allocatable :: columns(:)
 real, save                     :: profile_vector(3)
 integer                        :: ncols
 character(len=15)              :: name_in
 real, allocatable              :: profile(:,:)

 if (dump_number == 0) then
    profile_vector=(/1.,0.,0./)
    call prompt('Would you like simple profiles?', switch(1), .true.)
    call prompt('Choose profile vector x-component ',profile_vector(1))
    call prompt('Choose profile vector y-component ',profile_vector(2))
    call prompt('Choose profile vector z-component ',profile_vector(3))
 endif

 if (switch(1)) then
    ncols = 8
 else
    ncols = 18
 endif

 if (all(profile_vector <= tiny(profile_vector))) then
    write(*,*)'Using all particles!'
    call stellar_profile(time,ncols,particlemass,npart,xyzh,vxyzu,profile,switch(1))
    write(name_in, "(a)") 'part_profile'
 else
    write(*,*)'Profile_vector is:',profile_vector
    call stellar_profile(time,ncols,particlemass,npart,xyzh,vxyzu,profile,switch(1),profile_vector)
    write(name_in, "(a,i1,i1,i1)") 'ray_profile_',int(profile_vector(1:3))
 endif

 allocate(columns(18))
 columns = (/'      radius',&
             '  mass coord',&
             '     azimuth',&
             '     density',&
             '    velocity',&
             '   rad. vel.',&
             '    vxy tan.',&
             '       omega',& !Simple creates up to here
             ' int. energy',&
             '    pressure',&
             ' sound speed',&
             '        temp',&
             '       kappa',&
             '         mfp',&
             '      energy',&
             '    HII frac',&
             '   HeII frac',&
             '  HeIII frac'/)

 call write_file(name_in, 'profile', columns, profile, size(profile(1,:)), ncols, num)

 deallocate(profile)
 deallocate(columns)
end subroutine create_profile


!!!!! Roche lobe values !!!!!
subroutine roche_lobe_values(time, num, npart, particlemass, xyzh, vxyzu)
 integer, intent(in)            :: npart, num
 real, intent(in)               :: time, particlemass
 real, intent(inout)            :: xyzh(:,:),vxyzu(:,:)
 character(len=17), allocatable :: columns(:)
 integer                        :: i, j, nFB, nR1T, ncols
 integer, parameter             :: iRL1   = 1
 integer, parameter             :: iMRL1  = 2
 integer, parameter             :: iBMRL1 = 3
 integer, parameter             :: ijzRL1 = 4
 integer, parameter             :: iRL2   = 5
 integer, parameter             :: iMRL2  = 6
 integer, parameter             :: iBMRL2 = 7
 integer, parameter             :: ijzRL2 = 8
 integer, parameter             :: iR1    = 9
 integer, parameter             :: iR1T   = 10
 integer, parameter             :: iRej   = 11
 integer, parameter             :: iMej   = 12
 integer, parameter             :: iBMej  = 13
 integer, parameter             :: ijzej  = 14
 integer, parameter             :: iBjzej = 15
 integer, parameter             :: iMF    = 16
 integer, parameter             :: ijzMF  = 17
 integer, parameter             :: iDR    = 18
 integer, parameter             :: iFB    = 19
 integer, parameter             :: iFBV   = 20
 integer, parameter             :: iFBJz  = 21
 real, dimension(iFBJz)         :: MRL
 real                           :: etoti, ekini, einti, epoti, phii, jz
 logical, dimension(:), allocatable, save:: transferred
 real, save                     :: m1, m2
 real                           :: sep, sep1, sep2
 real                           :: rhovol, rhomass, rhopart, R1, rad_vel, sepCoO
 real                           :: temp_const, ponrhoi, spsoundi
 real, dimension(3)             :: rcrossmv, CoO, com_xyz, com_vxyz
 real, dimension(3,npart)       :: xyz_a
 integer                        :: npart_a, mean_rad_num, iorder(npart)

 MRL = 0.
 rhovol = 0.
 rhomass = 0.
 nFB = 0
 nR1T = 0
 temp_const = (unit_pressure / unit_density) * 1.34 / kb_on_mh

 if (dump_number == 0) then
    m1 = npart * particlemass + xyzmh_ptmass(4,1)
    m2 = xyzmh_ptmass(4,2)
    allocate(transferred(npart))
    transferred(1:npart) = .false.

    rho_surface = rhoh(xyzh(4,1), particlemass)
    do i=1,npart
       rhopart = rhoh(xyzh(4,i), particlemass)
       if (rhopart < rho_surface) then
          rho_surface = rhopart
       endif
    enddo
 endif

 mean_rad_num = npart / 200
 npart_a = 0

 do i=1,npart
    rhopart = rhoh(xyzh(4,i), particlemass)
    if (rhopart > rho_surface) then
       if (separation(xyzh(1:3,i), xyzmh_ptmass(1:3,1)) < &
              separation(xyzh(1:3,i), xyzmh_ptmass(1:3,2))) then
          rhomass = rhomass + particlemass
          rhovol = rhovol + particlemass / rhopart
          npart_a = npart_a + 1
          xyz_a(1:3,npart_a) = xyzh(1:3,i)
       endif
    endif
 enddo

 call set_r2func_origin(xyzmh_ptmass(1,1),xyzmh_ptmass(2,1),xyzmh_ptmass(3,1))
 call indexxfunc(npart_a,r2func_origin,xyz_a,iorder)

 R1 = 0
 do i=npart_a-mean_rad_num,npart_a
    j = iorder(i)
    R1 = R1 + separation(xyz_a(1:3,j),xyzmh_ptmass(1:3,1))
 enddo

 R1 = R1 / real(mean_rad_num)

 sep = separation(xyzmh_ptmass(1:3,1),xyzmh_ptmass(1:3,2))
 MRL(iRL1) = Rochelobe_estimate(m2,m1,sep)
 MRL(iRL2) = Rochelobe_estimate(m1,m2,sep)

 !R1 = (3. * rhovol/(4. * pi))**(1./3.)
 CoO(1:3) = (xyzmh_ptmass(1:3,1) + xyzmh_ptmass(1:3,2)) / 2.
 MRL(iR1) = R1
 MRL(iRej) = separation(CoO(1:3),xyzmh_ptmass(1:3,1)) + R1

 call orbit_com(npart,xyzh,vxyzu,nptmass,xyzmh_ptmass,vxyz_ptmass,com_xyz,com_vxyz)

 do i=1,npart
    call calc_gas_energies(particlemass,poten(i),xyzh(:,i),vxyzu(:,i),xyzmh_ptmass,phii,epoti,ekini,einti,etoti)

    sep1 = separation(xyzmh_ptmass(1:3,1),xyzh(1:3,i))
    sep2 = separation(xyzmh_ptmass(1:3,2),xyzh(1:3,i))
    sepCoO = separation(CoO(1:3),xyzh(1:3,i))

    call cross(xyzh(1:3,i) - com_xyz(1:3),particlemass * vxyzu(1:3,i),rcrossmv)
    jz = rcrossmv(3)

    if (sep1 < MRL(iRL1)) then
       MRL(iMRL1) = MRL(iMRL1) + particlemass
       MRL(ijzRL1) = MRL(ijzRL1) + jz
       if (etoti < 0) then
          MRL(iBMRL1) = MRL(iBMRL1) + particlemass
       endif
    endif

    if (sep2 < MRL(iRL2)) then
       MRL(iMRL2) = MRL(iMRL2) + particlemass
       MRL(ijzRL2) = MRL(ijzRL2) + jz

       if (transferred(i) .eqv. .false.) then
          MRL(iMF) = MRL(iMF) + particlemass
          MRL(ijzMF) = MRL(ijzMF) + jz
          transferred(i) = .true.
       endif

       if (etoti < 0) then
          MRL(iBMRL2) = MRL(iBMRL2) + particlemass
       endif
    endif

    if ((sep1 - xyzh(4,i) < R1) .and. (sep1 + xyzh(4,i) > R1)) then !!!!FIX THIS
       call equationofstate(ieos,ponrhoi,spsoundi,rhopart,xyzh(1,i),xyzh(2,i),xyzh(3,i),vxyzu(4,i))
       MRL(iR1T) = MRL(iR1T) + ponrhoi * temp_const
       nR1T = nR1T + 1
    endif

    if (sepCoO > MRL(iRej)) then
       rad_vel = dot_product(vxyzu(1:3,i),xyzh(1:3,i)) / distance(xyzh(1:3,i))

       MRL(iMej) = MRL(iMej) + particlemass
       MRL(ijzej) = MRL(ijzej) + jz

       if (etoti < 0) then
          MRL(iBMej) = MRL(iBMej) + particlemass
          MRL(iBjzej) = MRL(iBjzej) + jz
       endif

       if (rad_vel < 0) then
          MRL(iFB) = MRL(iFB) + particlemass
          MRL(iFBV) = MRL(iFBV) + rad_vel
          MRL(iFBJz) = MRL(iFBJz) + jz
          nFB = nFB + 1
       endif
    endif
 enddo

 MRL(iR1T) = MRL(iR1T) / real(nR1T)
 MRL(iFBV) = MRL(iFBV) / real(nFB)

 MRL(iMRL1) = MRL(iMRL1) + xyzmh_ptmass(4,1)
 MRL(iMRL2) = MRL(iMRL2) + xyzmh_ptmass(4,2)

 MRL(iDR) = (R1 - MRL(iRL1)) / R1

 call cross(xyzmh_ptmass(1:3,1) - com_xyz(1:3),xyzmh_ptmass(4,1) * vxyz_ptmass(1:3,1),rcrossmv)
 MRL(ijzRL1) = MRL(ijzRL1) + rcrossmv(3)

 call cross(xyzmh_ptmass(1:3,2) - com_xyz(1:3),xyzmh_ptmass(4,2) * vxyz_ptmass(1:3,2),rcrossmv)
 MRL(ijzRL2) = MRL(ijzRL2) + rcrossmv(3)

 m1 = rhomass + xyzmh_ptmass(4,1)
 m2 = MRL(iMRL2)

 ncols = 21
 allocate(columns(ncols))
 columns = (/'         RL1',&
             ' Mass in RL1',&
             '  B Mass RL1',&
             '   jz in RL1',&
             '         RL2',&
             ' Mass in RL2',&
             '  B Mass RL2',&
             '   jz in RL2',&
             '          R1',&
             '     R1 temp',&
             '    R_ejecta',&
             'Mass ejected',&
             'B Mass eject',&
             '  jz ejected',&
             '  B jz eject',&
             '   Mass flow',&
             'Mass flow jz',&
             '   R1-RL1/R1',&
             '    Fallback',&
             'Fallback vel',&
             ' Fallback Jz'/)

 call write_time_file('roche_lobes', columns, time, MRL, ncols, dump_number)
 deallocate(columns)
end subroutine roche_lobe_values


!----------------------------------------------------------------
!+
!  Star stabilisation
!+
!----------------------------------------------------------------
subroutine star_stabilisation_suite(time, num, npart, particlemass, xyzh, vxyzu)
 use part,   only:fxyzu
 use eos,    only:equationofstate
 integer, intent(in)            :: npart, num
 real, intent(in)               :: time, particlemass
 real, intent(inout)            :: xyzh(:,:),vxyzu(:,:)
 character(len=17), allocatable :: columns(:)
 integer                        :: i,j,k,ncols,mean_rad_num,iorder(npart),npart_a,iorder_a(npart)
 real, allocatable              :: star_stability(:)
 real                           :: total_mass,rhovol,totvol,rhopart,virialpart,virialfluid
 real                           :: phii,ponrhoi,spsoundi,epoti,ekini,einti,etoti,totekin,totepot,virialintegral,gamma
 integer, parameter             :: ivoleqrad    = 1
 integer, parameter             :: idensrad     = 2
 integer, parameter             :: imassout     = 3
 integer, parameter             :: imassfracout = 4
 integer, parameter             :: ipartrad     = 5
 integer, parameter             :: ipart2hrad   = 6
 integer, parameter             :: ipdensrad    = 7
 integer, parameter             :: ip2hdensrad  = 8
 integer, parameter             :: ivirialpart  = 9
 integer, parameter             :: ivirialfluid = 10

 ncols = 10
 allocate(columns(ncols),star_stability(ncols))
 columns = (/'vol. eq. rad',&
             ' density rad',&
             'mass outside',&
             'frac outside',&
             '    part rad',&
             ' part 2h rad',&
             '  p dens rad',&
             'p2h dens rad',&
             'part. virial',& ! Residual of virial theorem for self-gravitating particles
             'fluid virial'/) ! Residual of virial theorem for fluid

 ! Get order of particles by distance from sink particle core
 call set_r2func_origin(xyzmh_ptmass(1,1),xyzmh_ptmass(2,1),xyzmh_ptmass(3,1))
 call indexxfunc(npart,r2func_origin,xyzh,iorder)

 ! Get density of outermost particle in initial star dump
 if (dump_number == 0) then
    rho_surface = rhoh(xyzh(4,iorder(npart)), particlemass)
 endif

 npart_a = 0
 totvol = 0.
 rhovol = 0.
 virialpart = 0.
 totekin = 0.
 totepot = 0.
 virialintegral= 0.
 do i = 1,npart
    rhopart = rhoh(xyzh(4,i), particlemass)
    totvol = totvol + particlemass / rhopart ! Sum "volume" of all particles
    virialpart = virialpart + particlemass * ( dot_product(fxyzu(1:3,i),xyzh(1:3,i)) + dot_product(vxyzu(1:3,i),vxyzu(1:3,i)) )
    call calc_gas_energies(particlemass,poten(i),xyzh(:,i),vxyzu(:,i),xyzmh_ptmass,phii,epoti,ekini,einti,etoti)
    totekin = totekin + ekini
    totepot = totepot + 0.5*epoti ! Factor of 1/2 to correct for double counting
    if (rhopart > rho_surface) then
       ! Sum "volume" of particles within "surface" of initial star dump
       rhovol = rhovol + particlemass / rhopart
       npart_a = npart_a + 1 ! Count number of particles within "surface" of initial star dump
    endif
    ! Calculate residual of Virial theorem for fluid
    if (ieos == 2) then
       call equationofstate(ieos,ponrhoi,spsoundi,rhopart,xyzh(1,i),xyzh(2,i),xyzh(3,i),gamma_local=gamma)
    else
       call equationofstate(ieos,ponrhoi,spsoundi,rhopart,xyzh(1,i),xyzh(2,i),xyzh(3,i),vxyzu(4,i))
    endif
    virialintegral = virialintegral + 3. * ponrhoi * particlemass
 enddo
 virialpart = virialpart / (abs(totepot) + 2.*abs(totekin)) ! Normalisation for the virial
 virialfluid = (virialintegral + totepot) / (abs(virialintegral) + abs(totepot))

 ! Sort particles within "surface" by radius
 call indexxfunc(npart_a,r2func_origin,xyzh,iorder_a)

 mean_rad_num = npart / 200 ! 0.5 percent of particles
 star_stability = 0.
 ! Loop over the outermost npart/200 particles that are within the "surface"
 do i = npart_a - mean_rad_num,npart_a
    j = iorder(i)
    k = iorder_a(i)
    star_stability(ipartrad)    = star_stability(ipartrad)    + separation(xyzh(1:3,j),xyzmh_ptmass(1:3,1))
    star_stability(ipart2hrad)  = star_stability(ipart2hrad)  + separation(xyzh(1:3,j),xyzmh_ptmass(1:3,1)) + xyzh(4,j)
    star_stability(ipdensrad)   = star_stability(ipdensrad)   + separation(xyzh(1:3,k),xyzmh_ptmass(1:3,1))
    star_stability(ip2hdensrad) = star_stability(ip2hdensrad) + separation(xyzh(1:3,k),xyzmh_ptmass(1:3,1)) + xyzh(4,j)
 enddo

 star_stability(ipartrad)    = star_stability(ipartrad)    / real(mean_rad_num)
 star_stability(ipart2hrad)  = star_stability(ipart2hrad)  / real(mean_rad_num)
 star_stability(ipdensrad)   = star_stability(ipdensrad)   / real(mean_rad_num)
 star_stability(ip2hdensrad) = star_stability(ip2hdensrad) / real(mean_rad_num)
 star_stability(ivoleqrad)   = (3. * totvol/(4. * pi))**(1./3.)
 star_stability(idensrad)    = (3. * rhovol/(4. * pi))**(1./3.)
 star_stability(ivirialpart) = virialpart
 star_stability(ivirialfluid)= virialfluid

 if (dump_number == 0) then
    init_radius = star_stability(ivoleqrad)
 endif

 star_stability(imassout) = 0.
 total_mass = xyzmh_ptmass(4,1)
 do i = 1,npart
    if (separation(xyzmh_ptmass(1:3,1),xyzh(1:3,i)) > init_radius) then
       star_stability(imassout) = star_stability(imassout) + particlemass
    endif
    total_mass = total_mass + particlemass
 enddo

 star_stability(imassfracout) = star_stability(imassout) / total_mass
 call write_time_file('star_stability', columns, time, star_stability, ncols, dump_number)
 deallocate(columns)

end subroutine star_stabilisation_suite


!----------------------------------------------------------------
!+
!  Print simulation parameters
!+
!----------------------------------------------------------------
subroutine print_simulation_parameters(num, npart, particlemass)
 integer, intent(in)            :: npart, num
 real, intent(in)               :: particlemass
 integer                        :: i

 write(*,"(/,3(a,es10.3,1x),a)") '     Mass: ',umass,    'g       Length: ',udist,  'cm     Time: ',utime,'s'
 write(*,"(3(a,es10.3,1x),a)") '  Density: ',unit_density, 'g/cm^3  Energy: ',unit_energ,'erg    En/m: ',unit_ergg,'erg/g'
 write(*,"(3(a,es10.3,1x),a)") ' Velocity: ',unit_velocity,'cm/s    Bfield: ',unit_Bfield,'G  Pressure: ',&
                                     unit_pressure,'g/cm s^2'
 write(*,"(2(a,es10.3,1x),/)")   '        G: ', gg*umass*utime**2/udist**3,'             c: ',c*utime/udist

 do i=1,nptmass
    write(*,'(A,I2,A,ES10.3,A,ES10.3)') 'Point mass ',i,': M = ',xyzmh_ptmass(4,i),' and h_soft = ',xyzmh_ptmass(ihsoft,i)
 enddo
 write(*,"(A,ES10.3)")  'Sink-sink separation: ', separation(xyzmh_ptmass(1:3,1), xyzmh_ptmass(1:3,2))

 write(*,'(A,I7,A,ES10.3)') 'Gas particles : ',npart,' particles, each of mass ',particlemass

end subroutine print_simulation_parameters


!!!!! Output .divv files !!!!!
subroutine output_divv_files(time, dumpfile, num, npart, particlemass, xyzh, vxyzu)
 integer, intent(in)            :: npart, num
 character(len=*), intent(in)   :: dumpfile
 real, intent(in)               :: time, particlemass
 real, intent(inout)            :: xyzh(:,:),vxyzu(:,:)
 integer                        :: i
 real                           :: etoti, ekini, einti, epoti, phii
 real                           :: rhopart, ponrhoi, spsoundi, kappat, kappar
 real, dimension(npart)         :: bound_energy, mach_number, omega_ratio, kappa, temp, pressure
 !real, dimension(3)             :: xyz_a, vxyz_a, com_xyz, com_vxyz
 real                           :: ang_vel

 call compute_energies(time)

 !call orbit_com(npart,xyzh,vxyzu,nptmass,xyzmh_ptmass,vxyz_ptmass,com_xyz,com_vxyz)

 ang_vel = 0.

 !do i=1,nptmass
 !   xyz_a(1:3) = xyzmh_ptmass(1:3,i) - com_xyz(1:3)
 !   vxyz_a(1:3) = vxyz_ptmass(1:3,i) - com_vxyz(1:3)
 !   ang_vel = ang_vel + 0.5 * (-xyz_a(2) * vxyz_a(1) + xyz_a(1) * vxyz_a(2)) / dot_product(xyz_a(1:2), xyz_a(1:2))
 !enddo

 do i=1,npart
    call calc_gas_energies(particlemass,poten(i),xyzh(:,i),vxyzu(:,i),xyzmh_ptmass,phii,epoti,ekini,einti,etoti)

    bound_energy(i) = etoti/particlemass
    rhopart = rhoh(xyzh(4,i), particlemass)

    call equationofstate(ieos,ponrhoi,spsoundi,rhopart,xyzh(1,i),xyzh(2,i),xyzh(3,i),vxyzu(4,i))
    mach_number(i) = distance(vxyzu(1:3,i)) / spsoundi

    !xyz_a(1:3) = xyzh(1:3,i) - com_xyz(1:3)
    !vxyz_a(1:3) = vxyzu(1:3,i) - com_vxyz(1:3)

    !omega_ratio(i) = (-xyz_a(2) * vxyz_a(1) + xyz_a(1) * vxyz_a(2)) / dot_product(xyz_a(1:2), xyz_a(1:2))
    !omega_ratio(i) = (omega_ratio(i) - ang_vel) / ang_vel

    !pressure(i) = ponrhoi * rhopart * unit_pressure

    if (ieos==10) then
       call get_eos_pressure_temp_mesa(rhopart*unit_density,vxyzu(4,i) * unit_ergg,pressure(i),temp(i))
       call get_eos_kappa_mesa(rhopart*unit_density,temp(i),kappa(i),kappat,kappar)
       !call ionisation_fraction(rhopart * unit_density, temp(i), X_in, 1.-X_in-Z_in, &
       !                         ions(1,i),ions(2,i),ions(3,i),ions(4,i),ions(5,i))
       !else
       !   kappa(i) = 1
    endif
 enddo

 open(26,file=trim(dumpfile)//".divv",status='replace',form='unformatted')
 write(26) (real(bound_energy(i),kind=4),i=1,npart)
 write(26) (real(kappa(i),kind=4),i=1,npart)
 write(26) (real(omega_ratio(i),kind=4),i=1,npart)
 write(26) (real(mach_number(i),kind=4),i=1,npart)

 close(26)

end subroutine output_divv_files


!!!!! EoS surfaces !!!!!
subroutine eos_surfaces
 integer :: i, j, ierr
 real    :: rho_array(1000) = (/ (10**(i/10000.), i=-180000,-30150,150) /)
 real    :: eni_array(1000) = (/ (10**(i/10000.), i=120000,149970,30) /)
 real    :: temp_array(400) = (/ (10**(i/1000.), i=3000,6990,10) /)
 real    :: kappa_array(1000,400)
 real    :: gam1_array(1000,1000)
 real    :: pres_array(1000,1000)
<<<<<<< HEAD
 real    :: kappat, kappar
! real    :: temp
=======
 real    :: dum(1000,1000)
 real    :: kappat, kappar, temp
>>>>>>> 5ef2863b


 do i=1,size(rho_array)
    do j=1,size(eni_array)
       if (j < size(temp_array) + 1) then
          call get_eos_kappa_mesa(rho_array(i),temp_array(j),kappa_array(i,j),kappat,kappar)
       endif
       call get_eos_pressure_temp_gamma1_mesa(rho_array(i),eni_array(j),pres_array(i,j),dum(i,j),gam1_array(i,j),ierr)
       !call get_eos_pressure_temp_mesa(rho_array(i),eni_array(j),pres_array(i,j),temp)
       !pres_array(i,j) = eni_array(j)*rho_array(i)*0.66667 / pres_array(i,j)
    enddo
 enddo

 open(unit=1000, file='mesa_eos_pressure.out', status='replace')

 !Write data to file
 do i=1,1000
    write(1000,"(1000(3x,es18.11e2,1x))") pres_array(i,:)
 enddo

 close(unit=1000)

 open(unit=1002, file='mesa_eos_gamma.out', status='replace')

 !Write data to file
 do i=1,1000
    write(1002,"(1000(3x,es18.11e2,1x))") gam1_array(i,:)
 enddo

 close(unit=1002)

 open(unit=1001, file='mesa_eos_kappa.out', status='replace')

 !Write data to file
 do i=1,1000
    write(1001,"(400(3x,es18.11e2,1x))") kappa_array(i,:)
 enddo

 close(unit=1001)

end subroutine eos_surfaces


!!!!! Ion profiles !!!!!
subroutine ion_profiles(time, num, npart, particlemass, xyzh, vxyzu)
 integer, intent(in)          :: npart, num
 real, intent(in)             :: time, particlemass
 real, intent(inout)          :: xyzh(:,:),vxyzu(:,:)
 integer                      :: npart_hist, nbins
 real, dimension(5,npart)     :: dist_part, rad_part
 real, dimension(:), allocatable :: hist_var
 real                         :: xh0, xh1, xhe0, xhe1, xhe2
 real                         :: pressure, temperature, rhopart
 character(len=17), dimension(:), allocatable :: grid_file
 character(len=40)            :: data_formatter
 integer                      :: i, unitnum

 call compute_energies(time)

 npart_hist = 0
 nbins = 300
 rad_part = 0.
 dist_part = 0.

 do i=1,npart
    rhopart = rhoh(xyzh(4,i), particlemass)
    npart_hist = npart_hist + 1
    rad_part(1,npart_hist) = separation(xyzh(1:3,i),xyzmh_ptmass(1:3,1))
    call get_eos_pressure_temp_mesa(rhopart*unit_density,vxyzu(4,i) * unit_ergg,pressure,temperature)
    call ionisation_fraction(rhopart * unit_density, temperature, X_in, 1.-X_in-Z_in,xh0,xh1,xhe0,xhe1,xhe2)
    dist_part(1,npart_hist) = xh0
    dist_part(2,npart_hist) = xh1
    dist_part(3,npart_hist) = xhe0
    dist_part(4,npart_hist) = xhe1
    dist_part(5,npart_hist) = xhe2
 enddo
 allocate(hist_var(nbins))
 grid_file = (/ '   grid_HIfrac.ev', &
                '  grid_HIIfrac.ev', &
                '  grid_HeIfrac.ev', &
                ' grid_HeIIfrac.ev', &
                'grid_HeIIIfrac.ev' /)


 do i=1,5
    call histogram_setup(rad_part(1,1:npart_hist),dist_part(i,1:npart_hist),hist_var,npart_hist,3.,0.5,nbins,.true.)

    write(data_formatter, "(a,I5,a)") "(", nbins, "(3x,es18.10e3,1x))"

    if (num == 0) then
       unitnum = 1000

       open(unit=unitnum, file=trim(adjustl(grid_file(i))), status='replace')
       write(unitnum, "(a)") '# Ion fraction - look at the name of the file'
       close(unit=unitnum)
    endif

    unitnum=1001+i

    open(unit=unitnum, file=trim(adjustl(grid_file(i))), position='append')

    write(unitnum,data_formatter) hist_var(:)

    close(unit=unitnum)
 enddo

end subroutine ion_profiles


!----------------------------------------------------------------
!+
!  Unbound profiles
!+
!----------------------------------------------------------------
subroutine unbound_profiles(time, num, npart, particlemass, xyzh, vxyzu)
 integer, intent(in)                          :: npart,num
 real,    intent(in)                          :: time,particlemass
 real,    intent(inout)                       :: xyzh(:,:),vxyzu(:,:)
 integer, dimension(4)                        :: npart_hist
 real,    dimension(5,npart)                  :: dist_part,rad_part
 real,    dimension(:), allocatable           :: hist_var
 real                                         :: etoti,ekini,einti,epoti,phii
 character(len=17), dimension(:), allocatable :: grid_file
 character(len=40)                            :: data_formatter
 logical, allocatable, save                   :: prev_unbound(:,:),prev_bound(:,:)
 integer                                      :: i,unitnum,nbins

 call compute_energies(time)
 npart_hist = 0
 nbins      = 300
 rad_part   = 0.
 dist_part  = 0.

 if (dump_number == 0) then
    allocate(prev_bound(2,npart))
    allocate(prev_unbound(2,npart))
    prev_bound   = .false.
    prev_unbound = .false.
 endif


 do i = 1,npart
    if (xyzh(4,i)  >=  0) then ! Mike: replace with .not. isdead_or_accreted(xyzh(4,i))?

       call calc_gas_energies(particlemass,poten(i),xyzh(:,i),vxyzu(:,i),xyzmh_ptmass,phii,epoti,ekini,einti,etoti)

       if ((etoti > 0.) .and. (.not. prev_unbound(1,i))) then
          npart_hist(1) = npart_hist(1) + 1
          rad_part(1,npart_hist(1)) = separation(xyzh(1:3,i),xyzmh_ptmass(1:3,1))
          dist_part(1,npart_hist(1)) = 1.
          prev_unbound(1,i) = .true.
       elseif (etoti < 0.) then
          prev_unbound(1,i) = .false.
       endif


       if ((ekini + epoti > 0.) .and. (.not. prev_unbound(2,i))) then
          npart_hist(2) = npart_hist(2) + 1
          rad_part(2,npart_hist(2)) = separation(xyzh(1:3,i),xyzmh_ptmass(1:3,1))
          dist_part(2,npart_hist(2)) = 1.
          prev_unbound(2,i) = .true.
       elseif (ekini + epoti < 0.) then
          prev_unbound(2,i) = .false.
       endif

       if ((etoti < 0.) .and. (.not. prev_bound(1,i))) then
          npart_hist(3) = npart_hist(3) + 1
          rad_part(3,npart_hist(3)) = separation(xyzh(1:3,i),xyzmh_ptmass(1:3,1))
          dist_part(3,npart_hist(3)) = 1.
          prev_bound(1,i) = .true.
       elseif (etoti > 0.) then
          prev_bound(1,i) = .false.
       endif

       if ((ekini + epoti < 0.) .and. (.not. prev_bound(2,i))) then
          npart_hist(4) = npart_hist(4) + 1
          rad_part(4,npart_hist(4)) = separation(xyzh(1:3,i),xyzmh_ptmass(1:3,1))
          dist_part(4,npart_hist(4)) = 1.
          prev_bound(2,i) = .true.
       elseif (ekini + epoti > 0.) then
          prev_bound(2,i) = .false.
       endif
    endif
 enddo
 allocate(hist_var(nbins))
 grid_file = (/ 'gridpkiunbound.ev', &
                ' gridpkunbound.ev', &
                '  gridpkibound.ev', &
                '   gridpkbound.ev' /)

 do i=1,4
    call histogram_setup(rad_part(i,1:npart_hist(i)),dist_part(i,1:npart_hist(i)),hist_var,npart_hist(i),3.,0.5,nbins,.false.)

    write(data_formatter, "(a,I5,a)") "(", nbins, "(3x,es18.10e3,1x))"

    if (num == 0) then
       unitnum = 1000

       open(unit=unitnum, file=trim(adjustl(grid_file(i))), status='replace')
       write(unitnum, "(a)") '# Newly bound/unbound particles'
       close(unit=unitnum)
    endif

    unitnum=1001+i

    open(unit=unitnum, file=trim(adjustl(grid_file(i))), position='append')

    write(unitnum,data_formatter) hist_var(:)

    close(unit=unitnum)
 enddo
end subroutine unbound_profiles


!----------------------------------------------------------------
!+
!  Sink properties
!+
!----------------------------------------------------------------
subroutine sink_properties(time, num, npart, particlemass, xyzh, vxyzu)
 integer, intent(in)          :: npart, num
 real, intent(in)             :: time, particlemass
 real, intent(inout)          :: xyzh(:,:),vxyzu(:,:)
 character(len=17), allocatable :: columns(:)
 character(len=17)            :: filename
 real                         :: sinkcomp(35)
 real                         :: ang_mom(3)
 real                         :: phitot, dtsinksink, fonrmax
 real                         :: fxi, fyi, fzi, phii
 real, dimension(4,maxptmass) :: fssxyz_ptmass
 real, dimension(4,maxptmass) :: fxyz_ptmass
 real, dimension(3)           :: com_xyz,com_vxyz 
 integer                      :: i, ncols

 ncols = 31
 allocate(columns(ncols))
 columns = (/'            x', &
             '            y', &
             '            z', &
             '            r', &
             '           vx', &
             '           vy', &
             '           vz', &
             '          |v|', &
             '           px', &
             '           py', &
             '           pz', &
             '          |p|', &
             '         fssx', &
             '         fssy', &
             '         fssz', &
             '        |fss|', &
             '          fsx', &
             '          fsy', &
             '          fsz', &
             '         |fs|', &
             '    ang mom x', &
             '    ang mom y', &
             '    ang mom z', &
             '    |ang mom|', &
             '       kin en', &
             '       CoM x ', &
             '       CoM y ', &
             '       CoM z ', &
             '       CoM vx', &
             '       CoM vy', &
             '       CoM vz' /)

 fxyz_ptmass = 0.
 call get_accel_sink_sink(nptmass,xyzmh_ptmass,fxyz_ptmass,phitot,dtsinksink,0,0.)
 fssxyz_ptmass = fxyz_ptmass
 do i=1,npart
    call get_accel_sink_gas(nptmass,xyzh(1,i),xyzh(2,i),xyzh(3,i),xyzh(4,i),xyzmh_ptmass,&
                            fxi,fyi,fzi,phii,particlemass,fxyz_ptmass,fonrmax)
 enddo

 ! Determine position and velocity of the CoM
 call orbit_com(npart,xyzh,vxyzu,nptmass,xyzmh_ptmass,vxyz_ptmass,com_xyz,com_vxyz)

 do i=1,nptmass
    sinkcomp = 0.
    write (filename, "(A16,I0)") "sink_properties_", i

    ! position xyz
    sinkcomp(1:3)   = xyzmh_ptmass(1:3,i)
    ! position modulus
    sinkcomp(4)     = distance(xyzmh_ptmass(1:3,i))
    ! velocity xyz
    sinkcomp(5:7)   = vxyz_ptmass(1:3,i)
    ! velocity modulus
    sinkcomp(8)     = distance(vxyz_ptmass(1:3,i))
    ! momentum xyz
    sinkcomp(9:11)  = xyzmh_ptmass(4,i)*vxyz_ptmass(1:3,i)
    ! momentum modulus
    sinkcomp(12)    = xyzmh_ptmass(4,i)*sinkcomp(8)
    ! force xyz
    sinkcomp(13:15) = fssxyz_ptmass(1:3,i)
    ! force modulus
    sinkcomp(16)    = distance(fssxyz_ptmass(1:3,i))
    ! tot force xyz
    sinkcomp(17:19) = fxyz_ptmass(1:3,i)
    ! tot force modulus
    sinkcomp(20)    = distance(fxyz_ptmass(1:3,i))
    ! angular momentum xyz
    call cross(xyzmh_ptmass(1:3,i), xyzmh_ptmass(4,i)*vxyz_ptmass(1:3,i), ang_mom)
    sinkcomp(21:23) = ang_mom
    ! angular momentum modulus
    sinkcomp(24)    = distance(ang_mom(1:3))
    ! kinetic energy
    sinkcomp(25)    = 0.5*xyzmh_ptmass(4,i)*sinkcomp(8)**2
    ! CoM position
    sinkcomp(26:28) = com_xyz(1:3)
    ! CoM velocity
    sinkcomp(29:31) = com_vxyz(1:3) 

    call write_time_file(filename, columns, time, sinkcomp, ncols, dump_number)
 enddo
 deallocate(columns)

end subroutine sink_properties

subroutine bound_unbound_thermo(time, num, npart, particlemass, xyzh, vxyzu)
 integer, intent(in)          :: npart, num
 real, intent(in)             :: time, particlemass
 real, intent(inout)          :: xyzh(:,:),vxyzu(:,:)
 character(len=17), allocatable :: columns(:)
 integer                      :: i, ncols
 real, dimension(8)           :: entropy_array
 real                         :: etoti, ekini, einti, epoti, phii, rhopart
 real, dimension(npart)       :: pres_1, proint_1, peint_1, temp_1, troint_1, teint_1, entrop_1, abad_1, gamma1_1, gam_1
 integer, parameter           :: ient_b   = 1
 integer, parameter           :: ient_ub  = 2
 integer, parameter           :: itemp_b  = 3
 integer, parameter           :: itemp_ub = 4
 integer, parameter           :: ipres_b  = 5
 integer, parameter           :: ipres_ub = 6
 integer, parameter           :: idens_b  = 7
 integer, parameter           :: idens_ub = 8

 !zeroes the entropy variable and others
 entropy_array = 0.

 !setup
 if (dump_number == 0) then
    call prompt('Would you like to use thermal energy in the computation of the bound/unbound status?', switch(1),.false.)
 endif

 call compute_energies(time)

 do i=1,npart
    call calc_gas_energies(particlemass,poten(i),xyzh(:,i),vxyzu(:,i),xyzmh_ptmass,phii,epoti,ekini,einti,etoti)

    rhopart = rhoh(xyzh(4,i), particlemass)

    !gets entropy for the current particle
    call get_eos_various_mesa(rhopart*unit_density,vxyzu(4,i) * unit_ergg, &
                                    pres_1(i),proint_1(i),peint_1(i),temp_1(i),troint_1(i), &
                                    teint_1(i),entrop_1(i),abad_1(i),gamma1_1(i),gam_1(i))

    !sums entropy and other quantities for bound particles and unbound particles

    if (.not. switch(1)) then
       etoti = etoti - einti
    endif

    if (etoti < 0.0) then !bound
       entropy_array(ient_b)  = entropy_array(ient_b) + entrop_1(i)
       entropy_array(itemp_b) = entropy_array(itemp_b) + temp_1(i)
       entropy_array(ipres_b) = entropy_array(ipres_b) + pres_1(i)
       entropy_array(idens_b) = entropy_array(idens_b) + rhopart*unit_density

    else !unbound
       entropy_array(ient_ub)  = entropy_array(ient_ub) + entrop_1(i)
       entropy_array(itemp_ub) = entropy_array(itemp_ub) + temp_1(i)
       entropy_array(ipres_ub) = entropy_array(ipres_ub) + pres_1(i)
       entropy_array(idens_ub) = entropy_array(idens_ub) + rhopart*unit_density

    endif

 enddo

 !average
 entropy_array(itemp_b)  = entropy_array(itemp_b) / npart
 entropy_array(itemp_ub) = entropy_array(itemp_ub) / npart
 entropy_array(ipres_b)  = entropy_array(ipres_b) / npart
 entropy_array(ipres_ub) = entropy_array(ipres_ub) / npart
 entropy_array(idens_b)  = entropy_array(idens_b) / npart
 entropy_array(idens_ub) = entropy_array(idens_ub) / npart

 !writes on file
 ncols = 8
 allocate(columns(ncols))
 columns = (/'       b entr',&
                '     unb entr',&
                '   avg b temp',&
                ' avg unb temp',&
                '   avg b pres',&
                ' avg unb pres',&
                '   avg b dens',&
                ' avg unb dens'/)
 call write_time_file('entropy_vs_time', columns, time, entropy_array, ncols, dump_number)
 deallocate(columns)
end subroutine bound_unbound_thermo


!----------------------------------------------------------------
!+
!  Gravitational drag
!+
!----------------------------------------------------------------
subroutine gravitational_drag(time,num,npart,particlemass,xyzh,vxyzu)
 use prompting, only:prompt
 integer, intent(in)                   :: npart,num
 real,    intent(in)                   :: time,particlemass
 real,    intent(inout)                :: xyzh(:,:),vxyzu(:,:)
 character(len=17), allocatable        :: columns(:)
 character(len=17)                     :: filename
 integer                               :: i,j,k,iorder(npart),ncols,npart_insphere,sizeRcut
 real, dimension(:), allocatable, save :: ang_mom_old,time_old
 real, dimension(:,:), allocatable     :: drag_force
 real, dimension(4,maxptmass)          :: fxyz_ptmass
 real, dimension(3)                    :: avg_vel,avg_vel_par,avg_vel_perp,orbit_centre_vel,&
                                          orbit_centre,com_xyz,com_vxyz,unit_vel,unit_vel_perp,&
                                          pos_wrt_CM,vel_wrt_CM,ang_mom,vel_in_sphere,&
                                          sphere_centre,unit_sep,unit_sep_perp,vel_contrast_vec
 real                                  :: vel_contrast,mdot,sep,Jdot,R2,Rsphere,cs_in_sphere,&
                                          mass_in_sphere,rho_avg,cs,racc,fonrmax,fxi,fyi,fzi,&
                                          phii,phitot,dtsinksink,interior_mass,sinksinksep,&
                                          vKep,avg_rot,Rarray(size(xyzh(1,:))),zarray(size(xyzh(1,:))),&
                                          dR,dz,Rsinksink,avging_volume,omega,rot_in_sphere,maxsep
 real, dimension(:), allocatable       :: Rcut
 real, dimension(4,maxptmass,5)        :: force_cut_vec
 logical, save                         :: iacc,icentreonCM
 integer, save                         :: iavgopt

 ! OPTIONS
 if (dump_number == 0) then
    print*,'Options for averaging gas properties:'
    print "(6(/,a))",'1. Average over sphere centred on the companion (not recommended)',&
                     '2. Average over sphere centred on opposite side of orbit',&
                     '3. Average over annulus',&
                     '4. Average over annulus but excluding sphere centred on the companion',&
                     '5. Average over sphere twice as far on the opposite side of the orbit',&
                     '6. Average over sphere half as far on the opposite side of the orbit'
    iavgopt = 2
    call prompt('Select option above : ',iavgopt,1,6)
    icentreonCM = .false.
    select case (iavgopt)
    case(2,5,6)
       call prompt('Centre averaging sphere on the CM (otherwise, centre on primary core)?: ',icentreonCM)
    case(3,4)
       call prompt('Centre annulus on the CM (otherwise, centre on primary core)?: ',icentreonCM)
    end select

    write(*,"(a,i2)") 'Using ieos = ',ieos
    if ( xyzmh_ptmass(ihacc,2) > 0 ) then
       write(*,"(a,f13.7,a)") 'Companion has accretion radius = ', xyzmh_ptmass(ihacc,2), '(code units)'
       write(*,"(a)") 'Will analyse accretion'
       iacc = .true.
    else
       iacc = .false.
    endif
 endif

 ncols = 25
 allocate(columns(ncols))
 allocate(drag_force(ncols,nptmass))
 ! Note: All forces adhere to the convention of being positive when directed along the component direction
 columns = (/'   par. drag', & ! Component of net grav. force antiparallel to instantaneous circular orbit of the sink
             '  perp. drag', & ! Component of net grav. force perpendicular to instantaneous circular orbit of the sink
             '    from dJz', & ! torque / r of sink
             '    BHL drag', & ! Bondi-Hoyle-Lyttleton drag force
             '  Bondi Mdot', & ! Mass accretion rate from Bondi (1952) with Shima et al. (1985) factor of 2
             'vel contrast', & ! Magnitude of average background gas velocity minus sink velocity, positive (negative)
                               ! when sink speed is smaller (larger) than average gas parallel velocity
             'par. v. con.', & ! Component of velocity contrast along tangent of instantaneous circular orbit of sink
                               ! Positive (negative) when pointing backwards (forwards)
             'per. v. con.', & ! Component of velocity contrast perpendicular to tangent of instantaneous circular orbit of sink
                               ! Positive (negative) when pointing inwards (outwards) to the other point mass.
             '        vKep', & ! Keplerian velocity of companion, sqrt(M(<r) / |r2-r1|)
             ' mass inside', & ! Mass interior to current companion radius
             ' sound speed', &
             ' rho at sink', &
             '        racc', & ! Accretion radius
             '  donor spin', & ! Spin angular velocity of donor
             'com-sink sep', &
             '   par cut 1', & ! Same as 'par. drag', but limited to particles within some radius from the sink
             '  perp cut 1', & ! Same as 'perp. drag', but limited to particles within some radius from the sink
             '   par cut 2', &
             '  perp cut 2', &
             '   par cut 3', &
             '  perp cut 3', &
             '   par cut 4', &
             '  perp cut 4', &
             '   par cut 5', &
             '  perp cut 5' /)

 drag_force = 0.

 do i = 1,2
    ! Note: The analysis below is performed for both the companion (i=2) and the donor core (i=1). We
    !       comment on the case of the companion only for clarity.
    fxyz_ptmass      = 0.
    vel_in_sphere    = 0.
    rot_in_sphere    = 0.
    rho_avg          = 0.
    mdot             = 0.
    cs_in_sphere     = 0.
    mass_in_sphere   = 0.
    npart_insphere   = 0.
    avg_vel          = 0.
    avg_vel_par      = 0.
    avg_vel_perp     = 0.
    vel_contrast     = 0.
    vel_contrast_vec = 0.
    racc             = 0.
    cs               = 0.
    avg_rot          = 0.
    Rsphere          = 0.
    Rsinksink        = 0.
    dz               = 0.
    dR               = 0.

    ! Calculate directions
    call unit_vector(vxyz_ptmass(1:3,i), unit_vel(1:3)) ! Direction along sink velocity
    call cross(unit_vel, (/0.,0.,1./), unit_vel_perp)   ! Direction perpendicular to sink velocity (pointing away from the CoM)
    unit_sep = (xyzmh_ptmass(1:3,i) - xyzmh_ptmass(1:3,3-i)) / separation(xyzmh_ptmass(1:3,i), xyzmh_ptmass(1:3,3-i)) ! Sink separation unit vector (pointing from sink 1 to sink 2)
    call cross((/0.,0.,1./), unit_sep, unit_sep_perp) ! Direction perpendicular to sink separation vector (pointing towards sink velocity)

    ! Calculate orbit CoM by calculating the CoM of the stellar cores plus with the inclusion
    ! of a number of particles around the primary.
    call orbit_com(npart,xyzh,vxyzu,nptmass,xyzmh_ptmass,vxyz_ptmass,com_xyz,com_vxyz)
    ! Calculate z-angular momentum of the sink about the orbital CoM in first dump that is analysed
    if (dump_number == 0) then
       if (i == 1) then ! Ensures only allocated once throughout the analysis
          allocate(ang_mom_old(nptmass))
          allocate(time_old(nptmass))
       endif
       pos_wrt_CM = xyzmh_ptmass(1:3,i) - com_xyz(1:3)
       vel_wrt_CM = vxyz_ptmass(1:3,i) - com_vxyz(1:3)
       call cross(pos_wrt_CM, xyzmh_ptmass(4,i) * vel_wrt_CM, ang_mom)
       ang_mom_old(i) = ang_mom(3)
       time_old = -50. ! Denotes time difference between (full) dumps, s.t. time - time_old is time in current dump
       ! This should actually be -dtmax in the infile
    endif


    if (icentreonCM) then ! Centre on orbit CoM
       orbit_centre     = com_vxyz
       orbit_centre_vel = com_vxyz
    else ! Centre on primary core
       orbit_centre     = xyzmh_ptmass(1:3,3-i)
       orbit_centre_vel = vxyz_ptmass(1:3,3-i)
    endif

    ! If averaging over a sphere, get order of particles from closest to farthest from sphere centre
    if ((iavgopt == 1) .or. (iavgopt == 2) .or. (iavgopt == 5) .or. (iavgopt == 6)) then
       select case (iavgopt)
       case(1) ! Use companion position
          sphere_centre = xyzmh_ptmass(1:3,i)
       case(2) ! Use companion position on the opposite side of orbit
          sphere_centre = 2.*orbit_centre - xyzmh_ptmass(1:3,i) ! Just r1 - (r2 - r1)
       case(5) ! Averaging twice as far on opposite side of orbit
          sphere_centre = 2.*(orbit_centre - xyzmh_ptmass(1:3,i)) ! Just r1 - 2(r2 - r1)
       case(6) ! Averaging half as far on opposite side of orbit
          sphere_centre = 1.5*orbit_centre - 0.5*xyzmh_ptmass(1:3,i) ! Just r1 - 0.5*(r2 - r1)
       end select
       call set_r2func_origin(sphere_centre(1),sphere_centre(2),sphere_centre(3))
       call indexxfunc(npart,r2func_origin,xyzh,iorder)
       
       ! Sum velocities, cs, and densities of all particles within averaging sphere
       Rsphere = 0.2 * separation(orbit_centre, xyzmh_ptmass(1:3,i))
       do j = 1,npart
          k = iorder(j) ! Only use particles within the averaging sphere
          if (.not. isdead_or_accreted(xyzh(4,k))) then
             sep = separation(xyzh(1:3,k), sphere_centre)
             if (sep > Rsphere) exit
             vel_in_sphere(1:3) = vel_in_sphere(1:3) + vxyzu(1:3,k)
             cs_in_sphere       = cs_in_sphere + get_spsound(ieos,xyzh(1:3,k),rhoh(xyzh(4,k),particlemass),vxyzu(:,k))
             call get_gas_omega(orbit_centre,orbit_centre_vel,xyzh(1:3,k),vxyzu(1:3,k),omega)
             rot_in_sphere      = rot_in_sphere + omega
          endif
       enddo
       npart_insphere = j-1 ! Number of (unaccreted) particles in the sphere
       mass_in_sphere = npart_insphere * particlemass
       if ((iavgopt == 2) .or. (iavgopt == 5) .or. (iavgopt == 6)) vel_in_sphere = - vel_in_sphere ! To-do: get rid of this line

    elseif ((iavgopt == 3) .or. (iavgopt == 4)) then
       Rarray = sqrt( (xyzh(1,:) - xyzmh_ptmass(1,3-i))**2 + (xyzh(2,:) - xyzmh_ptmass(2,3-i))**2) ! [(x-x1)^2 + (y-y1)^2]^0.5
       zarray = xyzh(3,:) - xyzmh_ptmass(3,3-i)
       Rsinksink = separation(xyzmh_ptmass(1:2,i), xyzmh_ptmass(1:2,3-i)) ! [(x2-x1)^2 + (y2-y1)^2]^0.5
       if (iavgopt == 4) Rsphere = 0.2*separation(xyzmh_ptmass(1:3,3-i),xyzmh_ptmass(1:3,i))
       dR = 0.2*Rsinksink
       dz = 0.2*Rsinksink
       do k = 1,npart
          if ( (iavgopt == 4) .and. (separation(xyzh(1:3,k), xyzmh_ptmass(1:3,i)) < Rsphere) ) cycle
          if ( (abs(Rarray(k) - Rsinksink) < 0.5*dR) .and.&
               (abs(zarray(k) - xyzmh_ptmass(3,3-i)) < 0.5*dz) ) then
                vel_in_sphere(1:3) = vel_in_sphere(1:3) + vxyzu(1:3,k)
                cs_in_sphere       = cs_in_sphere + get_spsound(ieos,xyzh(1:3,k),rhoh(xyzh(4,k),particlemass),vxyzu(:,k))
                call get_gas_omega(orbit_centre,orbit_centre_vel,xyzh(1:3,k),vxyzu(1:3,k),omega)
                rot_in_sphere      = rot_in_sphere + omega
                npart_insphere     = npart_insphere + 1
          endif
       enddo
       mass_in_sphere = npart_insphere * particlemass
    endif

    ! Average within sphere
    if (npart_insphere > 0) then
       avg_vel(1:3)      = vel_in_sphere(1:3) / float(npart_insphere)
       avg_vel_par(1:3)  = dot_product(avg_vel, unit_vel) * unit_vel
       avg_vel_perp(1:3) = avg_vel(1:3) - avg_vel_par(1:3)
       vel_contrast_vec  = avg_vel - vxyz_ptmass(1:3,i)!sign( distance(vxyz_ptmass(1:3,i)) - distance(avg_vel_par(1:3)), &
                                !separation( vxyz_ptmass(1:3,i), avg_vel_par(1:3) ) )
       vel_contrast      = distance(vel_contrast_vec)
       avg_rot           = rot_in_sphere / float(npart_insphere)
       cs                = cs_in_sphere / float(npart_insphere)

       select case (iavgopt) ! Calculate averaging volume based on averaging option
       case (1,2,5,6) ! Spheres
          avging_volume = 4./3.*pi*Rsphere**3
       case(3) ! Annulus
          avging_volume  = 2.*pi * Rsinksink * dR * dz
       case(4) ! Annulus with sphere subtracted
          avging_volume  = 2.*pi * Rsinksink * dR * dz
          avging_volume  = avging_volume - 0.4*dR*dz*Rsinksink
       case default
          avging_volume = 0.
          print*,'Unknown averaging option'
          stop
       end select

       rho_avg           = mass_in_sphere / avging_volume
       racc              = 2. * xyzmh_ptmass(4,i) / (vel_contrast**2 + cs**2) ! Accretion radius
       mdot              = 4.*pi * xyzmh_ptmass(4,i)**2 * rho_avg / (cs**2 + vel_contrast**2)**1.5 ! BHL mass accretion rate
    endif

    ! Sum acceleration (fxyz_ptmass) on companion due to gravity of all gas particles
    force_cut_vec = 0.
    fxyz_ptmass = 0.
    call get_accel_sink_sink(nptmass,xyzmh_ptmass,fxyz_ptmass,phitot,dtsinksink,0,0.)
    sizeRcut = 5
    if (i == 1) allocate(Rcut(sizeRcut))
    call logspace(Rcut,0.4,2.5)
    !Rcut = Rcut * racc ! Bin by fraction of accretion radius
    Rcut = Rcut * separation( xyzmh_ptmass(1:3,1), xyzmh_ptmass(1:3,2) ) ! Bin by fraction of sink-sink separation

    !do k = 1,sizeRcut
    !   if (Rcut(k) > 1.) force_cut_vec(:,:,k) = fxyz_ptmass(:,:) ! Include force due to other sink if R > separation
    !enddo

    do j = 1,npart
       if (.not. isdead_or_accreted(xyzh(4,j))) then
          call get_accel_sink_gas(nptmass,xyzh(1,j),xyzh(2,j),xyzh(3,j),xyzh(4,j),xyzmh_ptmass,&
                                  fxi,fyi,fzi,phii,particlemass,fxyz_ptmass,fonrmax)
          do k = 1,sizeRcut
             if ( separation(xyzh(1:3,j), xyzmh_ptmass(1:4,i)) < Rcut(k) ) then
                call get_accel_sink_gas(nptmass,xyzh(1,j),xyzh(2,j),xyzh(3,j),xyzh(4,j),xyzmh_ptmass,&
                                        fxi,fyi,fzi,phii,particlemass,force_cut_vec(1:4,:,k),fonrmax)
             endif
          enddo
       endif
    enddo

    ! Calculate angular momentum of companion wrt orbit CoM
    pos_wrt_CM = xyzmh_ptmass(1:3,i) - com_xyz(1:3)
    vel_wrt_CM = vxyz_ptmass(1:3,i) - com_vxyz(1:3)
    call cross(pos_wrt_CM, xyzmh_ptmass(4,i) * vel_wrt_CM, ang_mom)
    Jdot = (ang_mom(3) - ang_mom_old(i)) / (time - time_old(i)) ! Average change in angular momentum
    R2 = distance(xyzmh_ptmass(1:3,i) - com_xyz(1:3))
    ang_mom_old(i) = ang_mom(3) ! Set ang_mom_old for next dump
    time_old(i) = time

    ! Calculate Keplerian velocity
    call set_r2func_origin(xyzmh_ptmass(1,3-i),xyzmh_ptmass(2,3-i),xyzmh_ptmass(3,3-i)) ! Order particles by distance from donor core
    call indexxfunc(npart,r2func_origin,xyzh,iorder)
    sinksinksep = separation(xyzmh_ptmass(1:3,1), xyzmh_ptmass(1:3,2))
    interior_mass = xyzmh_ptmass(4,3-i) ! Include mass of donor core
    select case(iavgopt)
    case(5) ! Calculate mass interior to R/2
       maxsep = 2.*sinksinksep
    case(6) ! Calculate mass interior to 2*R
       maxsep = 0.5*sinksinksep
    case default ! Calculate mass interior to R
       maxsep = sinksinksep
    end select
    do j = 1,npart
       k = iorder(j)
       sep = separation(xyzmh_ptmass(1:3,3-i), xyzh(1:3,k))
       if (sep > maxsep) exit
       interior_mass = interior_mass + particlemass
    enddo
    vKep = sqrt(interior_mass / sinksinksep)

    drag_force(1,i)  = - dot_product(fxyz_ptmass(1:3,i),unit_sep_perp) * xyzmh_ptmass(4,i)
    drag_force(2,i)  = - dot_product(fxyz_ptmass(1:3,i),unit_sep)      * xyzmh_ptmass(4,i)
    drag_force(3,i)  = Jdot / R2
    drag_force(4,i)  = mdot * vel_contrast
    drag_force(5,i)  = mdot
    drag_force(6,i)  = vel_contrast
    drag_force(7,i)  = - dot_product(vel_contrast_vec, unit_sep_perp)
    drag_force(8,i)  = - dot_product(vel_contrast_vec, unit_sep)
    drag_force(9,i)  = vKep
    drag_force(10,i) = interior_mass
    drag_force(11,i) = cs
    drag_force(12,i) = rho_avg
    drag_force(13,i) = racc
    drag_force(14,i) = avg_rot
    drag_force(15,i) = separation(com_xyz(1:3),xyzmh_ptmass(1:3,i))
    drag_force(16,i) = - dot_product(force_cut_vec(1:3,i,1),unit_sep)      * xyzmh_ptmass(4,i)
    drag_force(17,i) = - dot_product(force_cut_vec(1:3,i,1),unit_sep_perp) * xyzmh_ptmass(4,i)
    drag_force(18,i) = - dot_product(force_cut_vec(1:3,i,2),unit_sep)      * xyzmh_ptmass(4,i)
    drag_force(19,i) = - dot_product(force_cut_vec(1:3,i,2),unit_sep_perp) * xyzmh_ptmass(4,i)
    drag_force(20,i) = - dot_product(force_cut_vec(1:3,i,3),unit_sep)      * xyzmh_ptmass(4,i)
    drag_force(21,i) = - dot_product(force_cut_vec(1:3,i,3),unit_sep_perp) * xyzmh_ptmass(4,i)
    drag_force(22,i) = - dot_product(force_cut_vec(1:3,i,4),unit_sep)      * xyzmh_ptmass(4,i)
    drag_force(23,i) = - dot_product(force_cut_vec(1:3,i,4),unit_sep_perp) * xyzmh_ptmass(4,i)
    drag_force(24,i) = - dot_product(force_cut_vec(1:3,i,5),unit_sep)      * xyzmh_ptmass(4,i)
    drag_force(25,i) = - dot_product(force_cut_vec(1:3,i,5),unit_sep_perp) * xyzmh_ptmass(4,i)

    ! Write to output
    write (filename, "(A16,I0)") "sink_drag_", i
    call write_time_file(trim(adjustl(filename)), columns, time, drag_force(:,i), ncols, dump_number)
 enddo
 deallocate(columns)

end subroutine gravitational_drag


!!!!!!!!!!!!!!!!!!!!!!!!!!!!!!!!!!!!!!!!!!!!!!!!!!!!!!!!!!!!
!!!!!        Routines used in analysis routines        !!!!!
!!!!!!!!!!!!!!!!!!!!!!!!!!!!!!!!!!!!!!!!!!!!!!!!!!!!!!!!!!!!

!----------------------------------------------------------------
!+
!  Calculate the angular velocity of an envelope gas particle
!  relative to a reference point
!+
!----------------------------------------------------------------
subroutine get_gas_omega(xyz_centre,vxyz_centre,xyzi,vxyzi,omega)
 real, intent(in)  :: xyz_centre(1:3),vxyz_centre(1:3),xyzi(1:3),vxyzi(1:3)
 real, intent(out) :: omega
 real              :: vphi,Rmag,R(1:2),phi_unitvec(1:3),R_unitvec(1:3)
 
 ! xyz_centre: Position vector of reference point
 ! vxyz_centre: Velocity vector of reference point
 R = xyzi(1:2) - xyz_centre(1:2) ! Separation projected onto z = 0 plane
 Rmag = sqrt(dot_product(R,R))
 R_unitvec = (/ R/Rmag, 0. /)
 call cross((/0.,0.,1./), R_unitvec, phi_unitvec) ! phi = z x R
 vphi = dot_product(vxyzi - vxyz_centre, phi_unitvec)
 omega = vphi / Rmag

end subroutine get_gas_omega


!----------------------------------------------------------------
!+
!  Calculate kinetic, gravitational potential (gas-gas and sink-gas),
!  and internal energy of a gas particle.
!+
!----------------------------------------------------------------
subroutine calc_gas_energies(particlemass,poten,xyzh,vxyzu,xyzmh_ptmass,phii,epoti,ekini,einti,etoti)
 ! Warning: Do not sum epoti or etoti as it is to obtain a total energy; this would not give the correct
 !          total energy due to complications related to double-counting.
 use ptmass, only:get_accel_sink_gas
 use part,   only:nptmass
 real, intent(in)                       :: particlemass
 real(4), intent(in)                    :: poten
 real, dimension(4), intent(in)         :: xyzh,vxyzu
 real, dimension(5,nptmass), intent(in) :: xyzmh_ptmass
 real, intent(out)                      :: phii,epoti,ekini,einti,etoti
 real                                   :: fxi,fyi,fzi

 phii = 0.0

 call get_accel_sink_gas(nptmass,xyzh(1),xyzh(2),xyzh(3),xyzh(4),xyzmh_ptmass,fxi,fyi,fzi,phii)

 epoti = 2.*poten + particlemass * phii ! For individual particles, need to multiply 2 to poten to get GmM/r
 ekini = particlemass * 0.5 * dot_product(vxyzu(1:3),vxyzu(1:3))
 einti = particlemass * vxyzu(4)
 etoti = epoti + ekini + einti
end subroutine calc_gas_energies


!----------------------------------------------------------------
!+
!  Calculate thermal (gas + radiation internal energy) energy of a 
!  gas particle. Inputs and outputs in code units
!+
!----------------------------------------------------------------
subroutine calc_thermal_energy(particlemass,ieos,xyzh,vxyzu,presi,tempi,ethi)
 use part,             only:rhoh
 use eos_idealplusrad, only:get_idealgasplusrad_tempfrompres,get_idealplusrad_enfromtemp
 use physcon,          only:radconst
 integer, intent(in) :: ieos
 real, intent(in)    :: particlemass,presi,tempi
 real, intent(in)    :: xyzh(4),vxyzu(4)
 real, intent(out)   :: ethi
 real                :: hi,densi,mui

 select case (ieos)
 case (2,12) ! Ideal gas or ideal gas plus radiation
    ethi = particlemass * vxyzu(4) ! This includes both gas and radiation internal energy
 case (10) ! We want just the gas + radiation internal energy
    hi = xyzh(4)
    densi = rhoh(hi,particlemass)
    
    ! Get mu from pres and temp
    mui = densi*unit_density * kb_on_mh * tempi / (presi*unit_pressure - radconst * tempi**4 / 3.)

    call get_idealplusrad_enfromtemp(densi*unit_density,tempi,mui,ethi)
    ethi = particlemass * ethi / unit_ergg
 end select

end subroutine calc_thermal_energy


subroutine adjust_corotating_velocities(npart,particlemass,xyzh,vxyzu,xyzmh_ptmass,vxyz_ptmass,omega_c,dump_number)
 real, dimension(:,:), intent(in)    :: xyzmh_ptmass,xyzh
 real, dimension(:,:), intent(inout) :: vxyzu,vxyz_ptmass
 real, intent(inout) :: omega_c
 real, intent(in)    :: particlemass
 integer, intent(in) :: npart, dump_number

 logical             :: switch
 real                :: sep, mtot
 real, dimension(3)  :: omega_vec, omegacrossr
 integer             :: i

 if (dump_number == 0) then
    call prompt('Was this in a corotating frame?',switch,.false.)

    if (switch) then
       sep = separation(xyzmh_ptmass(1:3,1), xyzmh_ptmass(1:3,2))
       mtot = sum(xyzmh_ptmass(4,:)) + npart*particlemass
       omega_c = sqrt(mtot / sep**3)
    else
       omega_c = -1
    endif
 endif

 if (omega_c > 0.) then
    omega_vec = (/ 0.,0.,omega_c /)

    do i=1,npart
       call cross(omega_vec,xyzh(1:3,i),omegacrossr)
       vxyzu(1:3,i) = vxyzu(1:3,i) + omegacrossr(1:3)
    enddo

    do i=1,nptmass
       call cross(omega_vec,xyzmh_ptmass(1:3,i),omegacrossr)
       vxyz_ptmass(1:3,i) = vxyz_ptmass(1:3,i) + omegacrossr(1:3)
    enddo
 endif
end subroutine adjust_corotating_velocities


! returns a profile from the centre of mass
! profile can either use all particles or can find particles within 2h of a given ray
! if simple flag is set to true, it will only produce a limited subset
subroutine stellar_profile(time,ncols,particlemass,npart,xyzh,vxyzu,profile,simple,ray)
 use eos,          only:ieos,equationofstate,X_in, Z_in
 use eos_mesa,     only:get_eos_kappa_mesa,get_eos_pressure_temp_mesa
 use physcon,      only:kboltz,mass_proton_cgs
 use centreofmass, only:get_centreofmass
 use energies,     only:compute_energies
 use part,         only:xyzmh_ptmass,rhoh,ihsoft,poten
 use units,        only:udist,unit_ergg,unit_density,unit_pressure,unit_velocity,unit_energ
 use kernel,       only:kernel_softening,radkern
 use ptmass,       only:get_accel_sink_gas

 real,    intent(in)    :: time
 integer, intent(in)    :: ncols
 real,    intent(in)    :: particlemass
 integer, intent(in)    :: npart
 real,    intent(in)    :: xyzh(:,:)
 real,    intent(inout) :: vxyzu(:,:)
 real, intent(out), allocatable :: profile(:,:)
 logical, intent(in)    :: simple
 real, intent(in), optional :: ray(3)
 integer           :: i,iprofile
 real              :: proj(3),orth(3),proj_mag,orth_dist,orth_ratio
 real              :: rhopart,ponrhoi,spsoundi
 real              :: temp,kappa,kappat,kappar,pres
 real              :: ekini,epoti,einti,etoti,phii
 real              :: xh0, xh1, xhe0, xhe1, xhe2
 real              :: temp_profile(ncols,npart)
 logical           :: criteria

 call compute_energies(time)

 iprofile = 0

 do i=1,npart
    if (xyzh(4,i)  >=  0) then

       if (present(ray)) then
          proj_mag = dot_product(xyzh(1:3,i),ray(1:3))
          proj = proj_mag * ray
          orth(1:3) = xyzh(1:3,i) - proj(1:3)
          orth_dist = separation(orth,(/0.,0.,0./))
          orth_ratio = orth_dist / xyzh(4,i)
          if (orth_ratio < radkern .and. proj_mag > 0.) then
             criteria = .true.
          else
             criteria = .false.
          endif
       else
          criteria = .true.
       endif

       if (criteria) then

          iprofile = iprofile + 1

          rhopart = rhoh(xyzh(4,i), particlemass)

          temp_profile(1,iprofile)  = distance(xyzh(1:3,i)) * udist
          temp_profile(3,iprofile)  = atan2(xyzh(2,i),xyzh(1,i))
          temp_profile(4,iprofile)  = rhopart * unit_density
          temp_profile(5,iprofile)  = distance(vxyzu(1:3,i)) * unit_velocity
          temp_profile(6,iprofile)  = dot_product(vxyzu(1:3,i),xyzh(1:3,i)) / distance(xyzh(1:3,i)) * unit_velocity
          temp_profile(7,iprofile)  = sqrt(distance(vxyzu(1:2,i))**2 - (dot_product(vxyzu(1:2,i),xyzh(1:2,i)) &
                                      / distance(xyzh(1:2,i)))**2) * unit_velocity
          temp_profile(8,iprofile)  = temp_profile(7,iprofile) / (distance(xyzh(1:2,i)) * udist)
          if (simple .eqv. .false.) then
             call equationofstate(ieos,ponrhoi,spsoundi,rhopart,xyzh(1,i),xyzh(2,i),xyzh(3,i),vxyzu(4,i))

             if (ieos == 10) then
                call get_eos_pressure_temp_mesa(rhopart*unit_density,vxyzu(4,i) * unit_ergg,pres,temp)
                call get_eos_kappa_mesa(rhopart*unit_density,temp,kappa,kappat,kappar)
             else
                temp = (ponrhoi * (unit_pressure/unit_density) * 2.381 * mass_proton_cgs) / kboltz
                kappa = 1.
             endif

             call calc_gas_energies(particlemass,poten(i),xyzh(:,i),vxyzu(:,i),xyzmh_ptmass,phii,epoti,ekini,einti,etoti)

             call ionisation_fraction(rhopart * unit_density, temp, X_in, 1.-X_in-Z_in,xh0, xh1, xhe0, xhe1, xhe2)

             temp_profile(9,iprofile)  = vxyzu(4,i) * unit_ergg
             temp_profile(10,iprofile) = ponrhoi * rhopart * unit_pressure
             temp_profile(11,iprofile) = spsoundi * unit_velocity
             temp_profile(12,iprofile) = temp
             temp_profile(13,iprofile) = kappa
             temp_profile(14,iprofile) = 1. / (kappa * rhopart * unit_density)
             temp_profile(15,iprofile) = etoti * unit_energ
             temp_profile(16,iprofile) = xh1
             temp_profile(17,iprofile) = xhe1
             temp_profile(18,iprofile) = xhe2
          endif
       endif
    endif
 enddo

 allocate(profile(ncols,iprofile))
 profile(1:ncols,1:iprofile) = temp_profile(1:ncols,1:iprofile)

 call quicksort(profile, 1, iprofile, ncols, 1)

 do i=1,iprofile
    if (i==1) profile(2,i) = particlemass
    if (i > 1) profile(2,i) = profile(2,i-1) + particlemass
 enddo

 print*, "Profile completed"

end subroutine stellar_profile

!----------------------------------------------------------------
!+
!  Get CoM position and velocity of the two point masses plus
!  gas particles radius = 2*sep from the donor, where sep is the
!  distance between the donor and the CoM of just the point masses.
!+
!----------------------------------------------------------------
subroutine orbit_com(npart,xyzh,vxyzu,nptmass,xyzmh_ptmass,vxyz_ptmass,com_xyz,com_vxyz)
 integer, intent(in)             :: npart,nptmass
 real, intent(in)                :: xyzh(:,:),vxyzu(:,:),xyzmh_ptmass(:,:),vxyz_ptmass(:,:)
 real, intent(out), dimension(3) :: com_xyz,com_vxyz
 real, dimension(4,npart)        :: xyz_a
 real, dimension(3,npart)        :: vxyz_a
 integer                         :: iorder(npart),npart_a
 real                            :: sep
 integer                         :: i,j,k

 ! Get order of particles by distance from CoM of point masses
 com_xyz(1) = sum(xyzmh_ptmass(1,:))/nptmass
 com_xyz(2) = sum(xyzmh_ptmass(2,:))/nptmass
 com_xyz(3) = sum(xyzmh_ptmass(3,:))/nptmass
 call set_r2func_origin(com_xyz(1),com_xyz(2),com_xyz(3))
 call indexxfunc(npart,r2func_origin,xyzh,iorder)
 ! Displacement of donor core from the CoM of point masses
 sep = separation(xyzmh_ptmass(1:3,1),com_xyz(1:3))

 ! Calculate CoM of orbit, including only gas particles within radius = 2*sep from donor core
 ! The point is that by including some gas particles around the donor core, we get a more accurate
 ! position of the CoM about which the stellar cores orbit
 i = 1
 k = 1
 do while (i < npart+1)
    j = iorder(i) ! Loop from particles closest to farthest from CoM
    if (isdead_or_accreted(xyzh(4,j))) then
       i = i + 1
    else
       if (separation(xyzh(1:3,j),com_xyz(1:3)) > 2.*sep) exit
       xyz_a(1:4,k)  = xyzh(1:4,j)
       vxyz_a(1:3,k) = vxyzu(1:3,j)
       i = i + 1
       k = k + 1
    endif
 enddo
 npart_a = k - 1
 call get_centreofmass(com_xyz,com_vxyz,npart_a,xyz_a,vxyz_a,nptmass,xyzmh_ptmass,vxyz_ptmass)

end subroutine orbit_com

subroutine ionisation_fraction(dens,temp,X,Y,xh0, xh1, xhe0, xhe1, xhe2)
 !solves three Saha equations simultaneously to return ion fractions of hydrogen and helium
 use physcon, only:twopi, kboltz, eV, planckh, mass_electron_cgs, mass_proton_cgs
 real, intent(in) :: dens, temp, X, Y
 real, intent(out):: xh0, xh1, xhe0, xhe1, xhe2
 real             :: n, nh, nhe
 real             :: A, B, C, const
 real             :: xh1g, xhe1g, xhe2g
 real             :: f, g, h
 real, parameter  :: chih0 = 13.6, chihe0 = 24.6, chihe1 = 54.4
 real, dimension(3,3) :: M, M_inv
 real, dimension(3) :: dx
 integer          :: i

 nh = X * dens / mass_proton_cgs
 nhe = Y * dens / (4. * mass_proton_cgs)
 n = nh + nhe

 const = (sqrt(twopi * mass_electron_cgs * kboltz) / planckh)**3 / n

 A = 1. * const * temp**(1.5) * exp(-chih0 * eV / (kboltz * temp))
 B = 4. * const * temp**(1.5) * exp(-chihe0 * eV / (kboltz * temp))
 C = 1. * const * temp**(1.5) * exp(-chihe1 * eV / (kboltz * temp))

 xh1g = 0.4
 xhe1g = 0.3
 xhe2g = 0.2

 do i=1,50
    f = xh1g * (xh1g + xhe1g + 2*xhe2g) - A * ((nh/n) - xh1g)
    g = xhe1g * (xh1g + xhe1g + 2*xhe2g) - B * ((nhe/n) - xhe1g - xhe2g)
    h = xhe2g * (xh1g + xhe1g + 2*xhe2g) - C * xhe1g

    M(1,:) = (/ 2*xh1g + xhe1g + 2*xhe2g + A, xh1g, 2*xh1g /)
    M(2,:) = (/ xhe1g, xh1g + 2*xhe1g + 2*xhe2g + B, 2*xhe1g + B /)
    M(3,:) = (/ xhe2g, xhe2g - C, xh1g + xhe1g + 4*xhe2g /)

    call minv(M, M_inv)

    dx = matmul(M_inv, (/ -f, -g, -h/))

    xh1g = xh1g + dx(1)
    xhe1g = xhe1g + dx(2)
    xhe2g = xhe2g + dx(3)
 enddo

 xh1 = xh1g * n / nh
 xhe1 = xhe1g * n / nhe
 xhe2 = xhe2g * n / nhe
 xh0 = ((nh/n) - xh1g) * n / nh
 xhe0 = ((nhe/n) - xhe1g - xhe2g) * n / nhe
end subroutine ionisation_fraction

subroutine histogram_setup(dist_var,avg_var,hist_var,npart,max_value,min_value,nbins,average)
 !returns a radial histogram of a given distribution variable
 integer, intent(in)                :: npart,nbins
 real, dimension(npart), intent(in) :: dist_var, avg_var
 real, dimension(nbins), intent(out) :: hist_var
 real, intent(in)                   :: max_value, min_value
 logical, intent(in)                :: average
 real                               :: bins(nbins)
 integer                            :: i,j,n

 bins = (/ (10**(min_value + (i-1) * (max_value-min_value)/real(nbins)), i=1,nbins) /)
 !bins = (/ (min_value + (i-1) * (max_value-min_value)/real(nbins), i=1,nbins) /)
 hist_var(:) = 0.

 do i=1,nbins-1
    n = 0
    do j=1,npart
       if (dist_var(j) >= bins(i) .and. dist_var(j) < bins(i+1)) then
          n = n + 1
          hist_var(i) = hist_var(i) + avg_var(j)
       endif
    enddo
    if (n>0) then
       if (average) then
          hist_var(i) = hist_var(i) / real(n)
       endif
    endif
 enddo

end subroutine histogram_setup

subroutine write_file(name_in, dir_in, cols, data_in, npart, ncols, num)
 !outputs a file from a single dump
 character(len=*), intent(in) :: name_in, dir_in
 integer, intent(in)          :: npart, ncols, num
 character(len=*), dimension(ncols), intent(in) :: cols
 character(len=20), dimension(ncols) :: columns
 character(len=40)             :: data_formatter, column_formatter
 character(len(name_in)+9)    :: file_name

 real, dimension(ncols,npart), intent(in) :: data_in
 integer                      :: i, unitnum

 unitnum = 1000 + num
 if (dump_number == 0) then
    call system('mkdir ' // dir_in )
 endif

 write(file_name, "(2a,i5.5,a)") trim(name_in), "_", num, ".ev"

 open(unit=unitnum, file='./'//dir_in//'/'//file_name, status='replace')

 write(column_formatter, "(a,I2,a)") "('#',3x,", ncols, "('[',a15,']',5x))"
 write(data_formatter, "(a,I2,a)") "(", ncols, "(3x,es19.11e3,1x))"

 do i=1,ncols
    write(columns(i), "(I2,a)") i, cols(i)
 enddo

 !set column headings
 write(unitnum, column_formatter) columns(:)

 !Write data to file
 do i=1,npart
    write(unitnum,data_formatter) data_in(:ncols,i)
 enddo

 close(unit=unitnum)
end subroutine write_file


subroutine write_time_file(name_in, cols, time, data_in, ncols, num)
 !outputs a file over a series of dumps
 character(len=*), intent(in) :: name_in
 integer, intent(in)          :: ncols, num
 character(len=*), dimension(ncols), intent(in) :: cols
 character(len=20), dimension(ncols) :: columns
 character(len=40)             :: data_formatter, column_formatter
 character(len(name_in)+9)    :: file_name
 real, intent(in)             :: time
 real, dimension(ncols), intent(in) :: data_in
 integer                      :: i, unitnum

 write(column_formatter, "(a,I2,a)") "('#',3x,", ncols+1, "('[',a15,']',5x))"
 write(data_formatter, "(a,I2,a)") "(", ncols+1, "(3x,es18.11e2,1x))"
 write(file_name,"(2a,i3.3,a)") name_in, '.ev'

 if (num == 0) then
    unitnum = 1000

    open(unit=unitnum, file=file_name, status='replace')
    do i=1,ncols
       write(columns(i), "(I2,a)") i+1, cols(i)
    enddo

    !set column headings
    write(unitnum, column_formatter) '1         time', columns(:)
    close(unit=unitnum)
 endif

 unitnum=1001+num

 open(unit=unitnum, file=file_name, position='append')

 write(unitnum,data_formatter) time, data_in(:ncols)

 close(unit=unitnum)

end subroutine write_time_file


subroutine cross(a,b,c)
 ! Returns vector product, c = a x b
 real,intent(in),dimension(3)  :: a,b
 real,intent(out),dimension(3) :: c

 c(1) = a(2)*b(3)-b(2)*a(3)
 c(2) = a(3)*b(1)-b(3)*a(1)
 c(3) = a(1)*b(2)-b(1)*a(2)

end subroutine cross

real function distance(a)
 ! Return norm of a vector of arbitrary dimension
 real, intent(in), dimension(:) :: a

 distance = sqrt(dot_product(a,a))
end function distance

subroutine unit_vector(a,b)
 real, intent(in), dimension(3)  :: a
 real, intent(out), dimension(3) :: b

 b(1:3) = a(1:3) / distance(a(1:3))
end subroutine unit_vector

real function cos_vector_angle(a,b)
 real, intent(in), dimension(3) :: a,b
 if (distance(a) == 0 .or. distance(b) == 0) then
    cos_vector_angle = 1
 else
    cos_vector_angle = dot_product(a,b) / (distance(a) * distance(b))
 endif
end function cos_vector_angle

subroutine separation_vector(a,b,c)
 !return difference between two vectors
 real, intent(in), dimension(3) :: a,b
 real, intent(out), dimension(4) :: c

 c(1) = a(1) - b(1)
 c(2) = a(2) - b(2)
 c(3) = a(3) - b(3)
 c(4) = distance(c(1:3))
end subroutine separation_vector

real function separation(a,b)
 !return the distance between two vectors
 real, intent(in), dimension(:) :: a,b

 separation = distance(a - b)
end function separation

!Sorting routines
recursive subroutine quicksort(a, first, last, ncols, sortcol)
 integer, intent(in)                                :: first, last, ncols, sortcol
 real, dimension(ncols,last-first+1), intent(inout) :: a
 real                                               :: x
 integer                                            :: i, j, k

 x = a(sortcol, (first+last) / 2 )
 i = first
 j = last
 do
    do while (a(sortcol, i) < x)
       i=i+1
    enddo

    do while (x < a(sortcol, j))
       j=j-1
    enddo

    if (i >= j) exit

    do k=1,ncols
       call swap(a(k,i),a(k,j))
    enddo

    i=i+1
    j=j-1
 enddo
 if (first < i-1) call quicksort(a, first, i-1, ncols, sortcol)
 if (j+1 < last)  call quicksort(a, j+1, last, ncols, sortcol)
end subroutine quicksort

subroutine swap(a,b)
 real, intent(inout) :: a,b
 real                :: c

 c = a
 a = b
 b = c

end subroutine swap

subroutine minv (M, M_inv)

 implicit none

 real, dimension(3,3), intent(in)  :: M
 real, dimension(3,3), intent(out) :: M_inv

 real :: det
 real, dimension(3,3) :: cofactor


 det =   M(1,1)*M(2,2)*M(3,3)  &
       - M(1,1)*M(2,3)*M(3,2)  &
       - M(1,2)*M(2,1)*M(3,3)  &
       + M(1,2)*M(2,3)*M(3,1)  &
       + M(1,3)*M(2,1)*M(3,2)  &
       - M(1,3)*M(2,2)*M(3,1)

 cofactor(1,1) = +(M(2,2)*M(3,3)-M(2,3)*M(3,2))
 cofactor(1,2) = -(M(2,1)*M(3,3)-M(2,3)*M(3,1))
 cofactor(1,3) = +(M(2,1)*M(3,2)-M(2,2)*M(3,1))
 cofactor(2,1) = -(M(1,2)*M(3,3)-M(1,3)*M(3,2))
 cofactor(2,2) = +(M(1,1)*M(3,3)-M(1,3)*M(3,1))
 cofactor(2,3) = -(M(1,1)*M(3,2)-M(1,2)*M(3,1))
 cofactor(3,1) = +(M(1,2)*M(2,3)-M(1,3)*M(2,2))
 cofactor(3,2) = -(M(1,1)*M(2,3)-M(1,3)*M(2,1))
 cofactor(3,3) = +(M(1,1)*M(2,2)-M(1,2)*M(2,1))

 M_inv = transpose(cofactor) / det

 return

end subroutine minv

end module analysis<|MERGE_RESOLUTION|>--- conflicted
+++ resolved
@@ -1082,13 +1082,8 @@
  real    :: kappa_array(1000,400)
  real    :: gam1_array(1000,1000)
  real    :: pres_array(1000,1000)
-<<<<<<< HEAD
+ real    :: dum(1000,1000)
  real    :: kappat, kappar
-! real    :: temp
-=======
- real    :: dum(1000,1000)
- real    :: kappat, kappar, temp
->>>>>>> 5ef2863b
 
 
  do i=1,size(rho_array)
