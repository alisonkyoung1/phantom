!--------------------------------------------------------------------------!
! The Phantom Smoothed Particle Hydrodynamics code, by Daniel Price et al. !
! Copyright (c) 2007-2022 The Authors (see AUTHORS)                        !
! See LICENCE file for usage and distribution conditions                   !
! http://phantomsph.bitbucket.io/                                          !
!--------------------------------------------------------------------------!
module moddump
!
! None
!
! :References: None
!
! :Owner: David Liptai
!
! :Runtime parameters:
!   - beta  : *penetration factor*
!   - ecc   : *eccentricity (1 for parabolic)*
!   - mh    : *mass of black hole (code units)*
!   - ms    : *mass of star       (code units)*
!   - phi   : *stellar rotation with respect to y-axis (in degrees)*
!   - r0    : *starting distance  (code units)*
!   - rs    : *radius of star     (code units)*
!   - theta : *stellar rotation with respect to x-axis (in degrees)*
!
! :Dependencies: centreofmass, dim, externalforces, infile_utils, io,
!   options, physcon, prompting, units
!
 implicit none

 real :: beta,   &  ! penetration factor
         mh,     &  ! BH mass
         ms,     &  ! stellar mass
         rs,     &  ! stellar radius
         theta,  &  ! stellar tilting along x
         phi,    &  ! stellar tilting along y
         r0,     &  ! starting distance
         ecc        ! eccentricity

contains

subroutine modify_dump(npart,npartoftype,massoftype,xyzh,vxyzu)
 use centreofmass

 use externalforces, only:accradius1,accradius1_hard
 use options,        only:iexternalforce,damp
 use dim,            only:gr
 use prompting,      only:prompt
 use physcon,        only:pi,solarm,solarr
 use units,          only:umass,udist,get_c_code
<<<<<<< HEAD
 use metric,         only:a
=======
 if (gr) then
   use metric,         only:mass1,a
 else
    use externalforces, only:mass1
  endif
>>>>>>> 66c2ca9f
 integer,  intent(inout) :: npart
 integer,  intent(inout) :: npartoftype(:)
 real,     intent(inout) :: massoftype(:)
 real,     intent(inout) :: xyzh(:,:),vxyzu(:,:)
 character(len=120)      :: filename
 integer                 :: i,ierr
 logical                 :: iexist
 real                    :: Lx,Ly,Lz,L,Lp,Ltot(3)
 real                    :: rp,rt
 real                    :: x,y,z,vx,vy,vz
 real                    :: x0,y0,vx0,vy0,alpha
 real                    :: c_light

!
!-- Default runtime parameters
!
!
 beta  = 1.                  ! penetration factor
 Mh    = 1.e6*solarm/umass   ! BH mass
 Ms    = 1.  *solarm/umass   ! stellar mass
 rs    = 1.  *solarr/udist   ! stellar radius
 theta = 0.                  ! stellar tilting along x
 phi   = 0.                  ! stellar tilting along y
 ecc   = 1.                  ! eccentricity

 rt = (Mh/Ms)**(1./3.) * rs         ! tidal radius
 rp = rt/beta                       ! pericenter distance
 r0 = 10.*rt                        ! starting radius

print*, mass1,"mass1", Mh,"Mh",a,"a"
a = 0.4
print*,a,"new a"
 !
 !-- Read runtime parameters from tdeparams file
 !
 filename = 'tde'//'.tdeparams'                                ! moddump should really know about the output file prefix...
 inquire(file=filename,exist=iexist)
 if (iexist) call read_setupfile(filename,ierr)
 if (.not. iexist .or. ierr /= 0) then
    call write_setupfile(filename)
    print*,' Edit '//trim(filename)//' and rerun phantommoddump'
    stop
 endif
 rt = (Mh/Ms)**(1./3.) * rs         ! tidal radius
 rp = rt/beta                       ! pericenter distance

 !--Reset center of mass
 call reset_centreofmass(npart,xyzh,vxyzu)

 phi   = 0.
 theta = 0.

 call get_angmom(ltot,npart,xyzh,vxyzu)
 Lx = ltot(1)
 Ly = ltot(2)
 Lz = ltot(3)
 Lp = sqrt(Lx**2.0+Lz**2.0)
 if (Lx > 0.) then
    phi=acos(Lz/Lp)
 elseif (Lx < 0.) then
    phi=-acos(Lz/Lp)
 endif

!
!--Rotate the star so the momentum lies in the yz plan
!
 print*,'tilting along y axis: ',(phi*180/pi),'degrees'
 do i=1,npart
    x=xyzh(1,i)
    z=xyzh(3,i)
    xyzh(1,i)=x*cos(-phi)+z*sin(-phi)
    xyzh(3,i)=-x*sin(-phi)+z*cos(-phi)
    vx=vxyzu(1,i)
    vz=vxyzu(3,i)
    vxyzu(1,i)=vx*cos(-phi)+vz*sin(-phi)
    vxyzu(3,i)=-vx*sin(-phi)+vz*cos(-phi)
 enddo

!
!--Recheck the stellar angular momentum
!
 call get_angmom(ltot,npart,xyzh,vxyzu)
 lx = ltot(1)
 ly = ltot(2)
 lz = ltot(3)
 L  = sqrt(Lx**2.0+Ly**2.0+Lz**2.0)
 if (Ly < 0.) then
    theta=acos(Lz/L)
 elseif (Ly > 0.) then
    theta=-acos(Lz/L)
 endif

!
!--Rotate the star so the momentum lies along the z axis
!
 print*, 'tilting along x axis: ',(theta*180/pi),'degrees'
 do i=1,npart
    y=xyzh(2,i)
    z=xyzh(3,i)
    xyzh(2,i)=y*cos(-theta)-z*sin(-theta)
    xyzh(3,i)=y*sin(-theta)+z*cos(-theta)
    vy=vxyzu(2,i)
    vz=vxyzu(3,i)
    vxyzu(2,i)=vy*cos(-theta)-vz*sin(-theta)
    vxyzu(3,i)=vy*sin(-theta)+vz*cos(-theta)
 enddo

!
!--Recheck the stellar angular momentum
!

 call get_angmom(ltot,npart,xyzh,vxyzu)
 print*,'Stellar spin should now be along the z axis.'

 print*, ' '
 if (ecc<1.) then
    print*, 'Eliptical orbit'
    alpha = acos((rt*(1.+ecc)/(r0*beta)-1.)/ecc)     ! starting angle anti-clockwise from positive x-axis
    x0    = -r0*cos(alpha)
    y0    = r0*sin(alpha)
    vx0   = sqrt(mh*beta/((1.+ecc)*rt)) * sin(alpha)
    vy0   = -sqrt(mh*beta/((1.+ecc)*rt)) * (cos(alpha)+ecc)
 elseif (abs(ecc-1.) < tiny(1.)) then
    print*, 'Parabolic orbit'
    y0    = -2.*rp + r0
    x0    = -sqrt(r0**2 - y0**2)
    vx0   = sqrt(2*Mh/r0) * 2*rp / sqrt(4*rp**2 + x0**2)
    vy0   = sqrt(2*Mh/r0) * x0   / sqrt(4*rp**2 + x0**2)
    print*,vx0,"vx0",vy0,"vy0",x0,"x0",y0,"y0",umass,"umass",udist,"udist"
print*,sqrt(2*Mh/r0),"escape",Mh,"Mh",r0,"r0"
 endif

 !--Set input file parameters
 if (.not. gr) then
    mass1          = Mh
    iexternalforce = 1
    damp           = 0.
    c_light        = get_c_code()
    accradius1     = (2*Mh)/(c_light**2) ! R_sch = 2*G*Mh/c**2
 endif
 !--Set input file parameters
 if (gr) then
    mass1          = Mh
    accradius1     = 5.
    accradius1_hard= 5.
    a              = 0.3
 endif

 !--Tilting the star
 theta=theta*pi/180.0
 phi=phi*pi/180.0

 if (theta  /=  0.) then
    do i=1,npart
       y=xyzh(2,i)
       z=xyzh(3,i)
       xyzh(2,i)=y*cos(theta)-z*sin(theta)
       xyzh(3,i)=y*sin(theta)+z*cos(theta)
       vy=vxyzu(2,i)
       vz=vxyzu(3,i)
       vxyzu(2,i)=vy*cos(theta)-vz*sin(theta)
       vxyzu(3,i)=vy*sin(theta)+vz*cos(theta)
    enddo
 endif
 if (phi  /=  0.) then
    do i=1,npart
       x=xyzh(1,i)
       z=xyzh(3,i)
       xyzh(1,i)=x*cos(phi)+z*sin(phi)
       xyzh(3,i)=-x*sin(phi)+z*cos(phi)
       vx=vxyzu(1,i)
       vz=vxyzu(3,i)
       vxyzu(1,i)=vx*cos(phi)+vz*sin(phi)
       vxyzu(3,i)=-vx*sin(phi)+vz*cos(phi)
    enddo
 endif

 !--Putting star into orbit
 do i = 1, npart
    xyzh(1,i)  = xyzh(1,i)  + x0
    xyzh(2,i)  = xyzh(2,i)  + y0
    vxyzu(1,i) = vxyzu(1,i) + vx0
    vxyzu(2,i) = vxyzu(2,i) + vy0
    if (vxyzu(1,i)==0.) then 
        print*,i,"i"
    endif 
    if (i==1 .or. i==2) then 
        print*,vxyzu(1,i),"vx",vxyzu(2,i),"vy"
    endif 
 enddo
 print*,vxyzu(1,1),"vx",vxyzu(2,1),"vy","i=1"
print*,vxyzu(1,2),"vx",vxyzu(2,2),"vy","i=2"
print*,vxyzu(1,1:1000),"vxyzu"
do i = 1,npart 
       if (vxyzu(1,i)==0.) then 
        print*,"i",i
       endif 
enddo 
print*,shape(vxyzu),"shape",npart,"npart",size(vxyzu),"size"
 theta = theta*pi/180.
 phi   = phi*pi/180.

 write(*,'(a)') "======================================================================"
 write(*,'(a,Es12.5,a)') ' Pericenter distance = ',rp,' code units'
 write(*,'(a,Es12.5,a)') ' Tidal radius        = ',rt,' code units'
 write(*,'(a,Es12.5,a)') ' Radius of star      = ',rs,' code units'
 write(*,'(a,Es12.5,a)') ' Starting distance   = ',r0,' code units'
 write(*,'(a,Es12.5,a)') ' Stellar mass        = ',Ms,' code units'
 write(*,'(a,Es12.5,a)') ' Tilting along x     = ',theta,' degrees'
 write(*,'(a,Es12.5,a)') ' Tilting along y     = ',phi,' degrees'
 write(*,'(a,Es12.5,a)') ' Eccentricity        = ',ecc

 write(*,'(a)') "======================================================================"

 return
end subroutine modify_dump

!
!---Read/write setup file--------------------------------------------------
!
subroutine write_setupfile(filename)
 use infile_utils, only:write_inopt
 character(len=*), intent(in) :: filename
 integer, parameter :: iunit = 20

 print "(a)",' writing moddump params file '//trim(filename)
 open(unit=iunit,file=filename,status='replace',form='formatted')
 write(iunit,"(a)") '# parameters file for a TDE phantommodump'
 call write_inopt(beta,  'beta',  'penetration factor',                                  iunit)
 call write_inopt(mh,    'mh',    'mass of black hole (code units)',                     iunit)
 call write_inopt(ms,    'ms',    'mass of star       (code units)',                     iunit)
 call write_inopt(rs,    'rs',    'radius of star     (code units)',                     iunit)
 call write_inopt(theta, 'theta', 'stellar rotation with respect to x-axis (in degrees)',iunit)
 call write_inopt(phi,   'phi',   'stellar rotation with respect to y-axis (in degrees)',iunit)
 call write_inopt(r0,    'r0',    'starting distance  (code units)',                     iunit)
 call write_inopt(ecc,   'ecc',   'eccentricity (1 for parabolic)',                      iunit)
 close(iunit)

end subroutine write_setupfile

subroutine read_setupfile(filename,ierr)
 use infile_utils, only:open_db_from_file,inopts,read_inopt,close_db
 use io,           only:error
 character(len=*), intent(in)  :: filename
 integer,          intent(out) :: ierr
 integer, parameter :: iunit = 21
 integer :: nerr
 type(inopts), allocatable :: db(:)

 print "(a)",'reading setup options from '//trim(filename)
 nerr = 0
 ierr = 0
 call open_db_from_file(db,filename,iunit,ierr)
 call read_inopt(beta,  'beta',  db,min=0.,errcount=nerr)
 call read_inopt(mh,    'mh',    db,min=0.,errcount=nerr)
 call read_inopt(ms,    'ms',    db,min=0.,errcount=nerr)
 call read_inopt(rs,    'rs',    db,min=0.,errcount=nerr)
 call read_inopt(theta, 'theta', db,min=0.,errcount=nerr)
 call read_inopt(phi,   'phi',   db,min=0.,errcount=nerr)
 call read_inopt(r0,    'r0',    db,min=0.,errcount=nerr)
 call read_inopt(ecc,   'ecc',   db,min=0.,max=1.,errcount=nerr)

 call close_db(db)
 if (nerr > 0) then
    print "(1x,i2,a)",nerr,' error(s) during read of setup file: re-writing...'
    ierr = nerr
 endif

end subroutine read_setupfile

subroutine get_angmom(ltot,npart,xyzh,vxyzu)
 real, intent(out)   :: ltot(3)
 integer, intent(in) :: npart
 real, intent(in)    :: xyzh(:,:), vxyzu(:,:)
 integer :: i
 real    :: L

 ltot = 0.
 do i=1,npart
    ltot(1) = ltot(1)+xyzh(2,i)*vxyzu(3,i)-xyzh(3,i)*vxyzu(2,i)
    ltot(2) = ltot(2)+xyzh(3,i)*vxyzu(1,i)-xyzh(1,i)*vxyzu(3,i)
    ltot(3) = ltot(3)+xyzh(1,i)*vxyzu(2,i)-xyzh(2,i)*vxyzu(1,i)
 enddo

 L = sqrt(dot_product(ltot,ltot))

 print*,''
 print*,'Checking angular momentum orientation and magnitude...'
 print*,'Angular momentum is L = (',ltot(1),ltot(2),ltot(3),')'
 print*,'Angular momentum modulus is |L| = ',L
 print*,''

end subroutine get_angmom

end module moddump<|MERGE_RESOLUTION|>--- conflicted
+++ resolved
@@ -47,15 +47,11 @@
  use prompting,      only:prompt
  use physcon,        only:pi,solarm,solarr
  use units,          only:umass,udist,get_c_code
-<<<<<<< HEAD
- use metric,         only:a
-=======
  if (gr) then
    use metric,         only:mass1,a
  else
     use externalforces, only:mass1
   endif
->>>>>>> 66c2ca9f
  integer,  intent(inout) :: npart
  integer,  intent(inout) :: npartoftype(:)
  real,     intent(inout) :: massoftype(:)
