!--------------------------------------------------------------------------!
! The Phantom Smoothed Particle Hydrodynamics code, by Daniel Price et al. !
! Copyright (c) 2007-2025 The Authors (see AUTHORS)                        !
! See LICENCE file for usage and distribution conditions                   !
! http://phantomsph.github.io/                                             !
!--------------------------------------------------------------------------!
program phantommoddump
!
! This program is a simple utility for modifying a dump file
!
! :References: None
!
! :Owner: Daniel Price
!
! :Usage: phantom_moddump dumpfilein dumpfileout [time] [outformat] --maxp=50000000
!
! :Dependencies: checkconserved, checksetup, dim, eos, io, memory, moddump,
!   options, part, prompting, readwrite_dumps, readwrite_infile, setBfield,
!   setup_params, systemutils
!
<<<<<<< HEAD
 use dim,             only:tagline,maxp_hard
 use eos,             only:polyk,ieos
 use eos_stamatellos, only:init_S07cool,finish_S07cool
=======
 use dim,             only:tagline,maxp_alloc
 use eos,             only:polyk
>>>>>>> 472c0304
 use part,            only:xyzh,hfact,massoftype,vxyzu,npart,npartoftype, &
                           Bxyz,Bextx,Bexty,Bextz,mhd
 use io,              only:set_io_unit_numbers,iprint,idisk1,warning,fatal,iwritein,id,master
 use readwrite_dumps, only:read_dump,write_fulldump,is_not_mhd
 use setBfield,       only:set_Bfield
 use moddump,         only:modify_dump,flags=>moddump_flags
 use readwrite_infile,only:write_infile,read_infile
 use options,         only:set_default_options
 use setup_params,    only:ihavesetupB
 use prompting,       only:prompt
 use checksetup,      only:check_setup
 use checkconserved,  only:get_conserv
 use memory,          only:allocate_memory
 use systemutils,     only:get_command_option
 implicit none
 integer :: nargs, i, nposargs
 character(len=120) :: dumpfilein,dumpfileout,arg,string
 real :: time,timeout
 integer :: ierr,nerr,nwarn,iloc
 logical :: idumpsphNG,iexist,ians
 integer, parameter          :: lenprefix = 120
 character(len=lenprefix)    :: fileprefix
 character(len=lenprefix+10) :: dumpfile,infile,evfile,logfile,progname

 call set_io_unit_numbers
 iprint = 6
!
!--get name of run from the command line
!
 nargs = command_argument_count()
 if (nargs < 2) then
    print "(a,/)",trim(tagline)
    call get_command_argument(0,progname)
    print "(a)",' Usage: '//trim(progname)//' dumpfilein dumpfileout [time] [outformat] --maxp=50000000 '//trim(flags)
    stop
 endif

 ! Process positional arguments (those not starting with '-')
 idumpsphNG = .false.
 timeout = -1.
 nposargs = 0
 do i = 1, nargs
    call get_command_argument(i,arg)
    if (arg(1:1) /= '-') then
       nposargs = nposargs + 1
       select case(nposargs)
       case(1)
          dumpfilein = arg
       case(2)
          dumpfileout = arg
       case(3)
          string = arg
          read(string,*,iostat=ierr) timeout
          if (ierr /= 0) then
             if (index(string,'sphNG') /= 0) then
                idumpsphNG = .true.
             else
                stop 'error reading output time from command line'
             endif
          else
             print*,' setting time = ',timeout
          endif
       case(4)
          if (index(arg,'sphNG') /= 0) idumpsphNG = .true.
       end select
    endif
 enddo

 if (nposargs < 2 .or. len_trim(dumpfilein) == 0 .or. len_trim(dumpfileout) == 0) then
    print "(a,/)",trim(tagline)
    call get_command_argument(0,progname)
    print "(a)",' Usage: '//trim(progname)//' dumpfilein dumpfileout [time] [outformat] --maxp=50000000 '//trim(flags)
    stop
 endif

 print "(/,a,/)",' Phantom moddump: pimp my dumpfiles'
!
!--look for an existing input file with name corresponding to the INPUT dump file
!  read this if it exists
!
 call set_default_options
 iloc = index(dumpfilein,'_0')
 if (iloc > 1) then
    fileprefix = trim(dumpfilein(1:iloc-1))
 else
    fileprefix = trim(dumpfilein)
 endif
 infile = trim(fileprefix)//'.in'
 inquire(file=trim(infile),exist=iexist)
 if (iexist) then
    print "(/,2a,/)",' Reading default values from ', trim(infile)
    call read_infile(infile,logfile,evfile,dumpfile)
 else
    print "(/,64('*'),/,a,/,64('*'))",&
      ' *** WARNING: '//trim(infile)//' NOT FOUND, USING DEFAULT OPTIONS ***'
 endif
!
!--look for an existing input file with name corresponding to the OUTPUT dump file
!  read this if it exists; this will overwrite the values from the input .in file
!
 iloc = index(dumpfileout,'_0')
 if (iloc > 1) then
    fileprefix = trim(dumpfileout(1:iloc-1))
 else
    fileprefix = trim(dumpfileout)
    dumpfileout = trim(dumpfileout)//'_00000'
 endif
 infile = trim(fileprefix)//'.in'
 inquire(file=trim(infile),exist=iexist)
 if (iexist) then
    print "(2a,/)",' Reading revised default values from ', trim(infile)
    call read_infile(infile,logfile,evfile,dumpfile)
 endif

if (ieos == 24) call init_S07cool()

!
!--reset logfile name
!
 logfile = trim(fileprefix)//'01.log'
 evfile  = trim(fileprefix)//'01.ev'
 if (mhd) then
    ihavesetupB = .true.
 else
    ihavesetupB = .false.
 endif
!
!--allocate memory BEFORE reading the first file
!  will be reallocated automatically if npart > maxp_alloc
!  but allows user to manually preset array sizes if necessary
!
 maxp_alloc = get_command_option('maxp',default=int(maxp_alloc))
 call allocate_memory(maxp_alloc)
!
!--read particle setup from dumpfile
!
 call read_dump(trim(dumpfilein),time,hfact,idisk1,iprint,0,1,ierr)
 if (timeout < 0.) timeout = time
 if (mhd .and. ierr==is_not_mhd) then
    ihavesetupB = .false.
 elseif (ierr /= 0) then
    stop 'error reading dumpfile'
 endif
 call check_setup(nerr,nwarn,restart=.true.)
 if (nwarn > 0) call warning('moddump','warnings from original setup',var='warnings',ival=nwarn)
 if (nerr > 0) call warning('moddump','ERRORS in original setup',var='errors',ival=nerr)
!
!--modify the dump file
!
 call modify_dump(npart,npartoftype,massoftype,xyzh,vxyzu)
 get_conserv = 1.
!
!--perform sanity checks on the output of modify_dump routine
!
 call check_setup(nerr,nwarn,restart=.true.)
 if (nwarn > 0) call warning('moddump','warnings from modified setup',var='warnings',ival=nwarn)
 if (nerr > 0)  call fatal('moddump','errors in modified setup',var='errors',ival=nerr)

 if (mhd) then
    ians = .false.
    if (.not.ihavesetupB) call prompt(' add/reset magnetic fields?',ians)
    if (ians) then
       call set_Bfield(npart,npartoftype(:),xyzh,massoftype(:),vxyzu,polyk, &
                       Bxyz,Bextx,Bexty,Bextz)

    endif
 endif

 call write_fulldump(timeout,dumpfileout,sphNG=idumpsphNG)
!
!--write a fresh input file, whether it exists or not
!
 if (id==master .and. .not.idumpsphNG) then
    call write_infile(infile,logfile,evfile,dumpfileout,iwritein,6)
    print "(a,/,/,a)",' To start the calculation, use: ',' ./phantom '//trim(infile)
 endif

 if (ieos == 24) call finish_S07cool()
 print "(/,a,/)",' Phantom moddump: another happy customer'

end program phantommoddump<|MERGE_RESOLUTION|>--- conflicted
+++ resolved
@@ -18,14 +18,9 @@
 !   options, part, prompting, readwrite_dumps, readwrite_infile, setBfield,
 !   setup_params, systemutils
 !
-<<<<<<< HEAD
- use dim,             only:tagline,maxp_hard
+ use dim,             only:tagline,maxp_alloc
  use eos,             only:polyk,ieos
- use eos_stamatellos, only:init_S07cool,finish_S07cool
-=======
- use dim,             only:tagline,maxp_alloc
- use eos,             only:polyk
->>>>>>> 472c0304
+ use eos_stamatellos, only:init_coolra,finish_coolra
  use part,            only:xyzh,hfact,massoftype,vxyzu,npart,npartoftype, &
                            Bxyz,Bextx,Bexty,Bextz,mhd
  use io,              only:set_io_unit_numbers,iprint,idisk1,warning,fatal,iwritein,id,master
@@ -140,7 +135,7 @@
     call read_infile(infile,logfile,evfile,dumpfile)
  endif
 
-if (ieos == 24) call init_S07cool()
+if (ieos == 24) call init_coolra()
 
 !
 !--reset logfile name
@@ -203,7 +198,7 @@
     print "(a,/,/,a)",' To start the calculation, use: ',' ./phantom '//trim(infile)
  endif
 
- if (ieos == 24) call finish_S07cool()
+ if (ieos == 24) call finish_coolra()
  print "(/,a,/)",' Phantom moddump: another happy customer'
 
 end program phantommoddump