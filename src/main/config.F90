!--------------------------------------------------------------------------!
! The Phantom Smoothed Particle Hydrodynamics code, by Daniel Price et al. !
! Copyright (c) 2007-2023 The Authors (see AUTHORS)                        !
! See LICENCE file for usage and distribution conditions                   !
! http://phantomsph.github.io/                                             !
!--------------------------------------------------------------------------!
module dim
!
! Module to determine storage based on compile-time configuration
!
! :References: None
!
! :Owner: Daniel Price
!
! :Runtime parameters: None
!
! :Dependencies: None
!
 implicit none
#include "../../build/phantom-version.h"
 integer, parameter, public :: phantom_version_major = PHANTOM_VERSION_MAJOR
 integer, parameter, public :: phantom_version_minor = PHANTOM_VERSION_MINOR
 integer, parameter, public :: phantom_version_micro = PHANTOM_VERSION_MICRO
 character(len=*), parameter, public :: phantom_version_string = PHANTOM_VERSION_STRING

 public

 character(len=80), parameter :: &
<<<<<<< HEAD
    tagline='Phantom v'//phantom_version_string//' (c) 2007-2022 The Authors'
=======
    tagline='Phantom v'//phantom_version_string//' (c) 2007-2023 The Authors'
>>>>>>> f80b5ec5

 ! maximum number of particles
 integer :: maxp = 0 ! memory not allocated initially
#ifdef MAXP
 integer, parameter :: maxp_hard = MAXP
#else
 integer, parameter :: maxp_hard = 5200000
#endif

 ! maximum number of point masses
#ifdef MAXPTMASS
 integer, parameter :: maxptmass = MAXPTMASS
#else
 integer, parameter :: maxptmass = 1000
#endif
 integer, parameter :: nsinkproperties = 19

 ! storage of thermal energy or not
#ifdef ISOTHERMAL
 integer, parameter :: maxvxyzu = 3
 logical, parameter :: isothermal = .true.
#else
 integer, parameter :: maxvxyzu = 4
 logical, parameter :: isothermal = .false.
#endif

 integer :: maxTdust = 0
 logical :: store_dust_temperature = .false.
#ifdef SINK_RADIATION
 logical, parameter :: sink_radiation = .true.
#else
 logical, parameter :: sink_radiation = .false.
#endif

 ! maximum allowable number of neighbours (safest=maxp)
#ifdef MAXNEIGH
 integer, parameter :: maxneigh = MAXNEIGH
#else
 integer, parameter :: maxneigh = maxp_hard
#endif

! maxmimum storage in linklist
 integer         :: ncellsmax
 integer(kind=8) :: ncellsmaxglobal

!------
! Dust
!------
 integer :: maxp_dustfrac = 0
 integer :: maxp_growth = 0
#ifdef DUST
 logical, parameter :: use_dust = .true.

#ifdef MAXDUSTLARGE
 integer, parameter :: maxdustlarge = MAXDUSTLARGE
#else
 integer, parameter :: maxdustlarge = 11
#endif
#ifdef MAXDUSTSMALL
 integer, parameter :: maxdustsmall = MAXDUSTSMALL
#else
 integer, parameter :: maxdustsmall = 11
#endif

#ifdef DUSTGROWTH
 logical, parameter :: use_dustgrowth = .true.
#else
 logical, parameter :: use_dustgrowth = .false.
#endif
#else
 logical, parameter :: use_dust = .false.
 ! integer, parameter :: ndustfluids = 0
 ! integer, parameter :: ndusttypes = 1 ! to avoid seg faults
 integer, parameter :: maxdustlarge = 1
 integer, parameter :: maxdustsmall = 1
 logical, parameter :: use_dustgrowth = .false.
#endif
 integer, parameter :: maxdusttypes = maxdustsmall + maxdustlarge

 ! kdtree
 integer, parameter :: minpart = 10

 integer :: maxprad = 0

 integer, parameter :: &
 radensumforce      = 1,&
 radenxpartvecforce = 7,&
 radensumden        = 3,&
 radenxpartvetden   = 1
#ifdef RADIATION
 logical, parameter :: do_radiation = .true.
#else
 logical, parameter :: do_radiation = .false.
#endif

 ! rhosum
 integer, parameter :: maxrhosum = 39 + &
                                   maxdustlarge - 1 + &
                                   radensumden

 ! fsum
 integer, parameter :: fsumvars = 23 ! Number of scalars in fsum
 integer, parameter :: fsumarrs = 5  ! Number of arrays  in fsum
 integer, parameter :: maxfsum  = fsumvars + &                  ! Total number of values
                                  fsumarrs*(maxdusttypes-1) + &
                                  radensumforce

! xpartveci
 integer, parameter :: maxxpartvecidens = 14 + radenxpartvetden

 integer, parameter :: maxxpartvecvars = 61 ! Number of scalars in xpartvec
 integer, parameter :: maxxpartvecarrs = 2  ! Number of arrays in xpartvec
 integer, parameter :: maxxpartvecGR   = 33 ! Number of GR values in xpartvec (1 for dens, 16 for gcov, 16 for gcon)
 integer, parameter :: maxxpartveciforce = maxxpartvecvars + &              ! Total number of values
                                           maxxpartvecarrs*(maxdusttypes-1) + &
                                           radenxpartvecforce + &
                                           maxxpartvecGR

#ifdef MPI
 logical, parameter :: mpi = .true.
#else
 logical, parameter :: mpi = .false.
#endif

 ! storage for artificial viscosity switch
 integer :: maxalpha = 0
#ifdef DISC_VISCOSITY
 integer, parameter :: nalpha = 0
#else
#ifdef CONST_AV
 integer, parameter :: nalpha = 0
#else
#ifdef USE_MORRIS_MONAGHAN
 integer, parameter :: nalpha = 1
#else
 integer, parameter :: nalpha = 3
#endif
#endif
#endif

 ! optional storage of curl v
#ifdef CURLV
 integer, parameter :: ndivcurlv = 4
#else
 integer, parameter :: ndivcurlv = 1
#endif
 ! storage of velocity derivatives
 integer :: maxdvdx = 0  ! set to maxp when memory allocated

 ! periodic boundaries
#ifdef PERIODIC
 logical, parameter :: periodic = .true.
#else
 logical, parameter :: periodic = .false.
#endif

 ! Maximum number of particle types
 !
 integer, parameter :: maxtypes = 7 + 2*maxdustlarge - 1

 !
 ! Number of dimensions, where it is needed
 ! (Phantom is hard wired to ndim=3 in a lot of
 !  places; changing this does NOT change the
 !  code dimensionality, it just allows routines
 !  to be written in a way that are agnostic to
 !  the number of dimensions)
 !
 integer, parameter :: ndim = 3


!-----------------
! KROME chemistry
!-----------------
 integer :: maxp_krome = 0
#ifdef KROME
 logical, parameter :: use_krome = .true.
#else
 logical, parameter :: use_krome = .false.
#endif

!-----------------
! Magnetic fields
!-----------------
 integer :: maxmhd = 0
#ifdef MHD
 logical, parameter :: mhd = .true.
#else
 logical, parameter :: mhd = .false.
#endif
 integer, parameter :: maxBevol  = 4  ! size of B-arrays (Bx,By,Bz,psi)
 integer, parameter :: ndivcurlB = 4

! Non-ideal MHD
! if fast_divcurlB=true, then divcurlB is calculated simultaneous with density which leads to a race condition and errors (typically less than a percent)
! divcurlB is only used as diagnostics & divergence cleaning in ideal MHD, so fast_divcurlB=true is reasonable
! divcurlB is used to update the non-ideal terms, so fast_divcurlB=false is required for accuracy (especially if there will be jumps in density)
 integer :: maxmhdni = 0
#ifdef NONIDEALMHD
 logical, parameter :: mhd_nonideal    = .true.
 logical, parameter :: fast_divcurlB   = .false.
 integer, parameter :: n_nden_phantom  = 13      ! number density of chemical species, electrons & n_grains; defined in nicil == 11+2*na
#else
 logical, parameter :: mhd_nonideal    = .false.
 logical, parameter :: fast_divcurlB   = .true.
 integer, parameter :: n_nden_phantom  = 0
#endif
 logical            :: calculate_density  = .true.  ! do not toggle; initialised for efficiency
 logical            :: calculate_divcurlB = .true.  ! do not toggle; initialised for efficiency

!--------------------
! H2 Chemistry
!--------------------
 integer :: maxp_h2 = 0
#ifdef H2CHEM
 logical, parameter :: h2chemistry = .true.
#else
 logical, parameter :: h2chemistry = .false.
#endif
 integer, parameter :: nabundances = 5

!--------------------
! Self-gravity
!--------------------
 integer :: maxgrav = 0
#ifdef GRAVITY
 logical, parameter :: gravity = .true.
 integer, parameter :: ngradh = 2
#else
 logical, parameter :: gravity = .false.
 integer, parameter :: ngradh = 1
#endif

!--------------------
! General relativity
!--------------------
 integer :: maxgr = 0
#ifdef GR
 logical, parameter :: gr = .true.
#else
 logical, parameter :: gr = .false.
#endif

!---------------------
! Numerical relativity
!---------------------
#ifdef NR
 logical, parameter :: nr = .true.
#else
 logical, parameter :: nr = .false.
#endif  

!--------------------
! Supertimestepping
!--------------------
 integer :: maxsts = 1

!--------------------
! Dust formation
!--------------------
 logical :: do_nucleation = .false.
 integer :: itau_alloc    = 0
 integer :: itauL_alloc   = 0
 integer :: inucleation   = 0
 !number of elements considered in the nucleation chemical network
 integer, parameter :: nElements = 10
#ifdef DUST_NUCLEATION
 logical :: nucleation = .true.
#else
 logical :: nucleation = .false.
#endif
 integer :: maxp_nucleation = 0

!--------------------
! MCFOST library
!--------------------
#ifdef MCFOST
 logical, parameter :: compiled_with_mcfost = .true.
#else
 logical, parameter :: compiled_with_mcfost = .false.
#endif

!--------------------
! Light curve stuff
!--------------------
 integer :: maxlum = 0
#ifdef LIGHTCURVE
 logical, parameter :: lightcurve = .true.
#else
 logical, parameter :: lightcurve = .false.
#endif

!--------------------
! logical for bookkeeping
!--------------------
#ifdef INJECT_PARTICLES
 logical, parameter :: inject_parts = .true.
#else
 logical, parameter :: inject_parts = .false.
#endif

!--------------------
! individual timesteps
!--------------------
#ifdef IND_TIMESTEPS
 logical, parameter :: ind_timesteps = .true.
#else
 logical, parameter :: ind_timesteps = .false.
#endif

 !--------------------
 ! Analysis array sizes
 !--------------------
 integer :: maxan = 0
 integer :: maxmhdan = 0
 integer :: maxdustan = 0
 integer :: maxgran = 0
 integer :: maxindan = 0

 !--------------------
 ! Phase and gradh sizes - inconsistent with everything else, but keeping to original logic
 !--------------------
 integer :: maxphase = 0
 integer :: maxgradh = 0

 !--------------------
 ! a place to store the number of the dumpfile; required for restart dumps
 !--------------------
 integer :: idumpfile = 0

contains

subroutine update_max_sizes(n,ntot)
 integer,                   intent(in) :: n
 integer(kind=8), optional, intent(in) :: ntot

 maxp = n

#ifdef KROME
 maxp_krome = maxp
#endif

#ifdef SINK_RADIATION
 store_dust_temperature = .true.
#endif

 if (store_dust_temperature) maxTdust = maxp
 if (do_nucleation) maxp_nucleation = maxp

#ifdef NCELLSMAX
 ncellsmax       = NCELLSMAX
 ncellsmaxglobal = NCELLSMAX
#else
 ncellsmax = 2*maxp
 if (present(ntot)) then
    ncellsmaxglobal = 2*ntot
 else
    ncellsmaxglobal = ncellsmax
 endif
#endif

#ifdef DUST
 maxp_dustfrac = maxp
#ifdef DUSTGROWTH
 maxp_growth = maxp
#endif
#endif

#ifdef DISC_VISCOSITY
 maxalpha = 0
#else
#ifdef CONST_AV
 maxalpha = 0
#else
#ifdef USE_MORRIS_MONAGHAN
 maxalpha = maxp
#else
 maxalpha = maxp
#endif
#endif
#endif

#ifdef MHD
 maxmhd = maxp
#ifdef NONIDEALMHD
 maxmhdni = maxp
#endif
#endif

#ifdef H2CHEM
 maxp_h2 = maxp
#endif

#ifdef GRAVITY
 maxgrav = maxp
#endif

#ifdef GR
 maxgr = maxp
#endif

#ifdef STS_TIMESTEPS
#ifdef IND_TIMESTEPS
 maxsts = maxp
#endif
#endif

#if LIGHTCURVE
 maxlum = maxp
#endif

#ifndef ANALYSIS
 maxan = maxp
 maxmhdan = maxmhd
 maxdustan = maxp_dustfrac
 maxgran = maxgr
#endif

#ifdef IND_TIMESTEPS
 maxindan = maxan
#endif

#ifdef RADIATION
 maxprad = maxp
 maxlum = maxp
#endif
! Very convoluted, but follows original logic...
 maxphase = maxan
 maxgradh = maxan
 maxdvdx = maxan

end subroutine update_max_sizes

end module dim<|MERGE_RESOLUTION|>--- conflicted
+++ resolved
@@ -26,11 +26,7 @@
  public
 
  character(len=80), parameter :: &
-<<<<<<< HEAD
-    tagline='Phantom v'//phantom_version_string//' (c) 2007-2022 The Authors'
-=======
     tagline='Phantom v'//phantom_version_string//' (c) 2007-2023 The Authors'
->>>>>>> f80b5ec5
 
  ! maximum number of particles
  integer :: maxp = 0 ! memory not allocated initially
