!--------------------------------------------------------------------------!
! The Phantom Smoothed Particle Hydrodynamics code, by Daniel Price et al. !
! Copyright (c) 2007-2023 The Authors (see AUTHORS)                        !
! See LICENCE file for usage and distribution conditions                   !
! http://phantomsph.bitbucket.io/                                          !
!--------------------------------------------------------------------------!
module eos_stamatellos
!
! eos_stamatellos
!
! :References: None
!
! :Owner: Alison Young
!
! :Runtime parameters: None
!
! :Dependencies: datafiles, part
!

 implicit none
 real,allocatable,public :: optable(:,:,:)
 real,allocatable,public :: Gpot_cool(:),duFLD(:),gradP_cool(:),lambda_fld(:),radprop_FLD(:,:) !gradP_cool=gradP/rho
 real, parameter,public      :: arad=7.5657d-15
 character(len=25), public :: eos_file= 'myeos.dat' !default name of tabulated EOS file
 logical,parameter,public :: doFLD = .true.
 integer,public :: iunitst=19
 integer,save :: nx,ny ! dimensions of optable read in
<<<<<<< HEAD
 public :: read_optab,getopac_opdep,init_S07cool,getintenerg_opdep!,calc_FLD
=======
 public :: read_optab,getopac_opdep,init_S07cool,getintenerg_opdep,finish_S07cool
>>>>>>> 68acaabd
contains

subroutine init_S07cool()
 use part, only:npart,maxradprop 
 print *, "Allocating S07 arrays"
 allocate(gradP_cool(npart))
 allocate(Gpot_cool(npart))
 allocate(duFLD(npart))
 allocate(lambda_fld(npart))
! allocate(radprop_FLD(maxradprop,npart))    
 open (unit=iunitst,file='EOSinfo.dat',status='replace')    
end subroutine init_S07cool

subroutine finish_S07cool()
 deallocate(optable)
 if (allocated(gradP_cool)) deallocate(gradP_cool)
 if (allocated(Gpot_cool)) deallocate(Gpot_cool)
 if (allocated(duFLD)) deallocate(duFLD)
 if (allocated(lambda_fld)) deallocate(lambda_fld)
! if (allocated(radprop_FLD)) deallocate(radprop_FLD)
 close(iunitst)
end subroutine finish_S07cool

subroutine read_optab(eos_file,ierr)
 use datafiles, only:find_phantom_datafile
 character(len=*),intent(in) :: eos_file
 integer, intent(out) :: ierr
 integer i,j,errread
 character(len=120) :: filepath,junk

 ! read in data file for interpolation
 filepath=find_phantom_datafile(eos_file,'cooling')
 print *,"FILEPATH:",filepath
 open(10, file=filepath, form="formatted", status="old",iostat=ierr)
 if (ierr > 0) return
 do
    read(10,'(A120)') junk
    if (index(adjustl(junk),'::') == 0) then !ignore comment lines
       junk = adjustl(junk)
       read(junk, *,iostat=errread) nx, ny
       exit
    endif
 enddo
! allocate array for storing opacity tables
 allocate(optable(nx,ny,6))
 do i = 1,nx
    do j = 1,ny
       read(10,*) OPTABLE(i,j,1),OPTABLE(i,j,2),OPTABLE(i,j,3),&
              OPTABLE(i,j,4),OPTABLE(i,j,5),OPTABLE(i,j,6)
    enddo
 enddo
 print *, 'nx,ny=', nx, ny
end subroutine read_optab

!
! Main subroutine for interpolating tables to get EOS values
!
subroutine getopac_opdep(ui,rhoi,kappaBar,kappaPart,Ti,gmwi)
 real, intent(in)  :: ui,rhoi
 real, intent(out) :: kappaBar,kappaPart,Ti,gmwi

 integer i,j
 real m,c
 real kbar1,kbar2
 real kappa1,kappa2
 real Tpart1,Tpart2
 real gmw1,gmw2
 real ui_, rhoi_,rhomin,umin

 rhomin = OPTABLE(1,1,1)
 umin = OPTABLE(1,1,3)
 ! interpolate through OPTABLE to find corresponding kappaBar, kappaPart and T

 if (rhoi <  rhomin) then
    rhoi_ = rhomin
 else
    rhoi_ = rhoi
 endif

 i = 1
 do while((OPTABLE(i,1,1) <= rhoi_).and.(i < nx))
    i = i + 1
 enddo

 if (ui < umin) then
    ui_ = umin
 else
    ui_ = ui
 endif

 j = 1
 do while ((OPTABLE(i-1,j,3) <= ui_).and.(j < ny))
    j = j + 1
 enddo

 m = (OPTABLE(i-1,j-1,5) - OPTABLE(i-1,j,5))/(OPTABLE(i-1,j-1,3) - OPTABLE(i-1,j,3))
 c = OPTABLE(i-1,j,5) - m*OPTABLE(i-1,j,3)

 kbar1 = m*ui_ + c

 m = (OPTABLE(i-1,j-1,6) - OPTABLE(i-1,j,6))/(OPTABLE(i-1,j-1,3) - OPTABLE(i-1,j,3))
 c = OPTABLE(i-1,j,6) - m*OPTABLE(i-1,j,3)

 kappa1 = m*ui_ + c

 m = (OPTABLE(i-1,j-1,2) - OPTABLE(i-1,j,2))/(OPTABLE(i-1,j-1,3) - OPTABLE(i-1,j,3))
 c = OPTABLE(i-1,j,2) - m*OPTABLE(i-1,j,3)

 Tpart1 = m*ui_ + c

 m = (OPTABLE(i-1,j-1,4) - OPTABLE(i-1,j,4))/(OPTABLE(i-1,j-1,3) - OPTABLE(i-1,j,3))
 c = OPTABLE(i-1,j,4) - m*OPTABLE(i-1,j,3)

 gmw1 = m*ui_ + c

 j = 1
 do while ((OPTABLE(i,j,3) <= ui).and.(j < ny))
    j = j + 1
 enddo

 m = (OPTABLE(i,j-1,5) - OPTABLE(i,j,5))/(OPTABLE(i,j-1,3) - OPTABLE(i,j,3))
 c = OPTABLE(i,j,5) - m*OPTABLE(i,j,3)

 kbar2 = m*ui_ + c

 m = (OPTABLE(i,j-1,6) - OPTABLE(i,j,6))/(OPTABLE(i,j-1,3) - OPTABLE(i,j,3))
 c = OPTABLE(i,j,6) - m*OPTABLE(i,j,3)

 kappa2 = m*ui_ + c

 m = (OPTABLE(i,j-1,2) - OPTABLE(i,j,2))/(OPTABLE(i,j-1,3) - OPTABLE(i,j,3))
 c = OPTABLE(i,j,2) - m*OPTABLE(i,j,3)

 Tpart2 = m*ui_ + c

 m = (OPTABLE(i,j-1,4) - OPTABLE(i,j,4))/(OPTABLE(i,j-1,3) - OPTABLE(i,j,3))
 c = OPTABLE(i,j,4) - m*OPTABLE(i,j,3)

 gmw2 = m*ui_ + c

 m = (kappa2 - kappa1)/(OPTABLE(i,1,1)-OPTABLE(i-1,1,1))
 c = kappa2 - m*OPTABLE(i,1,1)

 kappaPart = m*rhoi_ + c
 !kappaPart = kappaPart*kappa_corr

 m = (kbar2 - kbar1)/(OPTABLE(i,1,1)-OPTABLE(i-1,1,1))
 c = kbar2 - m*OPTABLE(i,1,1)

 kappaBar = m*rhoi_ + c
 !kappaBar = kappaBar*kappa_corr

 m = (Tpart2 - Tpart1)/(OPTABLE(i,1,1)-OPTABLE(i-1,1,1))
 c = Tpart2 - m*OPTABLE(i,1,1)

 Ti = m*rhoi_ + c

 m = (gmw2 - gmw1)/(OPTABLE(i,1,1)-OPTABLE(i-1,1,1))
 c = gmw2 - m*OPTABLE(i,1,1)

 gmwi = m*rhoi_ + c

end subroutine getopac_opdep

subroutine getintenerg_opdep(Teqi, rhoi, ueqi)
 real, intent(out) :: ueqi
 real, intent(in)    :: Teqi,rhoi

 real u1, u2
 real m, c
 integer i, j
 real rhoi_

 ! interpolate through OPTABLE to obtain equilibrium internal energy

 if (rhoi < 1.0e-24) then
    rhoi_ = 1.0e-24
 else
    rhoi_ = rhoi
 endif

 i = 1
 do while((OPTABLE(i,1,1) <= rhoi_).and.(i < nx))
    i = i + 1
 enddo

 j = 1
 do while ((OPTABLE(i-1,j,2) <= Teqi).and.(j < ny))
    j = j + 1
 enddo

 m = (OPTABLE(i-1,j-1,3) - OPTABLE(i-1,j,3))/(OPTABLE(i-1,j-1,2) - OPTABLE(i-1,j,2))
 c = OPTABLE(i-1,j,3) - m*OPTABLE(i-1,j,2)

 u1 = m*Teqi + c

 j = 1
 do while ((OPTABLE(i,j,2) <= Teqi).and.(j < ny))
    j = j + 1
 enddo

 m = (OPTABLE(i,j-1,3) - OPTABLE(i,j,3))/(OPTABLE(i,j-1,2) - OPTABLE(i,j,2))
 c = OPTABLE(i,j,3) - m*OPTABLE(i,j,2)

 u2 = m*Teqi + c

 m = (u2 - u1)/(OPTABLE(i,1,1)-OPTABLE(i-1,1,1))
 c = u2 - m*OPTABLE(i,1,1)

 ueqi = m*rhoi_ + c
end subroutine getintenerg_opdep

!subroutine calc_FLD(xyzhi,duFLDi,pmassj,tempi,tempj,rhoi,rhoj,j,grkerni)
 !real,intent(inout) :: duFLDi
! integer,intent(in) :: j
! real,intent(in)    :: xyzh(4),pmassj,tempi,tempj,rhoi,rhoj,grkerni
! duFLDi = pmassj*arad*tempj**4d0*wkernj/rhoj

 !duFLDi = duFLDi
!end subroutine calc_FLD

end module eos_stamatellos

<|MERGE_RESOLUTION|>--- conflicted
+++ resolved
@@ -25,11 +25,9 @@
  logical,parameter,public :: doFLD = .true.
  integer,public :: iunitst=19
  integer,save :: nx,ny ! dimensions of optable read in
-<<<<<<< HEAD
- public :: read_optab,getopac_opdep,init_S07cool,getintenerg_opdep!,calc_FLD
-=======
+
  public :: read_optab,getopac_opdep,init_S07cool,getintenerg_opdep,finish_S07cool
->>>>>>> 68acaabd
+
 contains
 
 subroutine init_S07cool()
