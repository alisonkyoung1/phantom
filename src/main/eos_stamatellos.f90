!--------------------------------------------------------------------------!
! The Phantom Smoothed Particle Hydrodynamics code, by Daniel Price et al. !
! Copyright (c) 2007-2025 The Authors (see AUTHORS)                        !
! See LICENCE file for usage and distribution conditions                   !
! http://phantomsph.github.io/                                             !
!--------------------------------------------------------------------------!
module eos_stamatellos
!
! eos_stamatellos
!
! :References: None
!
! :Owner: Alison Young
!
! :Runtime parameters: None
!
! :Dependencies: allocutils, datafiles, dim, io, physcon, units
!

 implicit none
 real,allocatable,public :: optable(:,:,:)
 real,allocatable,public :: Gpot_cool(:),duFLD(:),gradP_cool(:),lambda_FLD(:),urad_FLD(:) !gradP_cool=gradP/rho
 real,allocatable,public :: ttherm_store(:),ueqi_store(:),duSPH(:)
 real,allocatable,public :: du_store(:),tau_store(:) ! Only saved to write to dumps
 character(len=25), public :: eos_file= 'eos_lom.dat' !default name of tabulated EOS file
 logical,public :: doFLD = .True., floor_energy = .False.
 integer,public :: iunitst=19
 integer,save :: nx,ny ! dimensions of optable read in

 public :: read_optab,getopac_opdep,init_coolra,getintenerg_opdep,finish_coolra
 public :: get_k_fld

contains

subroutine init_coolra()
 use dim, only:maxp
 use allocutils, only:allocate_array

<<<<<<< HEAD

 if (.not. allocated(gradP_cool)) then
    print *, "Allocating cooling arrays for maxp=",maxp
    call allocate_array('Gpot_cool',Gpot_cool,maxp)
    call allocate_array('gradP_cool',gradP_cool,maxp)
    call allocate_array('duFLD',duFLD,maxp)
    call allocate_array('lambda_fld',lambda_fld,maxp)
    call allocate_array('urad_FLD',urad_FLD,maxp)
    call allocate_array('duSPH',duSPH,maxp)
 endif
=======
 print *, "Allocating cooling arrays for maxp=",maxp
 call allocate_array('gradP_cool',gradP_cool,maxp)
 call allocate_array('Gpot_cool',Gpot_cool,maxp)
 call allocate_array('duFLD',duFLD,maxp)
 call allocate_array('lambda_fld',lambda_fld,maxp)
 call allocate_array('urad_FLD',urad_FLD,maxp)
 call allocate_array('duSPH',duSPH,maxp)
>>>>>>> 613d8d0e
 if (.not. allocated(ttherm_store)) then
    call allocate_array('ttherm_store',ttherm_store,maxp)
    call allocate_array('ueqi_store',ueqi_store,maxp)
    call allocate_array('tau_store',tau_store,maxp)
    call allocate_array('du_store',du_store,maxp)
<<<<<<< HEAD
 end if 
=======
 endif
>>>>>>> 613d8d0e

 Gpot_cool(:) = 0d0
 gradP_cool(:) = 0d0
 urad_FLD(:) = 0d0
 duFLD(:) = 0d0
 ueqi_store(:) = 0d0
 ttherm_store(:) = 0d0
 tau_store(:) = 0d0
 du_store(:) = 0d0
 duSPH(:) = 0d0
 !open(unit=iunitst,file='EOSinfo.dat',status='replace')
 if (doFLD) then
    print *, "Using Forgan+ 2009 hybrid cooling method (FLD)"
 else
    print *, "NOT using FLD. Using cooling only"
 endif
end subroutine init_coolra

subroutine finish_coolra()
 if (allocated(optable)) deallocate(optable)
 if (allocated(gradP_cool)) deallocate(gradP_cool)
 if (allocated(Gpot_cool)) deallocate(Gpot_cool)
 if (allocated(duFLD)) deallocate(duFLD)
 if (allocated(lambda_fld)) deallocate(lambda_fld)
 if (allocated(urad_FLD)) deallocate(urad_FLD)
 if (allocated(ttherm_store)) deallocate(ttherm_store)
 if (allocated(ueqi_store)) deallocate(ueqi_store)
 if (allocated(tau_store)) deallocate(tau_store)
 if (allocated(du_store)) deallocate(du_store)
 if (allocated(duSPH)) deallocate(duSPH)
! close(iunitst)
end subroutine finish_coolra

subroutine read_optab(eos_file,ierr)
 use datafiles, only:find_phantom_datafile
 character(len=*),intent(in) :: eos_file
 integer, intent(out) :: ierr
 integer :: i,j,errread
 character(len=120) :: filepath,junk

 ! read in data file for interpolation
 filepath=find_phantom_datafile(eos_file,'eos/lombardi')
 print *,"EOS file: FILEPATH:",filepath
 open(10,file=filepath,form="formatted",status="old",iostat=ierr)
 if (ierr > 0) return
 do
    read(10,'(A120)') junk
    print *, junk
    if (len(trim(adjustl(junk))) == 0) cycle ! blank line
    if ((index(adjustl(junk),"::") == 0) .and. (index(adjustl(junk),"#")  /=  1 )) then !ignore comment lines
       junk = adjustl(junk)
       read(junk, *,iostat=errread) nx, ny
       exit
    endif
 enddo
! allocate array for storing opacity tables
 allocate(optable(nx,ny,6))
 do i = 1,nx
    do j = 1,ny
       read(10,*) OPTABLE(i,j,1),OPTABLE(i,j,2),OPTABLE(i,j,3),&
              OPTABLE(i,j,4),OPTABLE(i,j,5),OPTABLE(i,j,6)
    enddo
 enddo
end subroutine read_optab

!
! Main subroutine for interpolating tables to get EOS values
!
subroutine getopac_opdep(ui,rhoi,kappaBar,kappaPart,Ti,gmwi)
 use io, only:fatal
 real, intent(in)  :: ui,rhoi
 real, intent(out) :: kappaBar,kappaPart,Ti,gmwi

 integer :: irho,iu
 real :: m,c
 real :: kbar1,kbar2
 real :: kappa1,kappa2
 real :: Tpart1,Tpart2
 real :: gmw1,gmw2
 real :: rhomin,umin

 rhomin = OPTABLE(1,1,1)
 umin = OPTABLE(1,1,3)
<<<<<<< HEAD
 
=======
 ! interpolate through OPTABLE to find corresponding kappaBar, kappaPart and T
>>>>>>> 613d8d0e
 ! check values are in range of tables
 if (rhoi > OPTABLE(nx-1,1,1) ) then
    print *, "optable rho max =", optable(nx,1,1)    
    call fatal('getopac_opdep','rhoi out of range. Collapsing clump?',var='rhoi',val=rhoi)
 elseif  (rhoi < rhomin) then
    print *, "optable rho min =", rhomin    
    call fatal('getopac_opdep','rhoi below range of EOS table.',var='rhoi',val=rhoi)
 elseif (ui > OPTABLE(1,ny-1,3) .or. ui < umin) then
    call fatal('getopac_opdep','ui out of range',var='ui',val=ui)
 endif

 ! Find index of rhoi in table such that array(ind) < rhoi < array(ind+1)
! print *, "search for rhoi"
 irho = search_table(optable(:,1,1),nx,rhoi)
 iu = search_table(optable(irho,:,3),ny,ui)

 m = (optable(irho,iu,5)-optable(irho,iu+1,5))/(optable(irho,iu,3)-optable(irho,iu+1,3))
 c = optable(irho,iu+1,5) - m*optable(irho,iu+1,3)
 kbar1 = m*ui + c

 m = (optable(irho,iu,6)-optable(irho,iu+1,6))/(optable(irho,iu,3)-optable(irho,iu+1,3))
 c = optable(irho,iu+1,6) - m*optable(irho,iu+1,3)
 kappa1 = m*ui + c

 m = (optable(irho,iu,2) - optable(irho,iu+1,2))/(optable(irho,iu,3)-optable(irho,iu+1,3))
 c = optable(irho,iu+1,2) - m*optable(irho,iu+1,3)
 Tpart1 = m*ui + c

 m = (OPTABLE(irho,iu,4) - OPTABLE(irho,iu+1,4))/(OPTABLE(irho,iu,3)-OPTABLE(irho,iu+1,3))
 c = OPTABLE(irho,iu+1,4) - m*OPTABLE(irho,iu+1,3)
 gmw1 = m*ui + c

 ! Search for ui in irho+1 list for interpolation
 iu = search_table(optable(irho+1,:,3),ny,ui)

 m = (OPTABLE(irho+1,iu,5) - OPTABLE(irho+1,iu+1,5))/(OPTABLE(irho+1,iu,3) - OPTABLE(irho+1,iu+1,3))
 c = OPTABLE(irho+1,iu+1,5) - m*OPTABLE(irho+1,iu+1,3)
 kbar2 = m*ui + c

 m = (OPTABLE(irho+1,iu,6) - OPTABLE(irho+1,iu+1,6))/(OPTABLE(irho+1,iu,3) - OPTABLE(irho+1,iu+1,3))
 c = OPTABLE(irho+1,iu+1,6) - m*OPTABLE(irho+1,iu+1,3)
 kappa2 = m*ui + c

 m = (OPTABLE(irho+1,iu,2) - OPTABLE(irho+1,iu+1,2))/(OPTABLE(irho+1,iu,3) - OPTABLE(irho+1,iu+1,3))
 c = OPTABLE(irho+1,iu+1,2) - m*OPTABLE(irho+1,iu+1,3)
 Tpart2 = m*ui + c
 
 m = (OPTABLE(irho+1,iu,4) - OPTABLE(irho+1,iu+1,4))/(OPTABLE(irho+1,iu,3) - OPTABLE(irho+1,iu+1,3))
 c = OPTABLE(irho+1,iu+1,4) - m*OPTABLE(irho+1,iu+1,3)
 gmw2 = m*ui + c

 m = (kappa2 - kappa1)/(OPTABLE(irho+1,1,1)-OPTABLE(irho,1,1))
 c = kappa2 - m*OPTABLE(irho+1,1,1)
 kappaPart = m*rhoi + c

 m = (kbar2 - kbar1)/(OPTABLE(irho+1,1,1)-OPTABLE(irho,1,1))
 c = kbar2 - m*OPTABLE(irho+1,1,1)
 kappaBar = m*rhoi + c

 m = (Tpart2 - Tpart1)/(OPTABLE(irho+1,1,1)-OPTABLE(irho,1,1))
 c = Tpart2 - m*OPTABLE(irho+1,1,1)
 Ti = m*rhoi + c
 
 m = (gmw2 - gmw1)/(OPTABLE(irho+1,1,1)-OPTABLE(irho,1,1))
 c = gmw2 - m*OPTABLE(irho+1,1,1)
 gmwi = m*rhoi + c
 
end subroutine getopac_opdep

subroutine getintenerg_opdep(Teqi, rhoi, ueqi)
 use io, only:warning
 real, intent(out) :: ueqi
 real, intent(in)    :: Teqi,rhoi

 real :: u1, u2
 real :: m, c
 integer :: irho,itemp

 if (rhoi > OPTABLE(nx-1,1,1) .or. rhoi < OPTABLE(1,1,1)) then
    call warning('getintenerg_opdep','rhoi out of range',var='rhoi',val=rhoi)
 elseif (Teqi > OPTABLE(1,ny-1,2) .or. Teqi < OPTABLE(1,1,2)) then
    call warning('getintenerg_opdep','Ti out of range',var='Ti',val=Teqi)
 endif


 ! interpolate through OPTABLE to obtain equilibrium internal energy
 irho = search_table(optable(:,1,1),nx,rhoi)
 itemp = search_table(optable(irho,:,2),ny,Teqi)
 
 m = (OPTABLE(irho,itemp,3) - OPTABLE(irho,itemp+1,3))/(OPTABLE(irho,itemp,2) - OPTABLE(irho,itemp+1,2))
 c = OPTABLE(irho,itemp+1,3) - m*OPTABLE(irho,itemp+1,2)
 u1 = m*Teqi + c

 itemp = search_table(optable(irho+1,:,2),ny,Teqi)
 
 m = (OPTABLE(irho+1,itemp,3) - OPTABLE(irho+1,itemp+1,3))/&
      (OPTABLE(irho+1,itemp,2) - OPTABLE(irho+1,itemp+1,2))
 c = OPTABLE(irho+1,itemp+1,3) - m*OPTABLE(irho+1,itemp+1,2)
 u2 = m*Teqi + c

 m = (u2 - u1)/(OPTABLE(irho+1,1,1)-OPTABLE(irho,1,1))
 c = u2 - m*OPTABLE(irho+1,1,1)

 ueqi = m*rhoi + c
end subroutine getintenerg_opdep

!
! Binary search given array
!
integer function search_table(array,arrlen,invalue) result(outind)
  real,intent(in)    :: array(:),invalue
  integer,intent(in) :: arrlen
  integer            :: leftind,rightind,midind

  leftind = 1; rightind = arrlen
  do
     if (rightind - leftind == 1 .or. rightind == leftind) then
        outind = leftind
        return
     endif
     midind = floor((rightind - leftind) / 2.) + leftind
     if (invalue == array(midind) ) then
        outind = midind
        return
     endif
     if (invalue < array(midind)) then
        rightind = midind
     else
        leftind = midind
     endif
  enddo

end function search_table

!
! Calculate factor for FLD
!
subroutine get_k_fld(rhoi,eni,i,ki,Ti)
 use physcon,  only:c,fourpi
 use units,    only:unit_density,unit_ergg,unit_opacity,get_radconst_code
 real,intent(in)    :: rhoi,eni
 integer,intent(in) :: i
 real               :: kappaBar,gmwi,kappaPart,eni_ergg,rhoi_g
 real,intent(out)   :: ki,Ti

 if (lambda_FLD(i) == 0d0) then
    ki = 0.
 else
    eni_ergg = eni*unit_ergg
    rhoi_g = rhoi*unit_density
    call getopac_opdep(eni_ergg,rhoi_g,kappaBar,kappaPart,Ti,gmwi)
    kappaPart = kappaPart/unit_opacity
    ! steboltz constant = 4pi/c * arad
    ki = 16d0*(fourpi/c)*get_radconst_code()*lambda_FLD(i)*Ti**3 /rhoi/kappaPart
    if (isnan(ki)) then
       print *, "WARNING k isnan, lambda_FLDi,Ti,rhoi,kappaPart", &
             lambda_FLD(i), Ti, rhoi,kappaPart
    endif
 endif
end subroutine get_k_fld

end module eos_stamatellos

<|MERGE_RESOLUTION|>--- conflicted
+++ resolved
@@ -36,18 +36,6 @@
  use dim, only:maxp
  use allocutils, only:allocate_array
 
-<<<<<<< HEAD
-
- if (.not. allocated(gradP_cool)) then
-    print *, "Allocating cooling arrays for maxp=",maxp
-    call allocate_array('Gpot_cool',Gpot_cool,maxp)
-    call allocate_array('gradP_cool',gradP_cool,maxp)
-    call allocate_array('duFLD',duFLD,maxp)
-    call allocate_array('lambda_fld',lambda_fld,maxp)
-    call allocate_array('urad_FLD',urad_FLD,maxp)
-    call allocate_array('duSPH',duSPH,maxp)
- endif
-=======
  print *, "Allocating cooling arrays for maxp=",maxp
  call allocate_array('gradP_cool',gradP_cool,maxp)
  call allocate_array('Gpot_cool',Gpot_cool,maxp)
@@ -55,17 +43,12 @@
  call allocate_array('lambda_fld',lambda_fld,maxp)
  call allocate_array('urad_FLD',urad_FLD,maxp)
  call allocate_array('duSPH',duSPH,maxp)
->>>>>>> 613d8d0e
  if (.not. allocated(ttherm_store)) then
     call allocate_array('ttherm_store',ttherm_store,maxp)
     call allocate_array('ueqi_store',ueqi_store,maxp)
     call allocate_array('tau_store',tau_store,maxp)
     call allocate_array('du_store',du_store,maxp)
-<<<<<<< HEAD
- end if 
-=======
- endif
->>>>>>> 613d8d0e
+ endif
 
  Gpot_cool(:) = 0d0
  gradP_cool(:) = 0d0
@@ -149,11 +132,7 @@
 
  rhomin = OPTABLE(1,1,1)
  umin = OPTABLE(1,1,3)
-<<<<<<< HEAD
- 
-=======
  ! interpolate through OPTABLE to find corresponding kappaBar, kappaPart and T
->>>>>>> 613d8d0e
  ! check values are in range of tables
  if (rhoi > OPTABLE(nx-1,1,1) ) then
     print *, "optable rho max =", optable(nx,1,1)    
