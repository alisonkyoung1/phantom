!--------------------------------------------------------------------------!
! The Phantom Smoothed Particle Hydrodynamics code, by Daniel Price et al. !
! Copyright (c) 2007-2025 The Authors (see AUTHORS)                        !
! See LICENCE file for usage and distribution conditions                   !
! http://phantomsph.github.io/                                             !
!--------------------------------------------------------------------------!
module eos_stamatellos
!
! eos_stamatellos
!
! :References: None
!
! :Owner: Alison Young
!
! :Runtime parameters: None
!
! :Dependencies: allocutils, datafiles, dim, io
!

 implicit none
 real,allocatable,public :: optable(:,:,:)
<<<<<<< HEAD
 real,allocatable,public :: Gpot_cool(:),duFLD(:),gradP_cool(:),lambda_FLD(:),urad_FLD(:) !gradP_cool=gradP/rho
 real,allocatable,public :: ttherm_store(:),ueqi_store(:),duSPH(:)
 real,allocatable,public :: du_store(:),tau_store(:) ! Only saved to write to dumps
=======
 real,allocatable,public :: gradP_cool(:)!gradP_cool=gradP/rho
 real,allocatable,public :: ttherm_store(:),ueqi_store(:),opac_store(:),duSPH(:)
>>>>>>> 472c0304
 character(len=25), public :: eos_file= 'eos_lom.dat' !default name of tabulated EOS file
 logical,public :: floor_energy = .False.
 integer,public :: iunitst=19
 integer,save :: nx,ny ! dimensions of optable read in

 public :: read_optab,getopac_opdep,init_coolra,getintenerg_opdep,finish_coolra

contains

<<<<<<< HEAD
subroutine init_S07cool()
 use dim, only:maxp,maxp_hard
=======

subroutine init_coolra()
 use dim, only:maxp
>>>>>>> 472c0304
 use allocutils, only:allocate_array

 print *, "Allocating cooling arrays for maxp=",maxp
 call allocate_array('gradP_cool',gradP_cool,maxp)
<<<<<<< HEAD
 call allocate_array('Gpot_cool',Gpot_cool,maxp)
 call allocate_array('duFLD',duFLD,maxp)
 call allocate_array('lambda_fld',lambda_fld,maxp)
 call allocate_array('urad_FLD',urad_FLD,maxp)
 call allocate_array('duSPH',duSPH,maxp) 
 if (.not. allocated(ttherm_store)) then
    call allocate_array('ttherm_store',ttherm_store,maxp_hard)
    call allocate_array('ueqi_store',ueqi_store,maxp_hard)
    call allocate_array('tau_store',tau_store,maxp_hard)
    call allocate_array('du_store',du_store,maxp_hard)
 end if 

 Gpot_cool(:) = 0d0
 gradP_cool(:) = 0d0
 urad_FLD(:) = 0d0
 duFLD(:) = 0d0
 ueqi_store(:) = 0d0
 ttherm_store(:) = 0d0
 tau_store(:) = 0d0
 du_store(:) = 0d0
 duSPH(:) = 0d0
 !open (unit=iunitst,file='EOSinfo.dat',status='replace')
 if (doFLD) then
    print *, "Using Forgan+ 2009 hybrid cooling method (FLD)"
 else
    print *, "NOT using FLD. Using cooling only"
 endif
end subroutine init_S07cool
=======
 call allocate_array('ttherm_store',ttherm_store,maxp)
 call allocate_array('ueqi_store',ueqi_store,maxp)
 call allocate_array('opac_store',opac_store,maxp)
 call allocate_array('duSPH',duSPH,maxp)

 gradP_cool(:) = 0.
 ueqi_store(:) = 0.
 ttherm_store(:) = 0.
 opac_store(:) = 0.
 duSPH(:) = 0.

 print *, "NOT using FLD. Using cooling only"

end subroutine init_coolra

subroutine finish_coolra()
>>>>>>> 472c0304

 if (allocated(optable)) deallocate(optable)
 if (allocated(gradP_cool)) deallocate(gradP_cool)
 if (allocated(ttherm_store)) deallocate(ttherm_store)
 if (allocated(ueqi_store)) deallocate(ueqi_store)
 if (allocated(tau_store)) deallocate(tau_store)
 if (allocated(du_store)) deallocate(du_store)
 if (allocated(duSPH)) deallocate(duSPH)

end subroutine finish_coolra




subroutine read_optab(eos_file,ierr)
 use datafiles, only:find_phantom_datafile
 character(len=*),intent(in) :: eos_file
 integer, intent(out) :: ierr
 integer i,j,errread
 character(len=120) :: filepath,junk

 ! read in EOS and opacity data file for interpolation
 filepath=find_phantom_datafile(eos_file,'eos/lombardi')
 print *,"EOS file: FILEPATH:",filepath
 open(10,file=filepath,form="formatted",status="old",iostat=ierr)
 if (ierr > 0) return
 do
    read(10,'(A120)') junk
    print *, junk
    if (len(trim(adjustl(junk))) == 0) cycle ! blank line
    if ((index(adjustl(junk),"::") == 0) .and. (index(adjustl(junk),"#")  /=  1 )) then !ignore comment lines
       junk = adjustl(junk)
       read(junk, *,iostat=errread) nx, ny
       exit
    endif
 enddo
! allocate array for storing opacity tables
 allocate(optable(nx,ny,6))
 do i = 1,nx
    do j = 1,ny
       read(10,*) optable(i,j,1),optable(i,j,2),optable(i,j,3),&
              optable(i,j,4),optable(i,j,5),optable(i,j,6)
    enddo
 enddo
end subroutine read_optab

!
! Main subroutine for interpolating tables to get EOS values
!
subroutine getopac_opdep(ui,rhoi,kappaBar,kappaPart,Ti,gmwi)
 use io, only:fatal
 real, intent(in)  :: ui,rhoi
 real, intent(out) :: kappaBar,kappaPart,Ti,gmwi

 integer i,j
 real m,c
 real kbar1,kbar2
 real kappa1,kappa2
 real Tpart1,Tpart2
 real gmw1,gmw2
 real ui_, rhoi_,rhomin,umin

 rhomin = optable(1,1,1)
 umin = optable(1,1,3)
 ! interpolate through optable to find corresponding kappaBar, kappaPart and T

 ! check values are in range of tables
 if (rhoi > optable(nx,1,1) .or. rhoi < optable(1,1,1)) then
    print *, "optable rho min =", rhomin
    call fatal('getopac_opdep','rhoi out of range. Collapsing clump?',var='rhoi',val=rhoi)
 elseif (ui > optable(1,ny,3) .or. ui < optable(1,1,3)) then
    call fatal('getopac_opdep','ui out of range',var='ui',val=ui)
 endif

 if (rhoi <  rhomin) then
    rhoi_ = rhomin
 else
    rhoi_ = rhoi
 endif

 i = 2
 do while((optable(i,1,1) <= rhoi_).and.(i < nx))
    i = i + 1
 enddo

 if (ui < umin) then
    ui_ = umin
 else
    ui_ = ui
 endif

 j = 2
 do while ((optable(i-1,j,3) <= ui_).and.(j < ny))
    j = j + 1
 enddo

 m = (optable(i-1,j-1,5) - optable(i-1,j,5))/(optable(i-1,j-1,3) - optable(i-1,j,3))
 c = optable(i-1,j,5) - m*optable(i-1,j,3)

 kbar1 = m*ui_ + c

 m = (optable(i-1,j-1,6) - optable(i-1,j,6))/(optable(i-1,j-1,3) - optable(i-1,j,3))
 c = optable(i-1,j,6) - m*optable(i-1,j,3)

 kappa1 = m*ui_ + c

 m = (optable(i-1,j-1,2) - optable(i-1,j,2))/(optable(i-1,j-1,3) - optable(i-1,j,3))
 c = optable(i-1,j,2) - m*optable(i-1,j,3)

 Tpart1 = m*ui_ + c

 m = (optable(i-1,j-1,4) - optable(i-1,j,4))/(optable(i-1,j-1,3) - optable(i-1,j,3))
 c = optable(i-1,j,4) - m*optable(i-1,j,3)

 gmw1 = m*ui_ + c

 j = 2
 do while ((optable(i,j,3) <= ui).and.(j < ny))
    j = j + 1
 enddo

 m = (optable(i,j-1,5) - optable(i,j,5))/(optable(i,j-1,3) - optable(i,j,3))
 c = optable(i,j,5) - m*optable(i,j,3)

 kbar2 = m*ui_ + c

 m = (optable(i,j-1,6) - optable(i,j,6))/(optable(i,j-1,3) - optable(i,j,3))
 c = optable(i,j,6) - m*optable(i,j,3)

 kappa2 = m*ui_ + c

 m = (optable(i,j-1,2) - optable(i,j,2))/(optable(i,j-1,3) - optable(i,j,3))
 c = optable(i,j,2) - m*optable(i,j,3)

 Tpart2 = m*ui_ + c

 m = (optable(i,j-1,4) - optable(i,j,4))/(optable(i,j-1,3) - optable(i,j,3))
 c = optable(i,j,4) - m*optable(i,j,3)

 gmw2 = m*ui_ + c

 m = (kappa2 - kappa1)/(optable(i,1,1)-optable(i-1,1,1))
 c = kappa2 - m*optable(i,1,1)

 kappaPart = m*rhoi_ + c

 m = (kbar2 - kbar1)/(optable(i,1,1)-optable(i-1,1,1))
 c = kbar2 - m*optable(i,1,1)

 kappaBar = m*rhoi_ + c

 m = (Tpart2 - Tpart1)/(optable(i,1,1)-optable(i-1,1,1))
 c = Tpart2 - m*optable(i,1,1)

 Ti = m*rhoi_ + c

 m = (gmw2 - gmw1)/(optable(i,1,1)-optable(i-1,1,1))
 c = gmw2 - m*optable(i,1,1)

 gmwi = m*rhoi_ + c
end subroutine getopac_opdep

subroutine getintenerg_opdep(Teqi, rhoi, ueqi)
 use io, only:warning
 real, intent(out) :: ueqi
 real, intent(in)    :: Teqi,rhoi

 real u1, u2
 real m, c
 integer i, j
 real rhoi_

 if (rhoi > optable(nx,1,1) .or. rhoi < optable(1,1,1)) then
    call warning('getintenerg_opdep','rhoi out of range',var='rhoi',val=rhoi)
 elseif (Teqi > optable(1,ny,2) .or. Teqi < optable(1,1,2)) then
    call warning('getintenerg_opdep','Ti out of range',var='Ti',val=Teqi)
 endif


 ! interpolate through optable to obtain equilibrium internal energy

 if (rhoi < 1.0e-24) then
    rhoi_ = 1.0e-24
 else
    rhoi_ = rhoi
 endif

 i = 2
 do while((optable(i,1,1) <= rhoi_).and.(i < nx))
    i = i + 1
 enddo

 j = 2
 do while ((optable(i-1,j,2) <= Teqi).and.(j < ny))
    j = j + 1
 enddo


 m = (optable(i-1,j-1,3) - optable(i-1,j,3))/(optable(i-1,j-1,2) - optable(i-1,j,2))
 c = optable(i-1,j,3) - m*optable(i-1,j,2)

 u1 = m*Teqi + c

 j = 2
 do while ((optable(i,j,2) <= Teqi).and.(j < ny))
    j = j + 1
 enddo

 m = (optable(i,j-1,3) - optable(i,j,3))/(optable(i,j-1,2) - optable(i,j,2))
 c = optable(i,j,3) - m*optable(i,j,2)

 u2 = m*Teqi + c

 m = (u2 - u1)/(optable(i,1,1)-optable(i-1,1,1))
 c = u2 - m*optable(i,1,1)

 ueqi = m*rhoi_ + c
end subroutine getintenerg_opdep

end module eos_stamatellos

<|MERGE_RESOLUTION|>--- conflicted
+++ resolved
@@ -1,6 +1,6 @@
 !--------------------------------------------------------------------------!
 ! The Phantom Smoothed Particle Hydrodynamics code, by Daniel Price et al. !
-! Copyright (c) 2007-2025 The Authors (see AUTHORS)                        !
+! Copyright (c) 2007-2024 The Authors (see AUTHORS)                        !
 ! See LICENCE file for usage and distribution conditions                   !
 ! http://phantomsph.github.io/                                             !
 !--------------------------------------------------------------------------!
@@ -14,51 +14,40 @@
 !
 ! :Runtime parameters: None
 !
-! :Dependencies: allocutils, datafiles, dim, io
+! :Dependencies: datafiles, part
 !
 
  implicit none
  real,allocatable,public :: optable(:,:,:)
-<<<<<<< HEAD
  real,allocatable,public :: Gpot_cool(:),duFLD(:),gradP_cool(:),lambda_FLD(:),urad_FLD(:) !gradP_cool=gradP/rho
  real,allocatable,public :: ttherm_store(:),ueqi_store(:),duSPH(:)
  real,allocatable,public :: du_store(:),tau_store(:) ! Only saved to write to dumps
-=======
- real,allocatable,public :: gradP_cool(:)!gradP_cool=gradP/rho
- real,allocatable,public :: ttherm_store(:),ueqi_store(:),opac_store(:),duSPH(:)
->>>>>>> 472c0304
  character(len=25), public :: eos_file= 'eos_lom.dat' !default name of tabulated EOS file
- logical,public :: floor_energy = .False.
+ logical,public :: doFLD = .True., floor_energy = .False.
  integer,public :: iunitst=19
  integer,save :: nx,ny ! dimensions of optable read in
 
  public :: read_optab,getopac_opdep,init_coolra,getintenerg_opdep,finish_coolra
+ public :: get_k_fld
 
 contains
-
-<<<<<<< HEAD
-subroutine init_S07cool()
- use dim, only:maxp,maxp_hard
-=======
 
 subroutine init_coolra()
  use dim, only:maxp
->>>>>>> 472c0304
  use allocutils, only:allocate_array
 
  print *, "Allocating cooling arrays for maxp=",maxp
  call allocate_array('gradP_cool',gradP_cool,maxp)
-<<<<<<< HEAD
  call allocate_array('Gpot_cool',Gpot_cool,maxp)
  call allocate_array('duFLD',duFLD,maxp)
  call allocate_array('lambda_fld',lambda_fld,maxp)
  call allocate_array('urad_FLD',urad_FLD,maxp)
  call allocate_array('duSPH',duSPH,maxp) 
  if (.not. allocated(ttherm_store)) then
-    call allocate_array('ttherm_store',ttherm_store,maxp_hard)
-    call allocate_array('ueqi_store',ueqi_store,maxp_hard)
-    call allocate_array('tau_store',tau_store,maxp_hard)
-    call allocate_array('du_store',du_store,maxp_hard)
+    call allocate_array('ttherm_store',ttherm_store,maxp)
+    call allocate_array('ueqi_store',ueqi_store,maxp)
+    call allocate_array('tau_store',tau_store,maxp)
+    call allocate_array('du_store',du_store,maxp)
  end if 
 
  Gpot_cool(:) = 0d0
@@ -76,38 +65,22 @@
  else
     print *, "NOT using FLD. Using cooling only"
  endif
-end subroutine init_S07cool
-=======
- call allocate_array('ttherm_store',ttherm_store,maxp)
- call allocate_array('ueqi_store',ueqi_store,maxp)
- call allocate_array('opac_store',opac_store,maxp)
- call allocate_array('duSPH',duSPH,maxp)
-
- gradP_cool(:) = 0.
- ueqi_store(:) = 0.
- ttherm_store(:) = 0.
- opac_store(:) = 0.
- duSPH(:) = 0.
-
- print *, "NOT using FLD. Using cooling only"
-
 end subroutine init_coolra
 
 subroutine finish_coolra()
->>>>>>> 472c0304
-
  if (allocated(optable)) deallocate(optable)
  if (allocated(gradP_cool)) deallocate(gradP_cool)
+ if (allocated(Gpot_cool)) deallocate(Gpot_cool)
+ if (allocated(duFLD)) deallocate(duFLD)
+ if (allocated(lambda_fld)) deallocate(lambda_fld)
+ if (allocated(urad_FLD)) deallocate(urad_FLD)
  if (allocated(ttherm_store)) deallocate(ttherm_store)
  if (allocated(ueqi_store)) deallocate(ueqi_store)
  if (allocated(tau_store)) deallocate(tau_store)
  if (allocated(du_store)) deallocate(du_store)
  if (allocated(duSPH)) deallocate(duSPH)
-
+! close(iunitst)
 end subroutine finish_coolra
-
-
-
 
 subroutine read_optab(eos_file,ierr)
  use datafiles, only:find_phantom_datafile
@@ -116,16 +89,16 @@
  integer i,j,errread
  character(len=120) :: filepath,junk
 
- ! read in EOS and opacity data file for interpolation
+ ! read in data file for interpolation
  filepath=find_phantom_datafile(eos_file,'eos/lombardi')
  print *,"EOS file: FILEPATH:",filepath
- open(10,file=filepath,form="formatted",status="old",iostat=ierr)
+ open(10, file=filepath, form="formatted", status="old",iostat=ierr)
  if (ierr > 0) return
  do
     read(10,'(A120)') junk
     print *, junk
     if (len(trim(adjustl(junk))) == 0) cycle ! blank line
-    if ((index(adjustl(junk),"::") == 0) .and. (index(adjustl(junk),"#")  /=  1 )) then !ignore comment lines
+    if ((index(adjustl(junk),"::") == 0) .and. (index(adjustl(junk),"#") .ne. 1 )) then !ignore comment lines
        junk = adjustl(junk)
        read(junk, *,iostat=errread) nx, ny
        exit
@@ -135,8 +108,8 @@
  allocate(optable(nx,ny,6))
  do i = 1,nx
     do j = 1,ny
-       read(10,*) optable(i,j,1),optable(i,j,2),optable(i,j,3),&
-              optable(i,j,4),optable(i,j,5),optable(i,j,6)
+       read(10,*) OPTABLE(i,j,1),OPTABLE(i,j,2),OPTABLE(i,j,3),&
+              OPTABLE(i,j,4),OPTABLE(i,j,5),OPTABLE(i,j,6)
     enddo
  enddo
 end subroutine read_optab
@@ -157,15 +130,15 @@
  real gmw1,gmw2
  real ui_, rhoi_,rhomin,umin
 
- rhomin = optable(1,1,1)
- umin = optable(1,1,3)
- ! interpolate through optable to find corresponding kappaBar, kappaPart and T
+ rhomin = OPTABLE(1,1,1)
+ umin = OPTABLE(1,1,3)
+ ! interpolate through OPTABLE to find corresponding kappaBar, kappaPart and T
 
  ! check values are in range of tables
- if (rhoi > optable(nx,1,1) .or. rhoi < optable(1,1,1)) then
+ if (rhoi > OPTABLE(nx,1,1) .or. rhoi < OPTABLE(1,1,1)) then
     print *, "optable rho min =", rhomin
     call fatal('getopac_opdep','rhoi out of range. Collapsing clump?',var='rhoi',val=rhoi)
- elseif (ui > optable(1,ny,3) .or. ui < optable(1,1,3)) then
+ elseif (ui > OPTABLE(1,ny,3) .or. ui < OPTABLE(1,1,3)) then
     call fatal('getopac_opdep','ui out of range',var='ui',val=ui)
  endif
 
@@ -176,7 +149,7 @@
  endif
 
  i = 2
- do while((optable(i,1,1) <= rhoi_).and.(i < nx))
+ do while((OPTABLE(i,1,1) <= rhoi_).and.(i < nx))
     i = i + 1
  enddo
 
@@ -187,72 +160,72 @@
  endif
 
  j = 2
- do while ((optable(i-1,j,3) <= ui_).and.(j < ny))
+ do while ((OPTABLE(i-1,j,3) <= ui_).and.(j < ny))
     j = j + 1
  enddo
 
- m = (optable(i-1,j-1,5) - optable(i-1,j,5))/(optable(i-1,j-1,3) - optable(i-1,j,3))
- c = optable(i-1,j,5) - m*optable(i-1,j,3)
+ m = (OPTABLE(i-1,j-1,5) - OPTABLE(i-1,j,5))/(OPTABLE(i-1,j-1,3) - OPTABLE(i-1,j,3))
+ c = OPTABLE(i-1,j,5) - m*OPTABLE(i-1,j,3)
 
  kbar1 = m*ui_ + c
 
- m = (optable(i-1,j-1,6) - optable(i-1,j,6))/(optable(i-1,j-1,3) - optable(i-1,j,3))
- c = optable(i-1,j,6) - m*optable(i-1,j,3)
+ m = (OPTABLE(i-1,j-1,6) - OPTABLE(i-1,j,6))/(OPTABLE(i-1,j-1,3) - OPTABLE(i-1,j,3))
+ c = OPTABLE(i-1,j,6) - m*OPTABLE(i-1,j,3)
 
  kappa1 = m*ui_ + c
 
- m = (optable(i-1,j-1,2) - optable(i-1,j,2))/(optable(i-1,j-1,3) - optable(i-1,j,3))
- c = optable(i-1,j,2) - m*optable(i-1,j,3)
+ m = (OPTABLE(i-1,j-1,2) - OPTABLE(i-1,j,2))/(OPTABLE(i-1,j-1,3) - OPTABLE(i-1,j,3))
+ c = OPTABLE(i-1,j,2) - m*OPTABLE(i-1,j,3)
 
  Tpart1 = m*ui_ + c
 
- m = (optable(i-1,j-1,4) - optable(i-1,j,4))/(optable(i-1,j-1,3) - optable(i-1,j,3))
- c = optable(i-1,j,4) - m*optable(i-1,j,3)
+ m = (OPTABLE(i-1,j-1,4) - OPTABLE(i-1,j,4))/(OPTABLE(i-1,j-1,3) - OPTABLE(i-1,j,3))
+ c = OPTABLE(i-1,j,4) - m*OPTABLE(i-1,j,3)
 
  gmw1 = m*ui_ + c
 
  j = 2
- do while ((optable(i,j,3) <= ui).and.(j < ny))
+ do while ((OPTABLE(i,j,3) <= ui).and.(j < ny))
     j = j + 1
  enddo
 
- m = (optable(i,j-1,5) - optable(i,j,5))/(optable(i,j-1,3) - optable(i,j,3))
- c = optable(i,j,5) - m*optable(i,j,3)
+ m = (OPTABLE(i,j-1,5) - OPTABLE(i,j,5))/(OPTABLE(i,j-1,3) - OPTABLE(i,j,3))
+ c = OPTABLE(i,j,5) - m*OPTABLE(i,j,3)
 
  kbar2 = m*ui_ + c
 
- m = (optable(i,j-1,6) - optable(i,j,6))/(optable(i,j-1,3) - optable(i,j,3))
- c = optable(i,j,6) - m*optable(i,j,3)
+ m = (OPTABLE(i,j-1,6) - OPTABLE(i,j,6))/(OPTABLE(i,j-1,3) - OPTABLE(i,j,3))
+ c = OPTABLE(i,j,6) - m*OPTABLE(i,j,3)
 
  kappa2 = m*ui_ + c
 
- m = (optable(i,j-1,2) - optable(i,j,2))/(optable(i,j-1,3) - optable(i,j,3))
- c = optable(i,j,2) - m*optable(i,j,3)
+ m = (OPTABLE(i,j-1,2) - OPTABLE(i,j,2))/(OPTABLE(i,j-1,3) - OPTABLE(i,j,3))
+ c = OPTABLE(i,j,2) - m*OPTABLE(i,j,3)
 
  Tpart2 = m*ui_ + c
 
- m = (optable(i,j-1,4) - optable(i,j,4))/(optable(i,j-1,3) - optable(i,j,3))
- c = optable(i,j,4) - m*optable(i,j,3)
+ m = (OPTABLE(i,j-1,4) - OPTABLE(i,j,4))/(OPTABLE(i,j-1,3) - OPTABLE(i,j,3))
+ c = OPTABLE(i,j,4) - m*OPTABLE(i,j,3)
 
  gmw2 = m*ui_ + c
 
- m = (kappa2 - kappa1)/(optable(i,1,1)-optable(i-1,1,1))
- c = kappa2 - m*optable(i,1,1)
+ m = (kappa2 - kappa1)/(OPTABLE(i,1,1)-OPTABLE(i-1,1,1))
+ c = kappa2 - m*OPTABLE(i,1,1)
 
  kappaPart = m*rhoi_ + c
 
- m = (kbar2 - kbar1)/(optable(i,1,1)-optable(i-1,1,1))
- c = kbar2 - m*optable(i,1,1)
+ m = (kbar2 - kbar1)/(OPTABLE(i,1,1)-OPTABLE(i-1,1,1))
+ c = kbar2 - m*OPTABLE(i,1,1)
 
  kappaBar = m*rhoi_ + c
 
- m = (Tpart2 - Tpart1)/(optable(i,1,1)-optable(i-1,1,1))
- c = Tpart2 - m*optable(i,1,1)
+ m = (Tpart2 - Tpart1)/(OPTABLE(i,1,1)-OPTABLE(i-1,1,1))
+ c = Tpart2 - m*OPTABLE(i,1,1)
 
  Ti = m*rhoi_ + c
 
- m = (gmw2 - gmw1)/(optable(i,1,1)-optable(i-1,1,1))
- c = gmw2 - m*optable(i,1,1)
+ m = (gmw2 - gmw1)/(OPTABLE(i,1,1)-OPTABLE(i-1,1,1))
+ c = gmw2 - m*OPTABLE(i,1,1)
 
  gmwi = m*rhoi_ + c
 end subroutine getopac_opdep
@@ -267,14 +240,14 @@
  integer i, j
  real rhoi_
 
- if (rhoi > optable(nx,1,1) .or. rhoi < optable(1,1,1)) then
+ if (rhoi > OPTABLE(nx,1,1) .or. rhoi < OPTABLE(1,1,1)) then
     call warning('getintenerg_opdep','rhoi out of range',var='rhoi',val=rhoi)
- elseif (Teqi > optable(1,ny,2) .or. Teqi < optable(1,1,2)) then
+ elseif (Teqi > OPTABLE(1,ny,2) .or. Teqi < OPTABLE(1,1,2)) then
     call warning('getintenerg_opdep','Ti out of range',var='Ti',val=Teqi)
  endif
 
 
- ! interpolate through optable to obtain equilibrium internal energy
+ ! interpolate through OPTABLE to obtain equilibrium internal energy
 
  if (rhoi < 1.0e-24) then
     rhoi_ = 1.0e-24
@@ -283,36 +256,60 @@
  endif
 
  i = 2
- do while((optable(i,1,1) <= rhoi_).and.(i < nx))
+ do while((OPTABLE(i,1,1) <= rhoi_).and.(i < nx))
     i = i + 1
  enddo
 
  j = 2
- do while ((optable(i-1,j,2) <= Teqi).and.(j < ny))
+ do while ((OPTABLE(i-1,j,2) <= Teqi).and.(j < ny))
     j = j + 1
  enddo
 
 
- m = (optable(i-1,j-1,3) - optable(i-1,j,3))/(optable(i-1,j-1,2) - optable(i-1,j,2))
- c = optable(i-1,j,3) - m*optable(i-1,j,2)
+ m = (OPTABLE(i-1,j-1,3) - OPTABLE(i-1,j,3))/(OPTABLE(i-1,j-1,2) - OPTABLE(i-1,j,2))
+ c = OPTABLE(i-1,j,3) - m*OPTABLE(i-1,j,2)
 
  u1 = m*Teqi + c
 
  j = 2
- do while ((optable(i,j,2) <= Teqi).and.(j < ny))
+ do while ((OPTABLE(i,j,2) <= Teqi).and.(j < ny))
     j = j + 1
  enddo
 
- m = (optable(i,j-1,3) - optable(i,j,3))/(optable(i,j-1,2) - optable(i,j,2))
- c = optable(i,j,3) - m*optable(i,j,2)
+ m = (OPTABLE(i,j-1,3) - OPTABLE(i,j,3))/(OPTABLE(i,j-1,2) - OPTABLE(i,j,2))
+ c = OPTABLE(i,j,3) - m*OPTABLE(i,j,2)
 
  u2 = m*Teqi + c
 
- m = (u2 - u1)/(optable(i,1,1)-optable(i-1,1,1))
- c = u2 - m*optable(i,1,1)
+ m = (u2 - u1)/(OPTABLE(i,1,1)-OPTABLE(i-1,1,1))
+ c = u2 - m*OPTABLE(i,1,1)
 
  ueqi = m*rhoi_ + c
 end subroutine getintenerg_opdep
 
+subroutine get_k_fld(rhoi,eni,i,ki,Ti)
+ use physcon,  only:c,fourpi
+ use units,    only:unit_density,unit_ergg,unit_opacity,get_radconst_code
+ real,intent(in)    :: rhoi,eni
+ integer,intent(in) :: i
+ real               :: kappaBar,gmwi,kappaPart,eni_ergg,rhoi_g
+ real,intent(out)   :: ki,Ti
+
+ if (lambda_FLD(i) == 0d0) then
+    ki = 0.
+ else
+    eni_ergg = eni*unit_ergg
+    rhoi_g = rhoi*unit_density
+    call getopac_opdep(eni_ergg,rhoi_g,kappaBar,kappaPart,Ti,gmwi)
+    kappaPart = kappaPart/unit_opacity
+    ! steboltz constant = 4pi/c * arad
+    ki = 16d0*(fourpi/c)*get_radconst_code()*lambda_FLD(i)*Ti**3 /rhoi/kappaPart
+    if (isnan(ki)) then
+       print *, "WARNING k isnan, lambda_FLDi,Ti,rhoi,kappaPart", &
+             lambda_FLD(i), Ti, rhoi,kappaPart
+    endif
+ endif
+end subroutine get_k_fld
+
 end module eos_stamatellos
 
