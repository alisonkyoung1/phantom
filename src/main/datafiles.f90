!--------------------------------------------------------------------------!
! The Phantom Smoothed Particle Hydrodynamics code, by Daniel Price et al. !
! Copyright (c) 2007-2023 The Authors (see AUTHORS)                        !
! See LICENCE file for usage and distribution conditions                   !
! http://phantomsph.bitbucket.io/                                          !
!--------------------------------------------------------------------------!
module datafiles
!
! Interface to routine to search for external data files
!   This module just provides the url and environment variable
!   settings that are specific to Phantom
!
! :References: None
!
! :Owner: Daniel Price
!
! :Runtime parameters: None
!
! :Dependencies: datautils, io, mpiutils
!
 implicit none
 character(len=*), parameter :: data_url = &
<<<<<<< HEAD
  'http://users.monash.edu.au/~dprice/phantom/'
=======
  'https://users.monash.edu.au/~dprice/phantom/'
>>>>>>> f0bf596e

contains

function find_phantom_datafile(filename,loc)
 use datautils, only:find_datafile
 use io,        only:id,master
 use mpiutils,  only:barrier_mpi
 character(len=*), intent(in) :: filename,loc
 character(len=120) :: search_dir
 character(len=120) :: find_phantom_datafile

 search_dir = 'data/'//trim(adjustl(loc))
 if (id == master) then ! search for and download datafile if necessary
    find_phantom_datafile = find_datafile(filename,dir=search_dir,env_var='PHANTOM_DIR',url=data_url)
 endif
 call barrier_mpi()
 if (id /= master) then ! find datafile location, do not attempt to download it
    find_phantom_datafile = find_datafile(filename,dir=search_dir,&
                            env_var='PHANTOM_DIR',verbose=.false.)
 endif

end function find_phantom_datafile

end module datafiles<|MERGE_RESOLUTION|>--- conflicted
+++ resolved
@@ -20,11 +20,7 @@
 !
  implicit none
  character(len=*), parameter :: data_url = &
-<<<<<<< HEAD
-  'http://users.monash.edu.au/~dprice/phantom/'
-=======
   'https://users.monash.edu.au/~dprice/phantom/'
->>>>>>> f0bf596e
 
 contains
 
