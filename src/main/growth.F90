--- conflicted
+++ resolved
@@ -357,13 +357,8 @@
     read(valstring,*,iostat=ierr) vfragoutSI
     ngot = ngot + 1
  case('flyby')
-<<<<<<< HEAD
- read(valstring,*,iostat=ierr) this_is_a_flyby
-    ngot = ngot + 1
-=======
     read(valstring,*,iostat=ierr) this_is_a_flyby
-    !ngot = ngot + 1
->>>>>>> ade41a70
+    ngot = ngot + 1
  case default
     imatch = .false.
  end select
