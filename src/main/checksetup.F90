!--------------------------------------------------------------------------!
! The Phantom Smoothed Particle Hydrodynamics code, by Daniel Price et al. !
! Copyright (c) 2007-2019 The Authors (see AUTHORS)                        !
! See LICENCE file for usage and distribution conditions                   !
! http://phantomsph.bitbucket.io/                                          !
!--------------------------------------------------------------------------!
!+
!  MODULE: checksetup
!
!  DESCRIPTION:
!   Perform sanity checks of the particle setup
!
!  REFERENCES: None
!
!  OWNER: Daniel Price
!
!  $Id$
!
!  RUNTIME PARAMETERS: None
!
!  DEPENDENCIES: boundary, centreofmass, dim, eos, externalforces, io,
!    options, part, physcon, timestep, units
!+
!--------------------------------------------------------------------------
module checksetup
 implicit none
 public :: check_setup

 private

contains

!------------------------------------------------------------------
!+
! This subroutine checks that the particle setup is sensible
!
! OUT:
!    nwarn  -- number of warnings triggered
!    nerror -- number of errors found
! IN:
!    restart -- whether the setup is at t=0, or from a later file
!+
!------------------------------------------------------------------
subroutine check_setup(nerror,nwarn,restart)
 use dim,  only:maxp,maxvxyzu,periodic,use_dust,ndim,mhd,maxdusttypes,use_dustgrowth
 use part, only:xyzh,massoftype,hfact,vxyzu,npart,npartoftype,nptmass,gravity, &
                iphase,maxphase,isetphase,labeltype,igas,h2chemistry,maxtypes,&
                idust,xyzmh_ptmass,vxyz_ptmass,dustfrac,iboundary,&
                kill_particle,shuffle_part,iamtype,iamdust,Bxyz,ndustsmall
 use eos,             only:gamma,polyk
 use centreofmass,    only:get_centreofmass
 use options,         only:ieos,icooling,iexternalforce,use_dustfrac
 use io,              only:id,master
 use externalforces,  only:accrete_particles,accradius1,iext_star,iext_corotate
 use timestep,        only:time
 use units,           only:umass,udist,utime
 use physcon,         only:gg
 use boundary,        only:xmin,xmax,ymin,ymax,zmin,zmax
 integer, intent(out) :: nerror,nwarn
 logical, intent(in), optional :: restart
 integer      :: i,j,nbad,itype,nunity,iu
 integer      :: ncount(maxtypes)
 real         :: xcom(ndim),vcom(ndim)
 real(kind=8) :: gcode
 real         :: hi,hmin,hmax,dust_to_gas
 logical      :: accreted,dorestart
 character(len=3) :: string
!
!--check that setup is sensible
!
 nerror = 0
 nwarn = 0
 if (present(restart)) then
    dorestart = restart
 else
    dorestart = .false.
 endif

 if (npart > maxp) then
    print*,'Error in setup: npart (',npart,') > maxp (',maxp,')'
    nerror = nerror + 1
 endif
 if (any(npartoftype < 0)) then
    print*,'Error in setup: npartoftype -ve: ',npartoftype(:)
    nerror = nerror + 1
 endif
 if (sum(npartoftype) > maxp) then
    print*,'Error in setup: sum(npartoftype) > maxp ',sum(npartoftype(:))
    nerror = nerror + 1
 endif
<<<<<<< HEAD
#ifndef KROME
=======
 if (sum(npartoftype) /= npart) then
    print*,'ERROR: sum of npartoftype  /=  npart: np=',npart,' but sum=',sum(npartoftype)
    nerror = nerror + 1
 endif
>>>>>>> 4f0034e9
 if (gamma <= 0.) then
    print*,'WARNING! Error in setup: gamma not set (should be set > 0 even if not used)'
    nwarn = nwarn + 1
 endif
#endif
 if (hfact < 1.) then
    print*,'Error in setup: hfact = ',hfact,', should be >= 1'
    nerror = nerror + 1
 endif
 if (polyk < 0.) then
    print*,'Error in setup: polyk = ',polyk,', should be >= 0'
    nerror = nerror + 1
 endif
#ifdef KROME
 if (ieos /= 16) then
    print*, 'KROME setup. Only eos=16 makes sense.'
    nerror = nerror + 1
 endif
#else
 if (polyk < tiny(0.) .and. ieos /= 2) then
    print*,'WARNING! polyk = ',polyk,' in setup, speed of sound will be zero in equation of state'
    nwarn = nwarn + 1
 endif
#endif
 if (npart < 0) then
    print*,'Error in setup: npart = ',npart,', should be >= 0'
    nerror = nerror + 1
 elseif (npart==0 .and. nptmass==0) then
    print*,'WARNING! setup: npart = 0 (and no sink particles either)'
    nwarn = nwarn + 1
 elseif (npart==0) then
    print*,'WARNING! setup contains no SPH particles (but has ',nptmass,' point masses)'
    nwarn = nwarn + 1
 endif

 if (maxphase==maxp) then
!
!--particle type should be specified in the dump file for any particles of unusual type
!
    if (all(iphase(1:npart)==0)) then
       if (any(npartoftype(2:) > 0)) then
          print*,'Error in setup: npartoftype > 0 for non-gas particles, but types have not been assigned'
          nerror = nerror + 1
       endif
       iphase(1:npart) = isetphase(igas,iactive=.true.)
    elseif (any(iphase(1:npart)==0)) then
       print*,'Error in setup: types need to be assigned to all particles (or none)'
       nerror = nerror + 1
    endif
!
!--Check that the numbers of each type add up correctly
!
    ncount(:) = 0
    nbad = 0
    do i=1,npart
       itype = iamtype(iphase(i))
       if (itype < 1 .or. itype > maxtypes) then
          nbad = nbad + 1
       else
          ncount(itype) = ncount(itype) + 1
       endif
    enddo
    if (nbad > 0) then
       print*,'ERROR: unknown value of particle type on ',nbad,' particles'
       nerror = nerror + 1
    endif
    if (any(ncount /= npartoftype)) then
       print*,'ncount=',ncount,'; npartoftype=',npartoftype
       print*,'ERROR: sum of types in iphase is not equal to npartoftype'
       nerror = nerror + 1
    endif
!
!--If boundary particles are present, then only gas and boundary particles may exist
!
    if (npartoftype(iboundary) > 0) then
       do i = 1,maxtypes
          if (npartoftype(i) > 0 .and. (i/=igas .and. i/=iboundary)) then
             print*, 'Error in setup: boundary particles cannot coexist with non-gas particles'
             nerror = nerror + 1
          endif
       enddo
    endif
 endif
!
!--should not have negative or zero smoothing lengths in initial setup
!
 nbad = 0
 hmax = 0.
 if (npart > 0) then
    hmin = xyzh(4,1)
 else
    hmin = 0.
 endif
 do i=1,npart
    !--check for NaNs in xyzh
    if (any(xyzh(:,i) /= xyzh(:,i))) then
       print*,'NaN in position/smoothing length (xyzh array) : ', i
       nerror = nerror + 1
    endif
    !--check for NaNs in velocity
    if (any(vxyzu(:,i) /= vxyzu(:,i))) then
       if (maxvxyzu >= 4) then
          print*,'NaN in velocity/utherm (vxyzu array) : ', i
       else
          print*,'NaN in velocity field (vxyzu array) : ', i
       endif
       nerror = nerror + 1
    endif
    !--check for NaNs in B field
    if (mhd) then
       if (any(Bxyz(:,i) /= Bxyz(:,i))) then
          print*,'NaN in magnetic field (Bxyz array) : ', i
          nerror = nerror + 1
       endif
    endif
    hi = xyzh(4,i)
    if ((.not.dorestart .and. hi <= 0.) .or. hi > 1.e20) then
       nbad = nbad + 1
       if (nbad <= 10) print*,' particle ',i,' h = ',hi
    endif
    hmin = min(hi,hmin)
    hmax = max(hi,hmax)
 enddo
 if (nbad > 0) then
    print*,'Error in setup: negative, zero or ridiculous h on ',nbad,' of ',npart,' particles'
    print*,' hmin = ',hmin,' hmax = ',hmax
    nerror = nerror + 1
 endif
!
!--check for negative thermal energies
!
 if (maxvxyzu==4) then
    nbad = 0
    iu = 4
    do i=1,npart
       if (.not.in_range(vxyzu(iu,i),0.) .and. xyzh(4,i) >= 0.) then !ignore accreted particles that have negative energies
          nbad = nbad + 1
          if (nbad <= 10) print*,' particle ',i,' u = ',vxyzu(iu,i)
       endif
    enddo
    if (nbad > 0) then
       print*,'Error in setup: negative thermal energy on ',nbad,' of ',npart,' particles'
       nerror = nerror + 1
    endif
 else
    if (abs(gamma-1.) > tiny(gamma) .and. (ieos /= 2 .and. ieos /=9)) then
       print*,'*** Error in setup: using isothermal EOS, but gamma = ',gamma
       gamma = 1.
       print*,'*** Resetting gamma to 1, gamma = ',gamma
       nwarn = nwarn + 1
    endif
 endif
!
!--check that mass of each type has been set
!
 do itype=1,maxtypes
    if (npartoftype(itype) > 0 .and. abs(massoftype(itype)) < tiny(0.)) then
       print*,'WARNING: npartoftype > 0 for '//trim(labeltype(itype))//' particles but massoftype = 0'
       nwarn = nwarn + 1
    endif
    if (npartoftype(itype) > 0 .and. .not.(in_range(massoftype(itype),0.))) then
       print*,'Error in setup: massoftype = ',massoftype(itype),' for '//trim(labeltype(itype))// &
              ' particles (n'//trim(labeltype(itype))//' = ',npartoftype(itype),')'
       nerror = nerror + 1
    endif
 enddo
!
!  check for particles outside boundaries
!
 if (periodic) then
    nbad = 0
    do i=1,npart
       if (xyzh(1,i) < xmin .or. xyzh(1,i) > xmax &
       .or.xyzh(2,i) < ymin .or. xyzh(2,i) > ymax &
       .or.xyzh(3,i) < zmin .or. xyzh(3,i) > zmax) then
          nbad = nbad + 1
          if (nbad <= 10) print*,' particle ',i,' xyz = ',xyzh(1:3,i)
       endif
    enddo
    if (nbad > 0) then
       print*,'Error in setup: ',nbad,' of ',npart,' particles setup OUTSIDE the periodic box'
       nerror = nerror + 1
    endif
 endif
!
!  warn about external force settings
!
 if (iexternalforce==iext_star .and. nptmass==0) then
    print*,'WARNING: iexternalforce=1 does not conserve momentum - use a sink particle at r=0 if you care about this'
    nwarn = nwarn + 1
 endif
!
!--check for particles placed inside accretion boundaries
!
 if (iexternalforce > 0 .and. .not.dorestart) then
    nbad = 0
    do i=1,npart
       call accrete_particles(iexternalforce,xyzh(1,i),xyzh(2,i),xyzh(3,i),xyzh(4,i),massoftype(1),time,accreted)
       if (accreted) nbad = nbad + 1
    enddo
    if (nbad > 0) then
       print*,'Warning: ',nbad,' of ',npart,' particles setup within the accretion boundary'
       nwarn = nwarn + 1
    endif
    !--check if we are using a central accretor
    hi = 0.
    call accrete_particles(iexternalforce,0.,0.,0.,hi,massoftype(1),time,accreted)
    !--if so, check for unresolved accretion radius
    if (accreted .and. accradius1 < 0.5*hmin) then
       print*,'Warning: accretion radius is unresolved by a factor of hmin/racc = ',hmin/accradius1
       print*,'(this will cause the code to run needlessly slow)'
       nwarn = nwarn + 1
    endif
 endif
!
!--check G=1 in code units where necessary
!
 if (gravity .or. nptmass > 0) then
    gcode = gg*umass*utime**2/udist**3
    if (abs(gcode-1.) > max(1.e-15,real(epsilon(gcode)))) then
       if (gravity) then
          print*,'Error in setup: self-gravity ON but G /= 1 in code units'
       elseif (nptmass > 0) then
          print*,'Error in setup: sink particles used but G /= 1 in code units'
          print*,gcode,gcode-1.,epsilon(gcode)
       endif
       nerror = nerror + 1
    endif
 endif
!
!--sanity checks on magnetic field
!
 if (mhd) then
    if (all(abs(Bxyz(:,1:npart)) < tiny(0.))) then
       print*,'WARNING: MHD is ON but magnetic field is zero everywhere'
       nwarn = nwarn + 1
    endif
 endif
!
!--check -DDUST is set if dust particles are used
!
 if (npartoftype(idust) > 0) then
    if (.not. use_dust) then
       if (id==master) print*,'Error in setup: dust particles present but -DDUST is not set'
       nerror = nerror + 1
    endif
    if (use_dustfrac) then
       call get_environment_variable('PHANTOM_RESTART_ONEFLUID',string)
       if (index(string,'yes') > 0) then
          if (id==master) print "(/,a,/)",' DELETING DUST PARTICLES (from PHANTOM_RESTART_ONEFLUID=yes)'
          if (maxphase==maxp) then
             do i=1,npart
                if (iamdust(iphase(i))) call kill_particle(i)
             enddo
          endif
          call shuffle_part(npart)
          npartoftype(idust) = 0
       else
          if (id==master) then
             print*,'ERROR in setup: use of dust particles AND a dust fraction not implemented'
             print*,'                i.e. cannot yet mix two-fluid and one-fluid methods'
             print "(2(/,a),/)",' ** Set PHANTOM_RESTART_ONEFLUID=yes to restart a two fluid', &
                                '    calculation using the one fluid method (dustfrac) **'
          endif
          nerror = nerror + 1
       endif
    endif
 endif
!
!--check dust grid is sensible
!
 if (use_dustfrac) call check_setup_dustgrid(nerror,nwarn)
!
!--check dust fraction is 0->1 if one fluid dust is used
!
 if (use_dustfrac) then
    nbad = 0
    nunity = 0
    dust_to_gas = 0.
    do i=1,npart
       do j=1,ndustsmall
          if (dustfrac(j,i) < 0. .or. dustfrac(j,i) > 1.) then
             nbad = nbad + 1
             if (nbad <= 10) print*,' particle ',i,' dustfrac = ',dustfrac(j,i)
          elseif (abs(dustfrac(j,i)-1.) < tiny(1.)) then
             nunity = nunity + 1
          else
             dust_to_gas = dust_to_gas + dustfrac(j,i)/(1. - sum(dustfrac(:,i)))
          endif
       enddo
    enddo
    if (nbad > 0) then
       print*,'ERROR: ',nbad,' of ',npart,' particles with dustfrac outside [0,1]'
       nerror = nerror + 1
    endif
    if (nunity > 0) then
       print*,'WARNING: ',nunity,' of ',npart,' PARTICLES ARE PURE DUST (dustfrac=1.0)'
       nwarn = nwarn + 1
    endif
    ! warn if compiled for one-fluid dust but not used
    if (all(dustfrac(:,1:npart) < tiny(dustfrac))) then
       print*,'WARNING: one fluid dust is used but dust fraction is zero everywhere'
       if (maxdusttypes>1) then
          print*,'WARNING about the previous WARNING: maxdusttypes > 1 so dust arrays are unnecessarily large!'
          print*,'                                    Recompile with maxdusttypes = 1 for better efficiency.'
       endif
       nwarn = nwarn + 1
    endif
    if (id==master) write(*,"(a,es10.3,/)") ' Mean dust-to-gas ratio is ',dust_to_gas/real(npart-nbad-nunity)
 endif

!
!--check dust growth arrays
!
 if (use_dustgrowth) call check_setup_growth(npart,nerror)
!
!--check point mass setup
!
 call check_setup_ptmass(nerror,nwarn,hmin)
!
!--print centre of mass (must be done AFTER types have been checked)
!
 call get_centreofmass(xcom,vcom,npart,xyzh,vxyzu,nptmass,xyzmh_ptmass,vxyz_ptmass)
 if (id==master) &
    write(*,"(a,2(es10.3,', '),es10.3,a)") ' Centre of mass is at (x,y,z) = (',xcom,')'

 if (.not.h2chemistry .and. maxvxyzu >= 4 .and. icooling >= 1 .and. iexternalforce/=iext_corotate) then
    if (dot_product(xcom,xcom) >  1.e-2) then
       print*,'Error in setup: Gammie (2001) cooling (icooling=1) assumes Omega = 1./r^1.5'
       print*,'                but the centre of mass is not at the origin!'
       nerror = nerror + 1
    endif
 endif

 if (nerror==0 .and. nwarn==0) then
    if (id==master) write(*,"(1x,a)") 'Particle setup OK'
 endif

 return
end subroutine check_setup

!----------------------------------------------------
!+
! function to check if a value is
! within the allowed range
! if min/max arguments are given
! Otherwise just checks for NaNs and Infs
!+
!----------------------------------------------------
pure logical function in_range(x,min,max)
 real, intent(in) :: x
 real, intent(in), optional :: min,max

 in_range = .true.
 if ((x /= x) .or. (x > huge(x))) then
    in_range = .false.
 endif
 if (present(min)) then
    if (x < min) then
       in_range = .false.
    endif
 endif
 if (present(max)) then
    if (x > max) then
       in_range = .false.
    endif
 endif

end function in_range

subroutine check_setup_ptmass(nerror,nwarn,hmin)
 use dim,  only:maxptmass
 use part, only:nptmass,xyzmh_ptmass,ihacc,ihsoft
 integer, intent(inout) :: nerror,nwarn
 real,    intent(in)    :: hmin
 integer :: i,j,n
 real :: dx(3)
 real :: r,hsink

 if (nptmass < 0) then
    print*,' Error in setup: nptmass = ',nptmass, ' should be >= 0 '
    nerror = nerror + 1
 endif
 if (nptmass > maxptmass) then
    print*,' Error in setup: nptmass = ',nptmass,' exceeds ptmass array dimensions of ',maxptmass
    nerror = nerror + 1
    return
 endif

 !
 !  check that sinks have not been placed on top of each other
 !  or within each others accretion radii
 !
 do i=1,nptmass
    do j=i+1,nptmass
       dx = xyzmh_ptmass(1:3,j) - xyzmh_ptmass(1:3,i)
       r  = sqrt(dot_product(dx,dx))
       if (r <= tiny(r)) then
          print*,'Error in setup: sink ',j,' on top of sink ',i,' at ',xyzmh_ptmass(1:3,i)
          nerror = nerror + 1
       elseif (r <= max(xyzmh_ptmass(ihacc,i),xyzmh_ptmass(ihacc,j))) then
          print*,'Warning: sinks ',i,' and ',j,' within each others accretion radii: sep =',&
                  r,' h = ',xyzmh_ptmass(ihacc,i),xyzmh_ptmass(ihacc,j)
          nwarn = nwarn + 1
       endif
    enddo
 enddo

 !
 !  check that sink masses are positive, warn if zero
 !
 n = 0
 do i=1,nptmass
    if (.not.in_range(xyzmh_ptmass(4,i),0.)) then
       nerror = nerror + 1
       print*,' Error in setup: sink ',i,' mass = ',xyzmh_ptmass(4,i)
    elseif (xyzmh_ptmass(4,i) < tiny(0.)) then
       n = n + 1
    endif
 enddo
 if (n > 0) then
    print*,'WARNING: ',n,' sink particles have zero mass '
    nwarn = nwarn + 1
 endif
 !
 !  check that accretion radii are positive
 !
 do i=1,nptmass
    hsink = max(xyzmh_ptmass(ihacc,i),xyzmh_ptmass(ihsoft,i))
    if (hsink <= 0.) then
       nerror = nerror + 1
       print*,'Error in setup: sink ',i,' has accretion radius ',xyzmh_ptmass(ihacc,i),&
              ' and softening radius ',xyzmh_ptmass(ihsoft,i)
    elseif (hsink <= 0.5*hmin .and. hmin > 0.) then
       nwarn = nwarn + 1
       print*,'Warning: sink ',i,' has unresolved accretion radius: hmin/racc = ',hmin/hsink
       print*,'         (this makes the code run pointlessly slow)'
    endif
 enddo

end subroutine check_setup_ptmass

subroutine check_setup_growth(npart,nerror)
 use part, only:dustprop,dustprop_label
 integer, intent(in)    :: npart
 integer, intent(inout) :: nerror
 integer :: i,j,nbad(4)

 nbad = 0
 !-- Check that all the parameters are > 0 when needed
 do i=1,npart
    do j=1,2
       if (dustprop(j,i) < 0.) nbad(j) = nbad(j) + 1
    enddo
    if (any(dustprop(:,i) /= dustprop(:,i))) then
       print*,'NaNs in dust properties (dustprop array)'
       nerror = nerror + 1
    endif
 enddo

 do j=1,2
    if (nbad(j) > 0) then
       print*,'ERROR: ',nbad,' of ',npart,' with '//trim(dustprop_label(j))//' < 0'
       nerror = nerror + 1
    endif
 enddo

end subroutine check_setup_growth

!------------------------------------------------------------------
!+
! check dust grain properties are sensible
!+
!------------------------------------------------------------------
subroutine check_setup_dustgrid(nerror,nwarn)
 use part,    only:grainsize,graindens,ndustsmall,ndustlarge,ndusttypes
 use units,   only:udist
 use physcon, only:km
 integer, intent(inout) :: nerror,nwarn
 integer :: i

 if (ndusttypes /= ndustsmall + ndustlarge) then
    print*,'ERROR: nsmall + nlarge ',ndustsmall+ndustlarge,&
           ' not equal to ndusttypes: ',ndusttypes
    nerror = nerror + 1
 endif
 do i=1,ndusttypes
    if (grainsize(i) <= 0.) then
       print*,'ERROR: grainsize = ',grainsize(i),' in dust bin ',i
       nerror = nerror + 1
    endif
 enddo
 do i=1,ndusttypes
    if (grainsize(i) > 10.*km/udist) then
       print*,'WARNING: grainsize is HUGE (>10km) in dust bin ',i,': s = ',grainsize(i)*udist/km,' km'
       nwarn = nwarn + 1
    endif
 enddo
 do i=1,ndusttypes
    if (graindens(i) <= 0.) then
       print*,'ERROR: graindens = ',graindens(i),' in dust bin ',i
       nerror = nerror + 1
    endif
 enddo

end subroutine check_setup_dustgrid

end module checksetup<|MERGE_RESOLUTION|>--- conflicted
+++ resolved
@@ -88,14 +88,11 @@
     print*,'Error in setup: sum(npartoftype) > maxp ',sum(npartoftype(:))
     nerror = nerror + 1
  endif
-<<<<<<< HEAD
-#ifndef KROME
-=======
  if (sum(npartoftype) /= npart) then
     print*,'ERROR: sum of npartoftype  /=  npart: np=',npart,' but sum=',sum(npartoftype)
     nerror = nerror + 1
  endif
->>>>>>> 4f0034e9
+#ifndef KROME
  if (gamma <= 0.) then
     print*,'WARNING! Error in setup: gamma not set (should be set > 0 even if not used)'
     nwarn = nwarn + 1
@@ -110,8 +107,8 @@
     nerror = nerror + 1
  endif
 #ifdef KROME
- if (ieos /= 16) then
-    print*, 'KROME setup. Only eos=16 makes sense.'
+ if (ieos /= 19) then
+    print*, 'KROME setup. Only eos=19 makes sense.'
     nerror = nerror + 1
  endif
 #else
