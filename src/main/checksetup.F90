--- conflicted
+++ resolved
@@ -37,12 +37,7 @@
 !+
 !------------------------------------------------------------------
 subroutine check_setup(nerror,nwarn,restart)
-<<<<<<< HEAD
  use dim,  only:maxp,maxvxyzu,periodic,use_dust,ndim,mhd,maxdusttypes,use_dustgrowth,do_radiation
-=======
- use dim,  only:maxp,maxvxyzu,periodic,use_dust,ndim,mhd,maxdusttypes,&
-                use_dustgrowth,store_temperature
->>>>>>> 45527adf
  use part, only:xyzh,massoftype,hfact,vxyzu,npart,npartoftype,nptmass,gravity, &
                 iphase,maxphase,isetphase,labeltype,igas,h2chemistry,maxtypes,&
                 idust,xyzmh_ptmass,vxyz_ptmass,dustfrac,iboundary,&
