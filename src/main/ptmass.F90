!--------------------------------------------------------------------------!
! The Phantom Smoothed Particle Hydrodynamics code, by Daniel Price et al. !
! Copyright (c) 2007-2024 The Authors (see AUTHORS)                        !
! See LICENCE file for usage and distribution conditions                   !
! http://phantomsph.github.io/                                             !
!--------------------------------------------------------------------------!
module ptmass
!
! This module contains everything to do with
!  sink / point mass particles
!
!  These are treated quite differently to SPH particles,
!  are not included in the neighbour lists and in principle
!  should be stored (as identical copies) on every MPI processor
!  NOTE: only certain types of particles are allowed to be accreted onto
!        sink particles (during creation or normal accretion).  The list
!        of 'accretable' particles is given in (and can be modified in)
!        in function 'is_accretable' in the 'part' module.
!
! :References: Bate, Bonnell & Price (1995), MNRAS 277, 362-376 [BBP95]
!
! :Owner: Daniel Price
!
! :Runtime parameters:
!   - f_acc           : *particles < f_acc*h_acc accreted without checks*
!   - f_crit_override : *unconditional sink formation if rho > f_crit_override*rho_crit*
!   - h_acc           : *accretion radius for new sink particles*
!   - h_soft_sinkgas  : *softening length for new sink particles*
!   - h_soft_sinksink : *softening length between sink particles*
!   - icreate_sinks   : *allow automatic sink particle creation*
!   - r_crit          : *critical radius for point mass creation (no new sinks < r_crit from existing sink)*
!   - r_merge_cond    : *sinks will merge if bound within this radius*
!   - r_merge_uncond  : *sinks will unconditionally merge within this separation*
!   - rho_crit_cgs    : *density above which sink particles are created (g/cm^3)*
!
! :Dependencies: boundary, dim, eos, eos_barotropic, eos_piecewise,
!   extern_geopot, externalforces, fastmath, infile_utils, io, io_summary,
!   kdtree, kernel, linklist, mpidomain, mpiutils, options, part,
!   ptmass_heating, units, vectorutils
!
 use part, only:nsinkproperties,gravity,is_accretable,&
                ihsoft,ihacc,ispinx,ispiny,ispinz,imacc,iJ2,iReff
 use io,   only:iscfile,iskfile,id,master
 implicit none

 public :: init_ptmass, finish_ptmass
 public :: pt_write_sinkev, pt_close_sinkev
 public :: get_accel_sink_gas, get_accel_sink_sink
 public :: get_gradf_sink_gas, get_gradf_sink_sink
 public :: merge_sinks
 public :: ptmass_kick, ptmass_drift,ptmass_vdependent_correction
 public :: ptmass_not_obscured
 public :: ptmass_accrete, ptmass_create
 public :: write_options_ptmass, read_options_ptmass
 public :: update_ptmass
 public :: calculate_mdot
 public :: ptmass_calc_enclosed_mass
 public :: ptmass_boundary_crossing
 public :: set_integration_precision

 ! settings affecting routines in module (read from/written to input file)
 integer, public :: icreate_sinks = 0
 real,    public :: rho_crit_cgs  = 1.e-10
 real,    public :: r_crit = 5.e-3
 real,    public :: h_acc  = 1.e-3
 real,    public :: f_acc  = 0.8
 real,    public :: h_soft_sinkgas  = 0.0
 real,    public :: h_soft_sinksink = 0.0
 real,    public :: r_merge_uncond  = 0.0     ! sinks will unconditionally merge if they touch
 real,    public :: r_merge_cond    = 0.0     ! sinks will merge if bound within this radius
 real,    public :: f_crit_override = 0.0     ! 1000.


<<<<<<< HEAD
 logical, public :: use_regnbody    = .false. ! subsystems switch
=======
 logical, public :: use_fourthorder = .true.
 integer, public :: n_force_order   = 3
 real, public, parameter :: dk2(3) = (/0.5,0.5,0.0/)
 real, public, parameter :: ck2(2)  = (/1.,0.0/)
 real, public, parameter :: dk4(3) = (/1./6.,2./3.,1./6./)
 real, public, parameter :: ck4(2) = (/0.5,0.5/)
>>>>>>> 282e5121

 real, public :: dk(3)
 real, public :: ck(2)


 ! Note for above: if f_crit_override > 0, then will unconditionally make a sink when rho > f_crit_override*rho_crit_cgs
 ! This is a dangerous parameter since failure to form a sink might be indicative of another problem.
 ! This is a hard-coded parameter due to this danger, but will appear in the .in file if set > 0.

 ! additional public variables
 integer, public :: ipart_rhomax
 real,    public :: r_crit2,rho_crit
 real,    public :: r_merge2        = 0.0 ! initialise to prevent test failure
 real,    public :: r_merge_uncond2 = 0.0 ! initialise to prevent test failure
 real,    public :: r_merge_cond2   = 0.0 ! initialise to prevent test failure

 ! calibration of timestep control on sink-sink and sink-gas orbital integration
 ! this is hardwired because can be adjusted by changing C_force
 ! just means that with the default setting of C_force the orbits are accurate
 real, parameter :: dtfacphilf  = 0.05
 real, parameter :: dtfacphi2lf = dtfacphilf**2
 real, parameter :: dtfacphifsi = 0.15
 real, parameter :: dtfacphi2fsi = dtfacphifsi**2

 real :: dtfacphi = dtfacphifsi
 real :: dtfacphi2 = dtfacphifsi


 ! parameters to control output regarding sink particles
 logical, private, parameter :: record_created   = .false. ! verbose tracking of why sinks are not created
 logical, private            :: write_one_ptfile = .true.  ! default logical to determine if we are writing one or nptmass data files
 logical, private            :: l_crit_override  = .false. ! logical to determine the printing of f_crit_override to the .in file
 character(len=50), private  :: pt_prefix = 'Sink'
 character(len=50), private  :: pt_suffix = '00.sink'      ! will be overwritten to .ev for write_one_ptfile = .false.

 integer, public, parameter :: &
       idxmsi           =  1, &
       idymsi           =  2, &
       idzmsi           =  3, &
       idmsi            =  4, &
       idspinxsi        =  5, &
       idspinysi        =  6, &
       idspinzsi        =  7, &
       idvxmsi          =  8, &
       idvymsi          =  9, &
       idvzmsi          = 10, &
       idfxmsi          = 11, &
       idfymsi          = 12, &
       idfzmsi          = 13

 private

contains
!----------------------------------------------------------------
!+
!  if (tofrom==.true.)  Acceleration from/to gas particles due to sink particles;
!                       required in initial.F90 & step_leapfrog.F90 to update all accelerations
!  if (tofrom==.false.) Acceleration on gas due to sink particles (but not vice-versa);
!                       this is typically used to calculate phi (in compute_energies in
!                       energies.F90); in this case, fxi,fyi,fzi should be dummy input
!                       variables that do not affect the sink's motion.
!+
!----------------------------------------------------------------
subroutine get_accel_sink_gas(nptmass,xi,yi,zi,hi,xyzmh_ptmass,fxi,fyi,fzi,phi, &
                                       pmassi,fxyz_ptmass,dsdt_ptmass,fonrmax, &
                                       dtphi2,extrapfac,fsink_old)
#ifdef FINVSQRT
 use fastmath,      only:finvsqrt
#endif
 use kernel,        only:kernel_softening,radkern
 use vectorutils,   only:unitvec
 use extern_geopot, only:get_geopot_force
 integer,           intent(in)    :: nptmass
 real,              intent(in)    :: xi,yi,zi,hi
 real,              intent(inout) :: fxi,fyi,fzi,phi
 real,              intent(in)    :: xyzmh_ptmass(nsinkproperties,nptmass)
 real,    optional, intent(in)    :: pmassi,extrapfac
 real,    optional, intent(inout) :: fxyz_ptmass(4,nptmass),dsdt_ptmass(3,nptmass)
 real,    optional, intent(in)    :: fsink_old(4,nptmass)
 real,    optional, intent(out)   :: fonrmax,dtphi2
 real                             :: ftmpxi,ftmpyi,ftmpzi
 real                             :: dx,dy,dz,rr2,ddr,dr3,f1,f2,pmassj,J2,shat(3),Rsink
 real                             :: hsoft,hsoft1,hsoft21,q2i,qi,psoft,fsoft
 real                             :: fxj,fyj,fzj,dsx,dsy,dsz
 integer                          :: j
 logical                          :: tofrom,extrap
 !
 ! Determine if acceleration is from/to gas, or to gas
 !
 if (present(pmassi) .and. present(fxyz_ptmass) .and. present(fonrmax)) then
    tofrom  = .true.
    fonrmax = 0.
 else
    tofrom  = .false.
 endif

 ! check if it is a force computed using Omelyan extrapolation method for FSI
 if (present(extrapfac)) then
    extrap = .true.
 else
    extrap = .false.
 endif


 ftmpxi = 0.  ! use temporary summation variable
 ftmpyi = 0.  ! (better for round-off, plus we need this bit of
 ftmpzi = 0.  ! the force to calculate the dtphi timestep)
 phi    = 0.
 f2     = 0.

 do j=1,nptmass
    if (extrap)then
       dx     = xi - (xyzmh_ptmass(1,j) + extrapfac*fsink_old(1,j))
       dy     = yi - (xyzmh_ptmass(2,j) + extrapfac*fsink_old(2,j))
       dz     = zi - (xyzmh_ptmass(3,j) + extrapfac*fsink_old(3,j))
    else
       dx     = xi - xyzmh_ptmass(1,j)
       dy     = yi - xyzmh_ptmass(2,j)
       dz     = zi - xyzmh_ptmass(3,j)
    endif
    pmassj = xyzmh_ptmass(4,j)
    hsoft  = xyzmh_ptmass(ihsoft,j)
    J2     = xyzmh_ptmass(iJ2,j)
    if (hsoft > 0.0) hsoft = max(hsoft,hi)
    if (pmassj < 0.0) cycle

    rr2    = dx*dx + dy*dy + dz*dz + epsilon(rr2)
#ifdef FINVSQRT
    ddr    = finvsqrt(rr2)
#else
    ddr    = 1./sqrt(rr2)
#endif
    dsx = 0.
    dsy = 0.
    dsz = 0.
    fxj = 0.
    fyj = 0.
    fzj = 0.
    if (rr2 < (radkern*hsoft)**2) then
       !
       ! if the sink particle is given a softening length, soften the
       ! force and potential if r < radkern*hsoft
       !
       hsoft1 = 1.0/hsoft
       hsoft21= hsoft1**2
       q2i    = rr2*hsoft21
       qi     = sqrt(q2i)
       call kernel_softening(q2i,qi,psoft,fsoft)  ! Note: psoft < 0

       ! acceleration of gas due to point mass particle
       f1     = pmassj*fsoft*hsoft21*ddr
       ftmpxi = ftmpxi - dx*f1
       ftmpyi = ftmpyi - dy*f1
       ftmpzi = ftmpzi - dz*f1
       phi    = phi + pmassj*psoft*hsoft1  ! potential (spline-softened)

       ! acceleration of sink from gas
       if (tofrom) f2 = pmassi*fsoft*hsoft21*ddr
    else
       ! no softening on the sink-gas interaction
       dr3  = ddr*ddr*ddr

       ! acceleration of gas due to point mass particle
       f1     = pmassj*dr3
       ftmpxi = ftmpxi - dx*f1
       ftmpyi = ftmpyi - dy*f1
       ftmpzi = ftmpzi - dz*f1
       phi    = phi    - pmassj*ddr      ! potential (GM/r)

       ! acceleration of sink from gas
       if (tofrom) f2 = pmassi*dr3

       ! additional accelerations due to oblateness
       if (abs(J2) > 0.) then
          shat = unitvec(xyzmh_ptmass(ispinx:ispinz,j))
          Rsink = xyzmh_ptmass(iReff,j)
          call get_geopot_force(dx,dy,dz,ddr,f1,Rsink,J2,shat,ftmpxi,ftmpyi,ftmpzi,phi,dsx,dsy,dsz,fxj,fyj,fzj)
       endif
    endif

    if (tofrom) then
       ! backreaction of gas onto sink
       fxyz_ptmass(1,j) = fxyz_ptmass(1,j) + dx*f2 + fxj*pmassi/pmassj
       fxyz_ptmass(2,j) = fxyz_ptmass(2,j) + dy*f2 + fyj*pmassi/pmassj
       fxyz_ptmass(3,j) = fxyz_ptmass(3,j) + dz*f2 + fzj*pmassi/pmassj

       ! backreaction torque of gas onto oblate sink
       dsdt_ptmass(1,j) = dsdt_ptmass(1,j) + pmassi*dsx
       dsdt_ptmass(2,j) = dsdt_ptmass(2,j) + pmassi*dsy
       dsdt_ptmass(3,j) = dsdt_ptmass(3,j) + pmassi*dsz

       ! timestep is sqrt(separation/force)
       fonrmax = max(f1,f2,fonrmax)
    endif
 enddo
 !
 ! external force timestep based on sqrt(phi)/accel
 !
 if (present(dtphi2)) then
    if (abs(phi) > epsilon(phi)) then
       f2     = ftmpxi*ftmpxi + ftmpyi*ftmpyi + ftmpzi*ftmpzi
       !dtphi is sqrt of this, but for optimisation we take the sqrt outside of the loop
       dtphi2 = dtfacphi2*abs(phi)/f2
    else
       dtphi2 = huge(dtphi2)
    endif
 endif
 !
 ! add temporary sums to existing force on gas particle
 !
 fxi = fxi + ftmpxi
 fyi = fyi + ftmpyi
 fzi = fzi + ftmpzi

end subroutine get_accel_sink_gas

!----------------------------------------------------------------
!+
!  Compute force on sink particles due to other sinks and
!  from external potentials
!+
!----------------------------------------------------------------
subroutine get_accel_sink_sink(nptmass,xyzmh_ptmass,fxyz_ptmass,phitot,dtsinksink,&
            iexternalforce,ti,merge_ij,merge_n,dsdt_ptmass,extrapfac,fsink_old,group_info)
#ifdef FINVSQRT
 use fastmath,       only:finvsqrt
#endif
 use externalforces, only:externalforce
 use extern_geopot,  only:get_geopot_force
 use kernel,         only:kernel_softening,radkern
 use vectorutils,    only:unitvec
 use part,           only:igarg,igid
 integer,           intent(in)  :: nptmass
 real,              intent(in)  :: xyzmh_ptmass(nsinkproperties,nptmass)
 real,              intent(out) :: fxyz_ptmass(4,nptmass)
 real,              intent(out) :: phitot,dtsinksink
 integer,           intent(in)  :: iexternalforce
 real,              intent(in)  :: ti
 integer,           intent(out) :: merge_ij(:),merge_n
 real,              intent(out) :: dsdt_ptmass(3,nptmass)
 real,    optional, intent(in)  :: extrapfac
 real,    optional, intent(in)  :: fsink_old(4,nptmass)
 integer, optional, intent(in)  :: group_info(3,nptmass)
 real    :: xi,yi,zi,pmassi,pmassj,fxi,fyi,fzi,phii
 real    :: ddr,dx,dy,dz,rr2,rr2j,dr3,f1,f2
 real    :: hsoft1,hsoft21,q2i,qi,psoft,fsoft
 real    :: fextx,fexty,fextz,phiext !,hsofti
 real    :: fterm,pterm,potensoft0,dsx,dsy,dsz
 real    :: J2i,rsinki,shati(3)
 real    :: J2j,rsinkj,shatj(3)
 integer :: k,l,i,j,gidi,gidj
 logical :: extrap,subsys

 dtsinksink = huge(dtsinksink)
 fxyz_ptmass(:,:) = 0.
 dsdt_ptmass(:,:) = 0.
 phitot   = 0.
 merge_n  = 0
 merge_ij = 0
 if (nptmass <= 1) return
 ! check if it is a force computed using Omelyan extrapolation method for FSI
 if (present(extrapfac) .and. present(fsink_old)) then
    extrap = .true.
 else
    extrap = .false.
 endif

 if (present(group_info)) then
    subsys = .true.
 else
    subsys = .false.
 endif
 !
 !--get self-contribution to the potential if sink-sink softening is used
 !
 if (h_soft_sinksink > 0.) then
    hsoft1 = 1.0/h_soft_sinksink
    hsoft21= hsoft1**2
    call kernel_softening(0.,0.,potensoft0,fterm)
 else
    hsoft1 = 0.  ! to avoid compiler warnings
    hsoft21 = 0.
    potensoft0 = 0.
 endif
 !
 !--compute N^2 forces on point mass particles due to each other
 !
 !$omp parallel do default(none) &
 !$omp shared(nptmass,xyzmh_ptmass,fxyz_ptmass,merge_ij,r_merge2,dsdt_ptmass,group_info,subsys) &
 !$omp shared(iexternalforce,ti,h_soft_sinksink,potensoft0,hsoft1,hsoft21) &
 !$omp shared(extrapfac,extrap,fsink_old) &
 !$omp private(i,j,xi,yi,zi,pmassi,pmassj) &
 !$omp private(gidi,gidj) &
 !$omp private(dx,dy,dz,rr2,rr2j,ddr,dr3,f1,f2) &
 !$omp private(fxi,fyi,fzi,phii,dsx,dsy,dsz) &
 !$omp private(fextx,fexty,fextz,phiext) &
 !$omp private(q2i,qi,psoft,fsoft) &
 !$omp private(fterm,pterm,J2i,J2j,shati,shatj,rsinki,rsinkj) &
 !$omp reduction(min:dtsinksink) &
 !$omp reduction(+:phitot,merge_n)
 do k=1,nptmass
    if (subsys) then
       i = group_info(igarg,k)
       gidi = group_info(igid,k)
    else
       i = k
    endif
    if (extrap)then
       xi     = xyzmh_ptmass(1,i) + extrapfac*fsink_old(1,i)
       yi     = xyzmh_ptmass(2,i) + extrapfac*fsink_old(2,i)
       zi     = xyzmh_ptmass(3,i) + extrapfac*fsink_old(3,i)
    else
       xi     = xyzmh_ptmass(1,i)
       yi     = xyzmh_ptmass(2,i)
       zi     = xyzmh_ptmass(3,i)
    endif
    pmassi = xyzmh_ptmass(4,i)
    !hsofti = xyzmh_ptmass(5,i)
    if (pmassi < 0.) cycle
    J2i    = xyzmh_ptmass(iJ2,i)

    fxi    = 0.
    fyi    = 0.
    fzi    = 0.
    phii   = 0.
    dsx    = 0.
    dsy    = 0.
    dsz    = 0.
    do l=1,nptmass
       if (subsys) then
          j = group_info(igarg,l)
          gidj = group_info(igid,l)
          if (gidi==gidj) cycle
       else
          j = l
       endif
       if (i==j) cycle
       if (extrap)then
          dx     = xi - (xyzmh_ptmass(1,j) + extrapfac*fsink_old(1,j))
          dy     = yi - (xyzmh_ptmass(2,j) + extrapfac*fsink_old(2,j))
          dz     = zi - (xyzmh_ptmass(3,j) + extrapfac*fsink_old(3,j))
       else
          dx     = xi - xyzmh_ptmass(1,j)
          dy     = yi - xyzmh_ptmass(2,j)
          dz     = zi - xyzmh_ptmass(3,j)
       endif
       pmassj = xyzmh_ptmass(4,j)
       !hsoftj = xyzmh_ptmass(5,j)
       if (pmassj < 0.) cycle
       J2j = xyzmh_ptmass(iJ2,j)

       rr2  = dx*dx + dy*dy + dz*dz + epsilon(rr2)

#ifdef FINVSQRT
       ddr  = finvsqrt(rr2)
#else
       ddr  = 1./sqrt(rr2)
#endif

       if (rr2 < (radkern*h_soft_sinksink)**2) then
          !
          ! if the sink particle is given a softening length, soften the
          ! force and potential if r < radkern*h_soft_sinksink
          !
          q2i    = rr2*hsoft21
          qi     = sqrt(q2i)
          call kernel_softening(q2i,qi,psoft,fsoft)  ! Note: psoft < 0

          ! acceleration of sink1 from sink2
          fterm = fsoft*hsoft21*ddr
          f1    = pmassj*fterm
          fxi   = fxi - dx*f1
          fyi   = fyi - dy*f1
          fzi   = fzi - dz*f1
          pterm = psoft*hsoft1
          phii  = phii + pmassj*pterm ! potential (spline-softened)
       else
          ! no softening on the sink-sink interaction
          dr3   = ddr*ddr*ddr

          ! acceleration of sink1 from sink2
          f1    = pmassj*dr3
          fxi   = fxi - dx*f1
          fyi   = fyi - dy*f1
          fzi   = fzi - dz*f1
          pterm = -ddr
          phii  = phii + pmassj*pterm    ! potential (GM/r)

          ! additional acceleration due to oblateness of sink particles j and i
          if (abs(J2j) > 0.) then
             shatj = unitvec(xyzmh_ptmass(ispinx:ispinz,j))
             rsinkj = xyzmh_ptmass(iReff,j)
             call get_geopot_force(dx,dy,dz,ddr,f1,rsinkj,J2j,shatj,fxi,fyi,fzi,phii)
          endif
          if (abs(J2i) > 0.) then
             shati = unitvec(xyzmh_ptmass(ispinx:ispinz,i))
             rsinki = xyzmh_ptmass(iReff,i)
             call get_geopot_force(dx,dy,dz,ddr,f1,rsinki,J2i,shati,fxi,fyi,fzi,phii,dsx,dsy,dsz)
          endif
       endif
       if (rr2 < r_merge2) then
          if (merge_ij(i)==0) then
             merge_n = merge_n + 1
             merge_ij(i) = j
          else
             ! if we have already identified a nearby sink, replace the tag with the nearest sink
             dx   = xi - xyzmh_ptmass(1,merge_ij(i))
             dy   = yi - xyzmh_ptmass(2,merge_ij(i))
             dz   = zi - xyzmh_ptmass(3,merge_ij(i))
             rr2j = dx*dx + dy*dy + dz*dz + epsilon(rr2j)
             if (rr2 < rr2j) merge_ij(i) = j
          endif
       endif
    enddo
    phitot = phitot + 0.5*pmassi*phii  ! total potential (G M_1 M_2/r)

    !
    !--apply external forces
    !
    if (iexternalforce > 0) then
       call externalforce(iexternalforce,xi,yi,zi,0.,ti,fextx,fexty,fextz,phiext,ii=-i)
       fxi = fxi + fextx
       fyi = fyi + fexty
       fzi = fzi + fextz
       phii   = phii + phiext
       phitot = phitot + phiext
    endif
    !
    !--self-contribution to the potential if sink-sink softening is used
    !  Note: we do NOT add this for sink-sink interactions because the
    !  positions are assumed to be UNCORRELATED, hence the self-contribution
    !  is not important. Other particles (e.g. gas) are assumed to have
    !  correlated positions, so the self-contribution is important
    !
    !pterm = 0.5*pmassi*pmassi*potensoft0*hsoft1
    !phii = phii + pterm
    !phitot = phitot + pterm
    !
    !--store sink-sink forces (only)
    !
    fxyz_ptmass(1,i) = fxi
    fxyz_ptmass(2,i) = fyi
    fxyz_ptmass(3,i) = fzi
    fxyz_ptmass(4,i) = phii
    dsdt_ptmass(1,i) = pmassi*dsx
    dsdt_ptmass(2,i) = pmassi*dsy
    dsdt_ptmass(3,i) = pmassi*dsz
 enddo
 !$omp end parallel do

 !
 !--sink-sink timestep based on sqrt(phi)/accel
 !  minimum is taken over all sink particles
 !
 do i=1,nptmass
    fxi  = fxyz_ptmass(1,i)
    fyi  = fxyz_ptmass(2,i)
    fzi  = fxyz_ptmass(3,i)
    phii = fxyz_ptmass(4,i)
    f2   = fxi*fxi + fyi*fyi + fzi*fzi
    !print*,'phi = ',phii,' accel = ',sqrt(f2)
    !
    !--we use an additional tolerance here on the sink-sink timestep
    !  so that with the default C_force of ~0.25 we get a few
    !  hundred steps per orbit
    !
    if (f2 > 0. .and. nptmass > 1) then
       dtsinksink = min(dtsinksink,dtfacphi*sqrt(abs(phii)/f2))
    endif
 enddo

end subroutine get_accel_sink_sink

!----------------------------------------------------------------
!+
! get gradient correction of the force for FSI integrator (sink-gas)
!+
!----------------------------------------------------------------
subroutine get_gradf_sink_gas(nptmass,dt,xi,yi,zi,hi,xyzmh_ptmass,fxi,fyi,fzi, &
   pmassi,fxyz_ptmass,fsink_old)
 use kernel,        only:kernel_softening,kernel_grad_soft,radkern
 integer,           intent(in)    :: nptmass
 real,              intent(in)    :: xi,yi,zi,hi,dt
 real,              intent(inout) :: fxi,fyi,fzi
 real,              intent(in)    :: xyzmh_ptmass(nsinkproperties,nptmass)
 real,              intent(in)    :: pmassi
 real,              intent(inout) :: fxyz_ptmass(4,nptmass)
 real,              intent(in)    :: fsink_old(4,nptmass)
 real                             :: gtmpxi,gtmpyi,gtmpzi
 real                             :: dx,dy,dz,rr2,ddr,dr3,g11,g12,g21,g22,pmassj
 real                             :: dfx,dfy,dfz,drdotdf
 real                             :: hsoft,hsoft1,hsoft21,q2i,qi,psoft,fsoft,gsoft,gpref
 integer                          :: j

 gtmpxi = 0.  ! use temporary summation variable
 gtmpyi = 0.  ! (better for round-off, plus we need this bit of
 gtmpzi = 0.

 do j=1,nptmass
    dx     = xi - xyzmh_ptmass(1,j)
    dy     = yi - xyzmh_ptmass(2,j)
    dz     = zi - xyzmh_ptmass(3,j)
    dfx    = fxi - fsink_old(1,j)
    dfy    = fyi - fsink_old(2,j)
    dfz    = fzi - fsink_old(3,j)
    pmassj = xyzmh_ptmass(4,j)
    hsoft  = xyzmh_ptmass(ihsoft,j)
    if (hsoft > 0.0) hsoft = max(hsoft,hi)
    if (pmassj < 0.0) cycle

    rr2     = dx*dx + dy*dy + dz*dz + epsilon(rr2)
    drdotdf = dx*dfx + dy*dfy + dz*dfz + epsilon(drdotdf)
    ddr     = 1./sqrt(rr2)
    if (rr2 < (radkern*hsoft)**2) then
       !
       ! if the sink particle is given a softening length, soften the
       ! force and potential if r < radkern*hsoft
       !
       hsoft1 = 1.0/hsoft
       hsoft21= hsoft1**2
       q2i    = rr2*hsoft21
       qi     = sqrt(q2i)
       call kernel_softening(q2i,qi,psoft,fsoft)

       gpref = ((dt**2)/24.)*hsoft21

       ! first grad term of gas due to point mass particle
       g11 = pmassj*fsoft*ddr

       ! first grad term of sink from gas
       g21 = pmassi*fsoft*ddr

       call kernel_grad_soft(q2i,qi,gsoft)

       dr3  = ddr*ddr*ddr

       ! Second grad term of gas due to point mass particle
       g12 = pmassj*gsoft*dr3*drdotdf

       ! Second grad term of sink from gas
       g22 = pmassi*gsoft*dr3*drdotdf

       gtmpxi = gtmpxi - gpref*(dfx*g11+dx*g12)
       gtmpyi = gtmpyi - gpref*(dfy*g11+dy*g12)
       gtmpzi = gtmpzi - gpref*(dfz*g11+dz*g12)


    else
       ! no softening on the sink-gas interaction
       dr3  = ddr*ddr*ddr

       gpref = ((dt**2)/24.)

       ! first grad term of gas due to point mass particle
       g11 = pmassj*dr3

       ! first grad term of sink from gas
       g21 = pmassi*dr3

       ! first grad term of gas due to point mass particle
       g12 = -3.*pmassj*dr3*ddr*ddr*drdotdf

       ! first grad term of sink from gas
       g22 = -3.*pmassi*dr3*ddr*ddr*drdotdf


       gtmpxi = gtmpxi - gpref*(dfx*g11+dx*g12)
       gtmpyi = gtmpyi - gpref*(dfy*g11+dy*g12)
       gtmpzi = gtmpzi - gpref*(dfz*g11+dz*g12)
    endif

    ! backreaction of gas onto sink
    fxyz_ptmass(1,j) = fxyz_ptmass(1,j) + gpref*(dfx*g21 + dx*g22)
    fxyz_ptmass(2,j) = fxyz_ptmass(2,j) + gpref*(dfy*g21 + dy*g22)
    fxyz_ptmass(3,j) = fxyz_ptmass(3,j) + gpref*(dfz*g21 + dz*g22)
 enddo
 !
 ! add temporary sums to existing force on gas particle
 !
 fxi = fxi + gtmpxi
 fyi = fyi + gtmpyi
 fzi = fzi + gtmpzi

end subroutine get_gradf_sink_gas

!----------------------------------------------------------------
!+
! get gradient correction of the force for FSI integrator (sink-gas)
!+
!----------------------------------------------------------------
subroutine get_gradf_sink_sink(nptmass,dt,xyzmh_ptmass,fxyz_ptmass,fsink_old,group_info)
 use kernel, only:kernel_softening,kernel_grad_soft,radkern
 use part,   only:igarg,igid
 integer,           intent(in)    :: nptmass
 real,              intent(in)    :: xyzmh_ptmass(nsinkproperties,nptmass)
 real,              intent(inout) :: fxyz_ptmass(4,nptmass)
 real,              intent(in)    :: fsink_old(4,nptmass)
 real,              intent(in)    :: dt
 integer, optional, intent(in)    :: group_info(:,:)
 real    :: xi,yi,zi,pmassi,pmassj,fxi,fyi,fzi,gxi,gyi,gzi
 real    :: ddr,dx,dy,dz,dfx,dfy,dfz,drdotdf,rr2,dr3,g1,g2
 real    :: hsoft1,hsoft21,q2i,qi,psoft,fsoft,gsoft
 real    :: gpref
 integer :: i,j,k,l,gidi,gidj
 logical :: subsys

 if (present(group_info)) then
    subsys = .true.
 else
    subsys=.false.
 endif

 if (nptmass <= 1) return
 if (h_soft_sinksink > 0.) then
    hsoft1 = 1.0/h_soft_sinksink
    hsoft21= hsoft1**2
 else
    hsoft1 = 0.  ! to avoid compiler warnings
    hsoft21 = 0.
 endif
 !
 !--compute N^2 gradf on point mass particles due to each other
 !
 !$omp parallel do default(none) &
 !$omp shared(nptmass,xyzmh_ptmass,fxyz_ptmass,fsink_old,group_info) &
 !$omp shared(h_soft_sinksink,hsoft21,dt,subsys) &
 !$omp private(i,j,xi,yi,zi,pmassi,pmassj) &
 !$omp private(gidi,gidj) &
 !$omp private(dx,dy,dz,dfx,dfy,dfz,drdotdf,rr2,ddr,dr3,g1,g2) &
 !$omp private(fxi,fyi,fzi,gxi,gyi,gzi,gpref) &
 !$omp private(q2i,qi,psoft,fsoft,gsoft)
 do k=1,nptmass
    if (subsys) then
       i = group_info(igarg,k)
       gidi = group_info(igid,k)
    else
       i = k
    endif
    xi     = xyzmh_ptmass(1,i)
    yi     = xyzmh_ptmass(2,i)
    zi     = xyzmh_ptmass(3,i)
    pmassi = xyzmh_ptmass(4,i)
    if (pmassi < 0.) cycle
    fxi    = fsink_old(1,i)
    fyi    = fsink_old(2,i)
    fzi    = fsink_old(3,i)
    gxi = 0.
    gyi = 0.
    gzi = 0.
    do l=1,nptmass
       if (subsys) then
          j = group_info(igarg,l)
          gidj = group_info(igid,l)
          if (gidi==gidj) cycle
       else
          j = l
       endif
       if (i==j) cycle
       dx     = xi - xyzmh_ptmass(1,j)
       dy     = yi - xyzmh_ptmass(2,j)
       dz     = zi - xyzmh_ptmass(3,j)
       dfx    = fxi - fsink_old(1,j)
       dfy    = fyi - fsink_old(2,j)
       dfz    = fzi - fsink_old(3,j)
       pmassj = xyzmh_ptmass(4,j)
       if (pmassj < 0.) cycle

       rr2  = dx*dx + dy*dy + dz*dz + epsilon(rr2)
       drdotdf = dx*dfx + dy*dfy + dz*dfz
       ddr  = 1./sqrt(rr2)

       gpref = pmassj*((dt**2)/24.)

       if (rr2 < (radkern*h_soft_sinksink)**2) then
          !
          ! if the sink particle is given a softening length, soften the
          ! force and potential if r < radkern*h_soft_sinksink
          !
          q2i    = rr2*hsoft21
          qi     = sqrt(q2i)
          call kernel_softening(q2i,qi,psoft,fsoft)  ! Note: psoft < 0


          ! gradf part 1 of sink1 from sink2
          g1    = fsoft*hsoft21*ddr

          call kernel_grad_soft(q2i,qi,gsoft)

          dr3   = ddr*ddr*ddr

          ! gradf part 2 of sink1 from sink2
          g2    = gsoft*hsoft21*dr3*drdotdf
          gxi   = gxi - gpref*(dfx*g1 + dx*g2)
          gyi   = gyi - gpref*(dfy*g1 + dy*g2)
          gzi   = gzi - gpref*(dfz*g1 + dz*g2)

       else
          ! no softening on the sink-sink interaction
          dr3   = ddr*ddr*ddr

          ! gradf part 1 of sink1 from sink2
          g1    = dr3
          ! gradf part 2 of sink1 from sink2
          g2    = -3.*dr3*ddr*ddr*drdotdf
          gxi   = gxi - gpref*(dfx*g1 + dx*g2)
          gyi   = gyi - gpref*(dfy*g1 + dy*g2)
          gzi   = gzi - gpref*(dfz*g1 + dz*g2)
       endif
    enddo
    !
    !--store sink-sink forces (only)
    !
    fxyz_ptmass(1,i) = fxyz_ptmass(1,i) + gxi
    fxyz_ptmass(2,i) = fxyz_ptmass(2,i) + gyi
    fxyz_ptmass(3,i) = fxyz_ptmass(3,i) + gzi
 enddo
!$omp end parallel do
end subroutine get_gradf_sink_sink
!----------------------------------------------------------------
!+
!  Update position of sink particles if they cross the periodic boundary
!+
!----------------------------------------------------------------
subroutine ptmass_boundary_crossing(nptmass,xyzmh_ptmass)
 use boundary,  only:cross_boundary
 use mpidomain, only:isperiodic
 integer, intent(in)    :: nptmass
 real,    intent(inout) :: xyzmh_ptmass(:,:)
 integer                :: i,ncross

 ncross = 0
 do i = 1,nptmass
    if (xyzmh_ptmass(4,i) > 0.) call cross_boundary(isperiodic,xyzmh_ptmass(:,i),ncross)
 enddo

end subroutine ptmass_boundary_crossing

!----------------------------------------------------------------
!+
!  predictor step for the point masses
!  (called from inside a parallel section)
!+
!----------------------------------------------------------------
subroutine ptmass_drift(nptmass,ckdt,xyzmh_ptmass,vxyz_ptmass,group_info,n_ingroup)
 use part,only:igarg
 integer, intent(in)    :: nptmass
 real,    intent(in)    :: ckdt
 real,    intent(inout) :: xyzmh_ptmass(nsinkproperties,nptmass)
 real,    intent(inout) :: vxyz_ptmass(3,nptmass)
 integer, optional, intent(in)    :: n_ingroup
 integer, optional, intent(in)    :: group_info(:,:)
 integer :: i,k,istart_ptmass
 logical :: woutsub

 if (present(n_ingroup)) then
    istart_ptmass = n_ingroup + 1
    woutsub = .true.
 else
    istart_ptmass = 1
    woutsub = .false.
 endif

 !$omp parallel do schedule(static) default(none) &
 !$omp shared(nptmass,ckdt,xyzmh_ptmass,vxyz_ptmass) &
 !$omp shared(n_ingroup,group_info,woutsub,istart_ptmass) &
 !$omp private(i,k)
 do k=istart_ptmass,nptmass
    if (woutsub) then
       i = group_info(igarg,k)
    else
       i = k
    endif
    if (xyzmh_ptmass(4,i) > 0.) then
       xyzmh_ptmass(1,i) = xyzmh_ptmass(1,i) + ckdt*vxyz_ptmass(1,i)
       xyzmh_ptmass(2,i) = xyzmh_ptmass(2,i) + ckdt*vxyz_ptmass(2,i)
       xyzmh_ptmass(3,i) = xyzmh_ptmass(3,i) + ckdt*vxyz_ptmass(3,i)
    endif
 enddo
 !$omp end parallel do

end subroutine ptmass_drift

!----------------------------------------------------------------
!+
!  kick step for the point masses
!+
!----------------------------------------------------------------
subroutine ptmass_kick(nptmass,dkdt,vxyz_ptmass,fxyz_ptmass,xyzmh_ptmass,dsdt_ptmass)
 integer, intent(in)    :: nptmass
 real,    intent(in)    :: dkdt
 real,    intent(inout) :: vxyz_ptmass(3,nptmass), xyzmh_ptmass(nsinkproperties,nptmass)
 real,    intent(in)    :: fxyz_ptmass(4,nptmass)
 real,    intent(in)    :: dsdt_ptmass(3,nptmass)
 integer :: i


 !$omp parallel do schedule(static) default(none) &
 !$omp shared(xyzmh_ptmass,vxyz_ptmass,fxyz_ptmass,dsdt_ptmass,dkdt,nptmass) &
 !$omp private(i)
 do i=1,nptmass
    if (xyzmh_ptmass(4,i) > 0.) then
       vxyz_ptmass(1,i) = vxyz_ptmass(1,i) + dkdt*fxyz_ptmass(1,i)
       vxyz_ptmass(2,i) = vxyz_ptmass(2,i) + dkdt*fxyz_ptmass(2,i)
       vxyz_ptmass(3,i) = vxyz_ptmass(3,i) + dkdt*fxyz_ptmass(3,i)
       xyzmh_ptmass(ispinx,i) = xyzmh_ptmass(ispinx,i) + dkdt*dsdt_ptmass(1,i)
       xyzmh_ptmass(ispiny,i) = xyzmh_ptmass(ispiny,i) + dkdt*dsdt_ptmass(2,i)
       xyzmh_ptmass(ispinz,i) = xyzmh_ptmass(ispinz,i) + dkdt*dsdt_ptmass(3,i)
    endif
 enddo
 !$omp end parallel do


end subroutine ptmass_kick

!----------------------------------------------------------------
!+
!  force correction due to vdep force.
!+
!----------------------------------------------------------------
subroutine ptmass_vdependent_correction(nptmass,dkdt,vxyz_ptmass,fxyz_ptmass,xyzmh_ptmass,iexternalforce)
 use externalforces, only:update_vdependent_extforce
 integer, intent(in)    :: nptmass
 real,    intent(in)    :: dkdt
 real,    intent(inout) :: vxyz_ptmass(3,nptmass), xyzmh_ptmass(nsinkproperties,nptmass)
 real,    intent(inout)    :: fxyz_ptmass(4,nptmass)
 integer, intent(in)    :: iexternalforce
 real :: fxi,fyi,fzi,fextv(3)
 integer :: i

 !$omp parallel do schedule(static) default(none) &
 !$omp shared(vxyz_ptmass,fxyz_ptmass,xyzmh_ptmass,dkdt,nptmass,iexternalforce) &
 !$omp private(fxi,fyi,fzi,fextv) &
 !$omp private(i)
 do i=1,nptmass
    if (xyzmh_ptmass(4,i) > 0.) then
       fxi = fxyz_ptmass(1,i)
       fyi = fxyz_ptmass(2,i)
       fzi = fxyz_ptmass(3,i)
       call update_vdependent_extforce(iexternalforce,&
              vxyz_ptmass(1,i),vxyz_ptmass(2,i),vxyz_ptmass(3,i), &
              fxi,fyi,fzi,fextv,dkdt,xyzmh_ptmass(1,i),xyzmh_ptmass(2,i), &
              xyzmh_ptmass(3,i))
       fxyz_ptmass(1,i) = fxi + fextv(1)
       fxyz_ptmass(2,i) = fyi + fextv(2)
       fxyz_ptmass(3,i) = fzi + fextv(3)
    endif
 enddo
 !$omp end parallel do
end subroutine ptmass_vdependent_correction

!----------------------------------------------------------------
!+
!  Determines if particle pairs are obscured by a sink particle; if
!  so, then they should not contribute to one another's properties
!  (except for gravity)
!  The input to this function assumes particle i is at 0,0,0.
!
!  The first version is implemented in sphNG, and the second method
!  takes the size of the sink particle in to account to determine if
!  it is obscuring the particle.  This is done by finding point c and
!  determining if it is within the accretion radius of the sink.
!  Point c is the point along ij that is closest to the sink particle
!  (therefore line{cs} \perpto line{ij}).
!  Tests shows that sphNG version is more stable than the geometrical
!  version, which is more stable than nothing.
!+
!----------------------------------------------------------------
logical function ptmass_not_obscured(xj,yj,zj,xsink,ysink,zsink,r_sink)
 real, intent(in) :: xj,yj,zj,xsink,ysink,zsink,r_sink
 real             :: xc,yc,zc
 real             :: sep1_ij,sep_ic,sep2_cs
 !
 !  sphNG method
 ptmass_not_obscured = .false.                            ! == add_contribution from force.F90
 return
 !
 !  Full geometrical method
 sep1_ij = 1.0/sqrt(xj*xj + yj*yj + zj*zj)                ! 1.0/separation between i & j
 sep_ic  = (xj*xsink + yj*ysink + zj*zsink )*sep1_ij      ! separation between i & c = cos(a)*sep_is, where cos(a) = (ij*isink)/(|ij||isink|)
 xc      = xj*sep1_ij * sep_ic                            ! x-coordinate of point c
 yc      = yj*sep1_ij * sep_ic                            ! y-coordinate of point c
 zc      = zj*sep1_ij * sep_ic                            ! z-coordinate of point c
 sep2_cs = (xc-xsink)**2 + (yc-ysink)**2 + (zc-zsink)**2  ! separation^2 between c & sink
 if (sep2_cs < r_sink*r_sink ) then                       ! determine if the closest point along ij is within twice the sink radius
    ptmass_not_obscured = .false.
 else
    ptmass_not_obscured = .true.
 endif
 !
end function ptmass_not_obscured
!----------------------------------------------------------------
!+
!  accrete particles onto point masses
!+
!----------------------------------------------------------------
!----------------------------------------------------------------
! Routine updated by CJN 12/06/11
! and again by CJN on 30/03/14
! and again by JHW on 09/12/14
!
! Also should include a thermal energy component of sinks for
! calculating conserved quantities - otherwise accreted particle
! energy is thrown away.
!
! Now includes check to ensure that the particle is actually bound
! to the point mass and not just passing through its neighbourhood:
!      (a) specific angular momentum of particle must be less than that
!          required for it to form a circular orbit at hacc
!      (b) particle must be bound
!      (c) particle must be more bound to current point mass than any other
! Since the order of accretion should not matter, the sink's original
! characteristics will be used in the checks.  However, the most updated
! values will be used to update the sink's characteristics since the order
! in which particles is added is irrelevant.
!----------------------------------------------------------------
subroutine ptmass_accrete(is,nptmass,xi,yi,zi,hi,vxi,vyi,vzi,fxi,fyi,fzi, &
                          itypei,pmassi,xyzmh_ptmass,vxyz_ptmass,accreted, &
                          dptmass,time,facc,nbinmax,ibin_wakei,nfaili)

!$ use omputils, only:ipart_omp_lock
 use part,       only: ihacc
 use kernel,     only: radkern2
 use io,         only: iprint,iverbose,fatal
 use io_summary, only: iosum_ptmass,maxisink,print_acc
 integer,           intent(in)    :: is,nptmass,itypei
 real,              intent(in)    :: xi,yi,zi,pmassi,vxi,vyi,vzi,fxi,fyi,fzi,time,facc
 real,              intent(inout) :: hi
 real,              intent(in)    :: xyzmh_ptmass(nsinkproperties,nptmass)
 real,              intent(in)    :: vxyz_ptmass(3,nptmass)
 logical,           intent(out)   :: accreted
 real,              intent(inout) :: dptmass(:,:)
 integer(kind=1),   intent(in)    :: nbinmax
 integer(kind=1),   intent(inout) :: ibin_wakei
 integer, optional, intent(out)   :: nfaili
 integer            :: i,ifail
 real               :: dx,dy,dz,r2,dvx,dvy,dvz,v2,hacc
 logical, parameter :: iofailreason=.false.
 integer            :: j
 real               :: mpt,drdv,angmom2,angmomh2,epart,dxj,dyj,dzj,dvxj,dvyj,dvzj,rj2,vj2,epartj
 logical            :: mostbound
!$ external         :: omp_set_lock,omp_unset_lock

 accreted = .false.
 ifail    = 0
 !
 ! Verify particle is 'accretable'
 if (.not. is_accretable(itypei) ) then
    if (present(nfaili)) nfaili = 5
    if (iverbose >= 1 .and. iofailreason) &
       write(iprint,"(/,a)") 'ptmass_accrete: FAILED: particle is not an accretable type'
    return
 endif
 !
 sinkloop : do i=is,nptmass
    hacc = xyzmh_ptmass(ihacc,i)
    mpt  = xyzmh_ptmass(4,i)
    if (mpt < 0.) cycle
    dx = xi - xyzmh_ptmass(1,i)
    dy = yi - xyzmh_ptmass(2,i)
    dz = zi - xyzmh_ptmass(3,i)
    r2 = dx*dx + dy*dy + dz*dz
    dvx = vxi - vxyz_ptmass(1,i)
    dvy = vyi - vxyz_ptmass(2,i)
    dvz = vzi - vxyz_ptmass(3,i)
    v2 = dvx*dvx + dvy*dvy + dvz*dvz
!
!  See if particle passes conditions to be accreted
!
    if (r2 < (facc*hacc)**2) then
       ! accrete indiscriminately
       accreted = .true.
       ifail    = -1
    elseif (r2 < hacc**2) then
       ibin_wakei = nbinmax
       drdv = dx*dvx + dy*dvy + dz*dvz
       ! compare specific angular momentum
       angmom2  = r2*v2 - drdv*drdv
       angmomh2 = mpt*hacc
       if (angmom2 < angmomh2) then
          ! check if bound
          epart = 0.5*v2 - mpt/sqrt(r2)
          if (epart < 0.) then
             ! check to ensure it is most bound to this particle
             mostbound = .true.
             j = 1
             do while (mostbound .and. j <= nptmass)
                if (j /= i) then
                   dxj    = xi - xyzmh_ptmass(1,j)
                   dyj    = yi - xyzmh_ptmass(2,j)
                   dzj    = zi - xyzmh_ptmass(3,j)
                   rj2    = dxj*dxj + dyj*dyj + dzj*dzj
                   dvxj   = vxi - vxyz_ptmass(1,j)
                   dvyj   = vyi - vxyz_ptmass(2,j)
                   dvzj   = vzi - vxyz_ptmass(3,j)
                   vj2    = dvxj*dvxj + dvyj*dvyj + dvzj*dvzj
                   epartj = 0.5*vj2 - xyzmh_ptmass(4,j)/sqrt(rj2)
                   if (epartj < epart) mostbound = .false.
                endif
                j = j + 1
             enddo
             if ( mostbound ) then
                accreted = .true.
                ifail = -2
             else
                ifail = 4
             endif
          else
             ifail = 3
          endif
       else
          ifail = 2
       endif
    else
       ifail = 1
       if (r2 < radkern2*hi*hi) ibin_wakei = nbinmax
    endif
    if (iverbose >= 1 .and. iofailreason) then
       !--Forced off since output will be unreasonably large
       select case(ifail)
       case(4)
          write(iprint,"(/,a)") 'ptmass_accrete: FAILED: particle is not most bound to this sink'
       case(3)
          write(iprint,"(/,a,Es9.2)") 'ptmass_accrete: FAILED: particle is not bound: e = ',epart
       case(2)
          write(iprint,"(/,a,Es9.2,a,Es9.2)") 'ptmass_accrete: FAILED: angular momentum is too large: ' &
                                              ,angmom2,' > ',angmomh2
       case(1)
          write(iprint,"(/,a)") 'ptmass_accrete: FAILED: r2 > hacc**2'
       case(-1)
          write(iprint,"(/,a)") 'ptmass_accrete: PASSED indiscriminately: particle will be accreted'
       case(-2)
          write(iprint,"(/,a)") 'ptmass_accrete: PASSED: particle will be accreted'
       case default
          write(iprint,"(/,a)") 'ptmass_accrete: FAILED: unknown reason'
       end select
    endif
    if (present(nfaili)) nfaili = ifail
!
! if accreted==true, then checks all passed => accrete particle
!
    if ( accreted ) then
!$     call omp_set_lock(ipart_omp_lock(i))

! Set new position for the sink particles
       dptmass(idxmsi,i) = dptmass(idxmsi,i) + xi*pmassi
       dptmass(idymsi,i) = dptmass(idymsi,i) + yi*pmassi
       dptmass(idzmsi,i) = dptmass(idzmsi,i) + zi*pmassi

! Set new mass and increment accreted mass
       dptmass(idmsi,i) = dptmass(idmsi,i) + pmassi

! Set new spin angular momentum; this component is the angular momentum
! of the accreted particles about the origin
       dptmass(idspinxsi,i) = dptmass(idspinxsi,i) + pmassi*(yi*vzi - zi*vyi)
       dptmass(idspinysi,i) = dptmass(idspinysi,i) + pmassi*(zi*vxi - xi*vzi)
       dptmass(idspinzsi,i) = dptmass(idspinzsi,i) + pmassi*(xi*vyi - yi*vxi)

! Set new velocities for the sink particles
       dptmass(idvxmsi,i) = dptmass(idvxmsi,i) + vxi*pmassi
       dptmass(idvymsi,i) = dptmass(idvymsi,i) + vyi*pmassi
       dptmass(idvzmsi,i) = dptmass(idvzmsi,i) + vzi*pmassi

! Set new accelerations for the sink particles
       dptmass(idfxmsi,i) = dptmass(idfxmsi,i) + fxi*pmassi
       dptmass(idfymsi,i) = dptmass(idfymsi,i) + fyi*pmassi
       dptmass(idfzmsi,i) = dptmass(idfzmsi,i) + fzi*pmassi

! Track values for summary
       print_acc = .true.
       if (nptmass > maxisink) then
          iosum_ptmass(1,1) = iosum_ptmass(1,1) + 1
          if (ifail == -1) iosum_ptmass(2,1) = iosum_ptmass(2,1) + 1
       else
          iosum_ptmass(1,i) = iosum_ptmass(1,i) + 1
          if (ifail == -1) iosum_ptmass(2,i) = iosum_ptmass(2,i) + 1
       endif

!$     call omp_unset_lock(ipart_omp_lock(i))
       hi = -abs(hi)

! avoid possibility that two sink particles try to accrete the same gas particle by exiting the loop
       exit sinkloop
    endif
 enddo sinkloop

end subroutine ptmass_accrete

!-----------------------------------------------------------------------
!+
!  Update ptmass position, spin, velocity, acceleration, and mass
!  of sink particles once all particles are accreted
!  Regarding Spin Angular Momentum, S:
!  If calculated serially, then for particle i,
!  S = S + (m_i M_sink)/(M_sink+m_i) [(r_i-r_sink) x (v_i-v_sink)]
!  This assumes that the sink properties will be updated before the next
!  accretion event
!  To be compatible with parallel construction, this is equivalent to
!  S = S + sum_i (L_i) + L_{sink,before all accretion} - L_{sink, after all accretion}
!  where the angular momenta are calculated about the origin, x=y=z=0.
!  The latter is used; sum_i (L_i) is calculated in ptmass_accrete, and
!  two angular momentum terms are calculated here.
!+
!-----------------------------------------------------------------------
subroutine update_ptmass(dptmass,xyzmh_ptmass,vxyz_ptmass,fxyz_ptmass,nptmass)
 real,    intent(in)    :: dptmass(:,:)
 real,    intent(inout) :: xyzmh_ptmass(:,:)
 real,    intent(inout) :: vxyz_ptmass(:,:)
 real,    intent(inout) :: fxyz_ptmass(:,:)
 integer, intent(in)    :: nptmass

 real                   :: newptmass(nptmass),newptmass1(nptmass)

 ! Add angular momentum of sink particle using old properties (taken about the origin)
 xyzmh_ptmass(ispinx,1:nptmass) =xyzmh_ptmass(ispinx,1:nptmass)+xyzmh_ptmass(4,1:nptmass) &
                                *(xyzmh_ptmass(2,1:nptmass)*vxyz_ptmass(3,1:nptmass)      &
                                - xyzmh_ptmass(3,1:nptmass)*vxyz_ptmass(2,1:nptmass))
 xyzmh_ptmass(ispiny,1:nptmass) =xyzmh_ptmass(ispiny,1:nptmass)+xyzmh_ptmass(4,1:nptmass) &
                                *(xyzmh_ptmass(3,1:nptmass)*vxyz_ptmass(1,1:nptmass)      &
                                - xyzmh_ptmass(1,1:nptmass)*vxyz_ptmass(3,1:nptmass))
 xyzmh_ptmass(ispinz,1:nptmass) =xyzmh_ptmass(ispinz,1:nptmass)+xyzmh_ptmass(4,1:nptmass) &
                                *(xyzmh_ptmass(1,1:nptmass)*vxyz_ptmass(2,1:nptmass)      &
                                - xyzmh_ptmass(2,1:nptmass)*vxyz_ptmass(1,1:nptmass))
 ! Calculate new masses
 newptmass(1:nptmass)           =xyzmh_ptmass(4,1:nptmass)+dptmass(idmsi,1:nptmass)
 newptmass1(1:nptmass)          =1./newptmass(1:nptmass)
 ! Update position and accreted mass
 xyzmh_ptmass(1,1:nptmass)      =(dptmass(idxmsi,1:nptmass)+xyzmh_ptmass(1,1:nptmass)*xyzmh_ptmass(4,1:nptmass))*newptmass1
 xyzmh_ptmass(2,1:nptmass)      =(dptmass(idymsi,1:nptmass)+xyzmh_ptmass(2,1:nptmass)*xyzmh_ptmass(4,1:nptmass))*newptmass1
 xyzmh_ptmass(3,1:nptmass)      =(dptmass(idzmsi,1:nptmass)+xyzmh_ptmass(3,1:nptmass)*xyzmh_ptmass(4,1:nptmass))*newptmass1
 xyzmh_ptmass(imacc, 1:nptmass) = xyzmh_ptmass(imacc,1:nptmass)+dptmass(idmsi,    1:nptmass)
 ! Add angular momentum contribution from the gas particles
 xyzmh_ptmass(ispinx,1:nptmass) =xyzmh_ptmass(ispinx,1:nptmass)+dptmass(idspinxsi,1:nptmass)
 xyzmh_ptmass(ispiny,1:nptmass) =xyzmh_ptmass(ispiny,1:nptmass)+dptmass(idspinysi,1:nptmass)
 xyzmh_ptmass(ispinz,1:nptmass) =xyzmh_ptmass(ispinz,1:nptmass)+dptmass(idspinzsi,1:nptmass)
 ! Update velocity, force, and final mass
 vxyz_ptmass(1,1:nptmass)       =(dptmass(idvxmsi,1:nptmass)+vxyz_ptmass(1,1:nptmass)*xyzmh_ptmass(4,1:nptmass))*newptmass1
 vxyz_ptmass(2,1:nptmass)       =(dptmass(idvymsi,1:nptmass)+vxyz_ptmass(2,1:nptmass)*xyzmh_ptmass(4,1:nptmass))*newptmass1
 vxyz_ptmass(3,1:nptmass)       =(dptmass(idvzmsi,1:nptmass)+vxyz_ptmass(3,1:nptmass)*xyzmh_ptmass(4,1:nptmass))*newptmass1
 fxyz_ptmass(1,1:nptmass)       =(dptmass(idfxmsi,1:nptmass)+fxyz_ptmass(1,1:nptmass)*xyzmh_ptmass(4,1:nptmass))*newptmass1
 fxyz_ptmass(2,1:nptmass)       =(dptmass(idfymsi,1:nptmass)+fxyz_ptmass(2,1:nptmass)*xyzmh_ptmass(4,1:nptmass))*newptmass1
 fxyz_ptmass(3,1:nptmass)       =(dptmass(idfzmsi,1:nptmass)+fxyz_ptmass(3,1:nptmass)*xyzmh_ptmass(4,1:nptmass))*newptmass1
 xyzmh_ptmass(4,1:nptmass)      =newptmass(1:nptmass)
 ! Subtract angular momentum of sink particle using new properties (taken about the origin)
 xyzmh_ptmass(ispinx,1:nptmass) =xyzmh_ptmass(ispinx,1:nptmass)-xyzmh_ptmass(4,1:nptmass) &
                                *(xyzmh_ptmass(2,1:nptmass)*vxyz_ptmass(3,1:nptmass)      &
                                - xyzmh_ptmass(3,1:nptmass)*vxyz_ptmass(2,1:nptmass))
 xyzmh_ptmass(ispiny,1:nptmass) =xyzmh_ptmass(ispiny,1:nptmass)-xyzmh_ptmass(4,1:nptmass) &
                                *(xyzmh_ptmass(3,1:nptmass)*vxyz_ptmass(1,1:nptmass)      &
                                - xyzmh_ptmass(1,1:nptmass)*vxyz_ptmass(3,1:nptmass))
 xyzmh_ptmass(ispinz,1:nptmass) =xyzmh_ptmass(ispinz,1:nptmass)-xyzmh_ptmass(4,1:nptmass) &
                                *(xyzmh_ptmass(1,1:nptmass)*vxyz_ptmass(2,1:nptmass)      &
                                - xyzmh_ptmass(2,1:nptmass)*vxyz_ptmass(1,1:nptmass))

end subroutine update_ptmass

!-------------------------------------------------------------------------
!+
! Subroutine to automatically create and insert a sink particle
! once certain conditions are met
!
! Conditions are given in section 2.2.2 of BBP95 and in the Phantom paper
!+
!-------------------------------------------------------------------------
subroutine ptmass_create(nptmass,npart,itest,xyzh,vxyzu,fxyzu,fext,divcurlv,poten,&
                         massoftype,xyzmh_ptmass,vxyz_ptmass,fxyz_ptmass,dptmass,time)
 use part,   only:ihacc,ihsoft,igas,iamtype,get_partinfo,iphase,iactive,maxphase,rhoh, &
                  ispinx,ispiny,ispinz,fxyz_ptmass_sinksink,eos_vars,igasP,igamma,ndptmass
 use dim,    only:maxp,maxneigh,maxvxyzu,maxptmass,ind_timesteps
 use kdtree, only:getneigh
 use kernel, only:kernel_softening,radkern
 use io,     only:id,iprint,fatal,iverbose,nprocs
#ifdef PERIODIC
 use boundary, only:dxbound,dybound,dzbound
#endif
 use part,     only:ibin,ibin_wake
 use linklist, only:getneigh_pos,ifirstincell,listneigh=>listneigh_global
 use eos,           only:gamma
 use eos_barotropic,only:gamma_barotropic
 use eos_piecewise, only:gamma_pwp
 use options,  only:ieos
 use units,    only:unit_density
 use io_summary, only:summary_variable_rhomax,summary_ptmass_fail, &
                      inosink_notgas,inosink_divv,inosink_h,inosink_active, &
                      inosink_therm,inosink_grav,inosink_Etot,inosink_poten,inosink_max
 use mpiutils, only:reduceall_mpi,bcast_mpi,reduceloc_mpi
 integer,         intent(inout) :: nptmass
 integer,         intent(in)    :: npart,itest
 real,            intent(inout) :: xyzh(:,:)
 real,            intent(in)    :: vxyzu(:,:),fxyzu(:,:),fext(:,:),massoftype(:)
 real(4),         intent(in)    :: divcurlv(:,:),poten(:)
 real,            intent(inout) :: xyzmh_ptmass(:,:)
 real,            intent(inout) :: vxyz_ptmass(:,:),fxyz_ptmass(:,:),dptmass(ndptmass,nptmass+1)
 real,            intent(in)    :: time
 integer(kind=1)    :: iphasei,ibin_wakei,ibin_itest
 integer            :: nneigh
 integer, parameter :: maxcache      = 12000
 integer, parameter :: nneigh_thresh = 1024 ! approximate epot if neigh>neigh_thresh; (-ve for off)
 real, save :: xyzcache(maxcache,3)
 real    :: xi,yi,zi,hi,hi1,hi21,xj,yj,zj,hj1,hj21,xk,yk,zk,hk1
 real    :: rij2,rik2,rjk2,dx,dy,dz
 real    :: vxi,vyi,vzi,dv2,dvx,dvy,dvz,rhomax
 real    :: alpha_grav,alphabeta_grav,radxy2,radxz2,radyz2
 real    :: etot,epot,ekin,etherm,erot,erotx,eroty,erotz
 real    :: rcrossvx,rcrossvy,rcrossvz,fxj,fyj,fzj
 real    :: pmassi,pmassj,pmassk,rhoj
 real    :: q2i,qi,psofti,psoftj,psoftk,fsoft,epot_mass,epot_rad,pmassgas1
 real    :: hcheck,hcheck2,f_acc_local
 real(4) :: divvi,potenj_min,poteni
 integer :: ifail,nacc,j,k,n,nk,itype,itypej,itypek,ifail_array(inosink_max),id_rhomax,nneigh_act
 logical :: accreted,iactivej,isgasj,isdustj,calc_exact_epot,ForceCreation

 ifail       = 0
 ifail_array = 0
 poteni      = 0._4
 potenj_min  = huge(poteni)
!
! find the location of the maximum density across
! all MPI threads
!
 rhomax = 0.
 if (itest > 0 .and. itest <= npart) then
    iphasei = iphase(itest)
    itype   = iamtype(iphasei)
    rhomax  = rhoh(xyzh(4,itest),massoftype(itype))
 endif
 call reduceloc_mpi('max',rhomax,id_rhomax)
 ForceCreation = (f_crit_override > 0. .and. rhomax > f_crit_override*rho_crit)
!
! get properties of particle on the thread
! where it belongs
!
 if (id == id_rhomax) then
    if (itest < 0 .or. itest > npart) call fatal('ptmass','index out of range testing for sink creation')
    if (ForceCreation) then
       write(iprint,"(/,1x,a,2(Es18.6,a))") 'ptmass_create: WARNING! rhomax = ',rhomax*unit_density,' > ', &
                                             f_crit_override*rho_crit_cgs,' = f_crit_override*rho_crit  (cgs units)'
       write(iprint,"(/,1x,a)")             'ptmass_create: WARNING! Forcing sink formation despite tests not passing!'
    endif
    xi = xyzh(1,itest)
    yi = xyzh(2,itest)
    zi = xyzh(3,itest)
    hi = xyzh(4,itest)
    vxi = vxyzu(1,itest)
    vyi = vxyzu(2,itest)
    vzi = vxyzu(3,itest)
    iphasei = iphase(itest)
    divvi = divcurlv(1,itest)
    if (ind_timesteps) ibin_itest = ibin(itest)
    if (gravity) poteni = poten(itest)
 endif
!
! broadcast properties of the particle being tested to all threads
!
 call bcast_mpi(xi,id_rhomax)
 call bcast_mpi(yi,id_rhomax)
 call bcast_mpi(zi,id_rhomax)
 call bcast_mpi(hi,id_rhomax)
 call bcast_mpi(vxi,id_rhomax)
 call bcast_mpi(vyi,id_rhomax)
 call bcast_mpi(vzi,id_rhomax)
 call bcast_mpi(iphasei,id_rhomax)
 call bcast_mpi(divvi,id_rhomax)
 if (ind_timesteps) call bcast_mpi(ibin_itest,id_rhomax)
 if (gravity) call bcast_mpi(poteni,id_rhomax)
 !
 ! determine radius in which to check the criteria
 !
 hcheck      = radkern*hi               ! = h_acc in previous versions of Phantom; current method is faster
 f_acc_local = max(f_acc,hcheck/h_acc)  ! = 1.0   in previous versions of Phantom; current method is faster
 hcheck2     = hcheck*hcheck
 !
 ! initialise variables
 !
 hi1  = 1.0/hi
 hi21 = hi1**2
 if (maxphase==maxp) then
    itype = iamtype(iphasei)
 else
    itype = igas
 endif
 pmassi = massoftype(itype)
 pmassj = massoftype(igas)
 pmassk = pmassj
 itypej = igas
 itypek = igas
 iactivej = .true.
 pmassgas1 = 1.0/pmassj

 if (id==id_rhomax) call summary_variable_rhomax(itest,rhoh(hi,pmassi)*real(unit_density),iprint,nptmass)

 if (iverbose >= 1 .and. id==id_rhomax) &
    write(iprint,"(a,i10,a,i2,a)",advance='no') &
     ' ptmass_create: Testing particle i=',itest,' on thread ',id,' for ptmass creation...'

 ! CHECK 0: make sure particle is a gas particle (sanity check, should be unnecessary)
 if (.not. is_accretable(itype)) then
    if (iverbose >= 1) write(iprint,"(/,1x,a)") 'ptmass_create: FAILED because not a gas particle'
    call summary_ptmass_fail(inosink_notgas)
    if (.not. record_created) return
    ifail_array(inosink_notgas) = 1
 endif

 ! CHECK 1: divv < 0
 if (divvi > 0._4) then
    if (iverbose >= 1) write(iprint,"(/,1x,a)") 'ptmass_create: FAILED because div v > 0'
    call summary_ptmass_fail(inosink_divv)
    if (.not. record_created .and. .not.ForceCreation) return
    ifail_array(inosink_divv) = 1
 endif

 ! CHECK 2: 2h < h_acc
 if (hi > 0.5*h_acc) then
    if (iverbose >= 1) write(iprint,"(/,1x,2(a,es10.3),a)") 'ptmass_create: FAILED because 2h > h_acc (',2*hi,' > ',h_acc,')'
    call summary_ptmass_fail(inosink_h)
    if (.not. record_created) return
    ifail_array(inosink_h) = 1
 endif

 ekin   = 0.
 epot   = -epsilon(epot)
 etherm = 0.
 erot   = 0.
 erotx  = 0.
 eroty  = 0.
 erotz  = 0.
 epot_mass  = 0.
 epot_rad   = 0.
 nneigh_act = 0

 ! CHECK 3: all neighbours are all active ( & perform math for checks 4-6)
 ! find neighbours within the checking radius of hcheck
 call getneigh_pos((/xi,yi,zi/),0.,hcheck,3,listneigh,nneigh,xyzh,xyzcache,maxcache,ifirstincell)
 ! determine if we should approximate epot
 calc_exact_epot = .true.
 if ((nneigh_thresh > 0 .and. nneigh > nneigh_thresh) .or. (nprocs > 1)) calc_exact_epot = .false.
!$omp parallel default(none) &
!$omp shared(nprocs) &
!$omp shared(maxp,maxphase) &
!$omp shared(nneigh,listneigh,xyzh,xyzcache,vxyzu,massoftype,iphase,pmassgas1,calc_exact_epot,hcheck2,eos_vars) &
!$omp shared(itest,id,id_rhomax,ifail,xi,yi,zi,hi,vxi,vyi,vzi,hi1,hi21,itype,pmassi,ieos,gamma,poten) &
#ifdef PERIODIC
!$omp shared(dxbound,dybound,dzbound) &
#endif
!$omp shared(ibin_wake,ibin_itest) &
!$omp private(n,j,xj,yj,zj,hj1,hj21,psoftj,rij2,nk,k,xk,yk,zk,hk1,psoftk,rjk2,psofti,rik2) &
!$omp private(dx,dy,dz,dvx,dvy,dvz,dv2,isgasj,isdustj) &
!$omp private(rhoj,q2i,qi,fsoft,rcrossvx,rcrossvy,rcrossvz,radxy2,radyz2,radxz2) &
!$omp firstprivate(pmassj,pmassk,itypej,iactivej,itypek) &
!$omp reduction(+:nneigh_act,ekin,erotx,eroty,erotz,etherm,epot,epot_mass,epot_rad) &
!$omp reduction(min:potenj_min)
!$omp do
 over_neigh: do n=1,nneigh
    j = listneigh(n)
    !
    ! get mass and particle type to immediately determine if active and accretable
    if (maxphase==maxp) then
       call get_partinfo(iphase(j),iactivej,isgasj,isdustj,itypej)
       pmassj = massoftype(itypej)
       if (.not. is_accretable(itypej) ) cycle over_neigh ! Verify particle is 'accretable'
    endif

    if (n <= maxcache) then
       xj = xyzcache(n,1)
       yj = xyzcache(n,2)
       zj = xyzcache(n,3)
    else
       xj = xyzh(1,j)
       yj = xyzh(2,j)
       zj = xyzh(3,j)
    endif
    dx = xi - xj
    dy = yi - yj
    dz = zi - zj
#ifdef PERIODIC
    if (abs(dx) > 0.5*dxbound) dx = dx - dxbound*SIGN(1.0,dx)
    if (abs(dy) > 0.5*dybound) dy = dy - dybound*SIGN(1.0,dy)
    if (abs(dz) > 0.5*dzbound) dz = dz - dzbound*SIGN(1.0,dz)
#endif
    rij2 = dx*dx + dy*dy + dz*dz
    if (rij2 < hcheck2) then

       if (ind_timesteps) then
          ibin_wake(j) = max(ibin_wake(j),ibin_itest)
          if (.not.iactivej .or. ifail==inosink_active) then
             ifail = inosink_active
             cycle over_neigh
          endif
       endif

       nneigh_act = nneigh_act + 1

       dvx = vxi - vxyzu(1,j)
       dvy = vyi - vxyzu(2,j)
       dvz = vzi - vxyzu(3,j)

       hj1  = 1.0/xyzh(4,j)
       hj21 = hj1**2

       ! kinetic energy
       dv2  = dvx*dvx + dvy*dvy + dvz*dvz
       ekin = ekin + pmassj*dv2

       ! rotational energies around each axis
       rcrossvx = (dy*dvz - dz*dvy)
       rcrossvy = (dz*dvx - dx*dvz)
       rcrossvz = (dx*dvy - dy*dvx)

       radxy2 = dx*dx + dy*dy
       radyz2 = dy*dy + dz*dz
       radxz2 = dx*dx + dz*dz

       if (radyz2 > 0.) erotx = erotx + pmassj*rcrossvx*rcrossvx/radyz2
       if (radxz2 > 0.) eroty = eroty + pmassj*rcrossvy*rcrossvy/radxz2
       if (radxy2 > 0.) erotz = erotz + pmassj*rcrossvz*rcrossvz/radxy2

       ! thermal energy (for gas only)
       if (itypej==igas) then
          rhoj = rhoh(xyzh(4,j),pmassj)
          if (maxvxyzu >= 4) then
             etherm = etherm + pmassj*vxyzu(4,j)
          else
             if (ieos==2 .and. gamma > 1.001) then
                etherm = etherm + pmassj*(eos_vars(igasP,j)/rhoj)/(gamma - 1.)
             elseif (ieos==5 .and. gamma > 1.001) then
                etherm = etherm + pmassj*(eos_vars(igasP,j)/rhoj)/(eos_vars(igamma,j) - 1.)
             elseif (ieos==8) then
                etherm = etherm + pmassj*(eos_vars(igasP,j)/rhoj)/(gamma_barotropic(rhoj) - 1.)
             elseif (ieos==9) then
                etherm = etherm + pmassj*(eos_vars(igasP,j)/rhoj)/(gamma_pwp(rhoj) - 1.)
             else
                etherm = etherm + pmassj*1.5*(eos_vars(igasP,j)/rhoj)
             endif
          endif
       endif

       ! gravitational potential energy of clump
       if (gravity) then
          potenj_min = min(potenj_min,poten(j))
          if (calc_exact_epot) then
             if (nprocs > 1) call fatal('ptmass_create', 'cannot use calc_exact_epot with MPI')
             ! Calculate potential energy exactly
             !
             ! add contribution of i-j (since, e.g., rij2 is already calculated)
             !
             q2i    = rij2*hi21
             qi     = sqrt(q2i)
             call kernel_softening(q2i,qi,psofti,fsoft)
             q2i    = rij2*hj21
             qi     = sqrt(q2i)
             call kernel_softening(q2i,qi,psoftj,fsoft)
             epot   = epot + 0.5*pmassi*pmassj*(psofti*hi1 + psoftj*hj1)
             !
             ! add contribution of k-j for all k >= j (to avoid double counting, but include self-contribution)
             !
             over_neigh_k: do nk=n,nneigh
                k = listneigh(nk)
                if (k==itest .and. id==id_rhomax) cycle over_neigh_k ! contribution already added
                if (maxphase==maxp) then
                   itypek = iamtype(iphase(k))
                   pmassk = massoftype(itypek)
                   if (.not. is_accretable(itypek) ) cycle over_neigh_k
                endif

                if (nk <= maxcache) then
                   xk = xyzcache(nk,1)
                   yk = xyzcache(nk,2)
                   zk = xyzcache(nk,3)
                else
                   xk = xyzh(1,k)
                   yk = xyzh(2,k)
                   zk = xyzh(3,k)
                endif
                dx = xi - xk
                dy = yi - yk
                dz = zi - zk
#ifdef PERIODIC
                if (abs(dx) > 0.5*dxbound) dx = dx - dxbound*SIGN(1.0,dx)
                if (abs(dy) > 0.5*dybound) dy = dy - dybound*SIGN(1.0,dy)
                if (abs(dz) > 0.5*dzbound) dz = dz - dzbound*SIGN(1.0,dz)
#endif
                rik2 = dx*dx + dy*dy + dz*dz
                if (rik2 < hcheck2) then
                   dx = xj - xk
                   dy = yj - yk
                   dz = zj - zk
                   hk1 = 1.0/xyzh(4,k)
#ifdef PERIODIC
                   if (abs(dx) > 0.5*dxbound) dx = dx - dxbound*SIGN(1.0,dx)
                   if (abs(dy) > 0.5*dybound) dy = dy - dybound*SIGN(1.0,dy)
                   if (abs(dz) > 0.5*dzbound) dz = dz - dzbound*SIGN(1.0,dz)
#endif
                   rjk2   = dx*dx + dy*dy + dz*dz
                   ! Since neither j or k is dominant, sum half the contribution at each particle
                   ! Due to the construction of the loop, both j & k contributions are added here
                   q2i    = rjk2*hj21
                   qi     = sqrt(q2i)
                   call kernel_softening(q2i,qi,psoftj,fsoft)
                   q2i    = rjk2*hk1**2
                   qi     = sqrt(q2i)
                   call kernel_softening(q2i,qi,psoftk,fsoft)
                   epot   = epot + 0.5*pmassj*pmassk*(psoftj*hj1 + psoftk*hk1)
                endif
             enddo over_neigh_k
          else
             ! Calculate mass to approximate potential energy
             epot_mass = epot_mass + pmassj*pmassgas1             ! to avoid rounding errors
             ! Calculate the mass-weighted average distance to the sink particle candidate
             epot_rad  = epot_rad  + pmassj*pmassgas1*sqrt(rij2)
          endif
       endif
    endif
 enddo over_neigh
!$omp enddo
!$omp end parallel

 if (.not. calc_exact_epot) then
    epot_mass = reduceall_mpi('+', epot_mass)
    epot_rad  = reduceall_mpi('+', epot_rad)
    epot_mass = epot_mass + pmassi*pmassgas1  !self-contribution of the candidate particle
 endif
 !
 !--Update tracking array & reset ifail if required
 !  Note that if ifail_array(inosink_notgas,inosink_divv,inosink_h)==1 and record_created==.false.,
 !  this subroutine will already have been exited, and this loop will never be reached
 if ( record_created .or. ForceCreation) then
    if ( ifail==inosink_active ) then
       ifail_array(inosink_active) = 1
    elseif (ifail_array(inosink_notgas)==1) then
       ifail = inosink_notgas
    elseif (ifail_array(inosink_divv)==1) then
       ifail = inosink_divv
    elseif (ifail_array(inosink_h)==1) then
       ifail = inosink_h
    endif
 endif
 !
 ! communicate failure on any MPI thread to all threads
 !
 ifail = int(reduceall_mpi('max',ifail))
 ifail_array = int(reduceall_mpi('max',ifail_array))
 !
 ! Continue checks (non-sensical for ifail==1 since energies not completely calculated)
 !
 if (ifail==0 .or. ((ForceCreation .or. record_created) .and. ifail_array(inosink_active) == 0) ) then
    ! finish computing energies
    ekin  = 0.5*ekin
    erotx = 0.5*erotx
    eroty = 0.5*eroty
    erotz = 0.5*erotz
    erot  = sqrt(erotx*erotx + eroty*eroty + erotz*erotz)

    ekin = reduceall_mpi('+', ekin)
    erot = reduceall_mpi('+', erot)

    if (gravity) then
       if (.not. calc_exact_epot) then
          ! Approximate the potential enegy by approximating a uniform density sphere.
          ! If half the mass is in a sphere of radius epot_rad, then the total mass
          ! (assuming isotropy) should be in a sphere with twice this volume,
          ! (i.e. epot_rad -> epot_rad*2^(1/3)).
          epot_rad = epot_rad/epot_mass*1.25992
          epot     = -0.6*(epot_mass/pmassgas1)**2/epot_rad
       endif

       ! CHECK 4: ratio of thermal to gravitational energy alpha <= 1/2 (Eq. 2.9 of BBP95)
       alpha_grav = abs(etherm/epot)
       if (alpha_grav > 0.5) then
          ifail     = inosink_therm
          ifail_array(inosink_therm) = 1
       endif

       ! CHECK 5: ratio of thermal to grav plus ratio of rotational to grav energy <= 1 (Eq. 2.10 of BBP95)
       alphabeta_grav = alpha_grav + abs(erot/epot)
       if (alphabeta_grav > 1.0) then
          ifail     = inosink_grav
          ifail_array(inosink_grav) = 1
       endif

       ! CHECK 7: particle i is at minimum in potential
       if (poteni > potenj_min) then
          ifail = inosink_poten
          ifail_array(inosink_poten) = 1
       endif
    else
       alpha_grav     = 0.0
       alphabeta_grav = 0.0
    endif

    ! CHECK 6: total energy of clump is < 0
    etot = ekin + etherm + epot
    if (etot > 0.) then
       ifail     = inosink_Etot
       ifail_array(inosink_Etot) = 1
    endif
 else
    alpha_grav     = 0.0
    alphabeta_grav = 0.0
    etot           = 0.0
 endif

 ! communicate failure to all MPI threads
 ifail = int(reduceall_mpi('max',ifail))
 ifail_array = int(reduceall_mpi('max',ifail_array))

 ! override failure if the candidate particle is too dense! (some critera still apply)
 if (ForceCreation) then
    if (ifail > 0 .and. is_accretable(itype) .and. hi < 0.5*h_acc) then
       if (id==id_rhomax) then
          write(iprint,"(/,1x,a)")'ptmass_create: OVERRIDING sink failure creation given high density'
          ! list all failure modes that are overridden
          if (ifail_array(inosink_therm)==1) then
             write(iprint,"(/,1x,a,es10.3)") &
             'ptmass_create: FAILURE OVERRIDED when thermal energy/grav energy > 0.5: alpha_grav = ',alpha_grav
          endif
          if (ifail_array(inosink_grav)==1) then
             write(iprint,"(/,1x,a,2es10.3)") &
             'ptmass_create: FAILURE OVERRIDED when alpha_grav + beta_grav > 1, alpha, beta = ',alpha_grav, abs(erot/epot)
          endif
          if (ifail_array(inosink_Etot)==1) then
             write(iprint,"(/,1x,a,es10.3)") &
            'ptmass_create: FAILURE OVERRIDED when total energy > 0, etot = ',etot
          endif
          if (ifail_array(inosink_poten)==1) then
             write(iprint,"(/,1x,a,'phi = ',es10.3,' min =',es10.3)") &
             'ptmass_create: FAILURE OVERRIDED when not at potential minimum ',poteni,potenj_min
          endif
          if (ifail_array(inosink_divv)==1) then
             write(iprint,"(/,1x,a,es10.3)") 'ptmass_create: FAILURE OVERRIDED when  div v > 0', divvi
          endif
       endif
       ifail       = 0
       ifail_array = 0
    endif
 endif

 if (iverbose >= 1 .and. id==id_rhomax) then
    select case(ifail)
    case(0)
       write(iprint,"(1x,a)") 'ptmass_create: OK'
    case(inosink_active)
       write(iprint,"(/,1x,a)") &
       'ptmass_create: FAILED because not all particles within h_acc are active'
    case(inosink_therm)
       write(iprint,"(/,1x,a,es10.3)") &
       'ptmass_create: FAILED because thermal energy/grav energy > 0.5: alpha_grav = ',alpha_grav
    case(inosink_grav)
       write(iprint,"(/,1x,a,2es10.3)") &
       'ptmass_create: FAILED because alpha_grav + beta_grav > 1, alpha, beta = ',alpha_grav, abs(erot/epot)
    case(inosink_Etot)
       write(iprint,"(/,1x,a,es11.3)") &
       'ptmass_create: FAILED because total energy > 0, etot = ',etot
    case(inosink_poten)
       write(iprint,"(/,1x,a,'phi = ',es10.3,' min =',es10.3)") &
       'ptmass_create: FAILED because not at potential minimum ',poteni,potenj_min
    case default
       write(iprint,"(/,1x,a)") 'ptmass_create: FAILED (unknown reason)'
    end select
 endif
 !
 ! create new point mass, at position of original particle but with zero mass. Then accrete particles within hacc to form sink
 !
 if (ifail==0) then
    nptmass = nptmass + 1
    if (nptmass > maxptmass) call fatal('ptmass_create','nptmass > maxptmass')
    n = nptmass
    xyzmh_ptmass(:,n)      = 0.              ! zero all quantities by default
    xyzmh_ptmass(1:3,n)    = (/xi,yi,zi/)
    xyzmh_ptmass(4,n)      = 0.              ! zero mass
    xyzmh_ptmass(ihacc,n)  = h_acc
    xyzmh_ptmass(ihsoft,n) = h_soft_sinkgas
    vxyz_ptmass(:,n)       = 0.              ! zero velocity, get this by accreting
    itypej = igas                            ! default particle type to be accreted
    pmassj = massoftype(igas)                ! default particle mass to be accreted
    !
    ! accrete neighbours (including self)
    !
    nacc       = 0
    dptmass    = 0.
    ibin_wakei = 0 ! dummy argument that has no meaning in this situation
    do n=1,nneigh
       j = listneigh(n)
       if (maxphase==maxp) then
          itypej = iamtype(iphase(j))
          pmassj = massoftype(itypej)
       endif
       fxj = fxyzu(1,j) + fext(1,j)
       fyj = fxyzu(2,j) + fext(2,j)
       fzj = fxyzu(3,j) + fext(3,j)
       call ptmass_accrete(nptmass,nptmass,xyzh(1,j),xyzh(2,j),xyzh(3,j),xyzh(4,j),&
                           vxyzu(1,j),vxyzu(2,j),vxyzu(3,j),fxj,fyj,fzj, &
                           itypej,pmassj,xyzmh_ptmass,vxyz_ptmass,accreted, &
                           dptmass,time,f_acc_local,ibin_wakei,ibin_wakei)

       if (accreted) nacc = nacc + 1
    enddo

    ! perform reduction just for this sink
    dptmass(:,nptmass) = reduceall_mpi('+',dptmass(:,nptmass))
    nacc = int(reduceall_mpi('+', nacc))

    ! update ptmass position, spin, velocity, acceleration, and mass
    fxyz_ptmass(:,nptmass) = 0.0
    fxyz_ptmass_sinksink(:,nptmass) = 0.0
    call update_ptmass(dptmass,xyzmh_ptmass,vxyz_ptmass,fxyz_ptmass,nptmass)

    if (id==id_rhomax) then
       write(iprint,"(a,i3,a,4(es10.3,1x),a,i6,a,es10.3)") ' created ptmass #',nptmass,&
       ' at (x,y,z,t)=(',xyzmh_ptmass(1:3,nptmass),time,') by accreting ',nacc,' particles: M=',xyzmh_ptmass(4,nptmass)
    endif
    if (nacc <= 0) call fatal('ptmass_create',' created ptmass but failed to accrete anything')
    !
    ! open new file to track new sink particle details & and update all sink-tracking files;
    ! fxyz_ptmass, fxyz_ptmass_sinksink are total force on sinks and sink-sink forces.
    !
    if (write_one_ptfile) then
       if (nptmass==1) call pt_open_sinkev(0)  ! otherwise file is already open
    else
       call pt_open_sinkev(nptmass)
    endif
    call pt_write_sinkev(nptmass,time,xyzmh_ptmass,vxyz_ptmass,fxyz_ptmass,fxyz_ptmass_sinksink)
 else
    !
    ! record failure reason for summary
    !
    call summary_ptmass_fail(ifail)
 endif
 ! print details to file, if requested
 if (record_created) then
    write(iscfile,'(es18.10,1x,3(i18,1x),8(es18.9,1x),8(i18,1x))') &
       time,nptmass+1,itest,nneigh_act,rhoh(hi,pmassi),divvi,alpha_grav,alphabeta_grav,etot,epot,ekin,etherm,ifail_array
    call flush(iscfile)
 endif

end subroutine ptmass_create

!-----------------------------------------------------------------------
!+
!  Merge sinks
!  If sinks are within r_merge_uncond, they will be automatically merged
!  If sinks are within r_merge_cond, they will merge if they are bound
!  A system is bound if
!     Ekin + Epot < 0
!     0.5*mu*dv^2 - G*m1*m2/r < 0
!  where
!     mu = m1*m2/(m1+m2)
!  is the reduced mass.  Therefore, a system is bound if
!     0.5*m1*m2/(m1+m2) dv^2 - G*m1*m2/dr < 0
!  which can be rearranged to
!     0.5*dv^2 - G*(m1+m2)/dr < 0
!  to remove a division.  Therefore, in code units, we use
!     Ekin = 0.5*dv^2
!     Epot = -(m1+m2)/dr
!
!  The merging is similar to that in update_ptmass.
!  We do not remove merged sinks from the list, but tag them with a
!  negative mass.
!+
!-----------------------------------------------------------------------
subroutine merge_sinks(time,nptmass,xyzmh_ptmass,vxyz_ptmass,fxyz_ptmass,merge_ij)
 use io,    only:iprint,warning,iverbose,id,master
 real,    intent(in)    :: time
 integer, intent(in)    :: nptmass,merge_ij(nptmass)
 real,    intent(inout) :: xyzmh_ptmass(nsinkproperties,nptmass)
 real,    intent(inout) :: vxyz_ptmass(3,nptmass),fxyz_ptmass(4,nptmass)
 integer :: i,j
 real    :: rr2,xi,yi,zi,mi,vxi,vyi,vzi,xj,yj,zj,mj,vxj,vyj,vzj,Epot,Ekin
 real    :: mij,mij1
 logical :: lmerge
 character(len=15) :: typ

 do i=1,nptmass
    if (merge_ij(i) > 0 .and. xyzmh_ptmass(4,i) > 0.) then
       j = merge_ij(i)
       if (merge_ij(j) == i .and. xyzmh_ptmass(4,j) > 0.) then
          lmerge = .false.
          xi  = xyzmh_ptmass(1,i)
          yi  = xyzmh_ptmass(2,i)
          zi  = xyzmh_ptmass(3,i)
          mi  = xyzmh_ptmass(4,i)
          xj  = xyzmh_ptmass(1,j)
          yj  = xyzmh_ptmass(2,j)
          zj  = xyzmh_ptmass(3,j)
          mj  = xyzmh_ptmass(4,j)
          vxi = vxyz_ptmass(1,i)
          vyi = vxyz_ptmass(2,i)
          vzi = vxyz_ptmass(3,i)
          vxj = vxyz_ptmass(1,j)
          vyj = vxyz_ptmass(2,j)
          vzj = vxyz_ptmass(3,j)
          rr2 = (xi-xj)**2 + (yi-yj)**2 + (zi-zj)**2
          if (rr2 < r_merge_uncond2) then
             lmerge = .true.
             typ    = 'unconditionally'
          elseif (rr2 < r_merge_cond2) then
             Ekin = 0.5*( (vxi-vxj)**2 + (vyi-vyj)**2 + (vzi-vzj)**2 )
             Epot = -(mi+mj)/rr2
             if (Ekin + Epot < 0.) lmerge = .true.
             typ    = 'conditionally'
          endif
          if (lmerge) then
             ! Add angular momentum of sink particle i using old properties (taken about the origin)
             xyzmh_ptmass(ispinx,i) = xyzmh_ptmass(ispinx,i) + mi*(yi*vzi - zi*vyi)
             xyzmh_ptmass(ispiny,i) = xyzmh_ptmass(ispiny,i) + mi*(zi*vxi - xi*vzi)
             xyzmh_ptmass(ispinz,i) = xyzmh_ptmass(ispinz,i) + mi*(xi*vyi - yi*vxi)
             ! Calculate new masses
             mij  = mi + mj
             mij1 = 1.0/mij
             ! Update quantities
             xyzmh_ptmass(1:3,i)    = (xyzmh_ptmass(1:3,i)*mi + xyzmh_ptmass(1:3,j)*mj)*mij1
             xyzmh_ptmass(4,i)      = mij
             xyzmh_ptmass(imacc,i)  = xyzmh_ptmass(imacc,i)  + xyzmh_ptmass(imacc,j)
             xyzmh_ptmass(ispinx,i) = xyzmh_ptmass(ispinx,i) + xyzmh_ptmass(ispinx,j) + mj*(yj*vzj - zj*vyj)
             xyzmh_ptmass(ispiny,i) = xyzmh_ptmass(ispiny,i) + xyzmh_ptmass(ispiny,j) + mj*(zj*vxj - xj*vzj)
             xyzmh_ptmass(ispinz,i) = xyzmh_ptmass(ispinz,i) + xyzmh_ptmass(ispinz,j) + mj*(xj*vyj - yj*vxj)
             vxyz_ptmass(1:3,i)     = (vxyz_ptmass(1:3,i)*mi + vxyz_ptmass(1:3,j)*mj)*mij1
             fxyz_ptmass(1:3,i)     = (fxyz_ptmass(1:3,i)*mi + fxyz_ptmass(1:3,j)*mj)*mij1
             ! Subtract angular momentum of sink particle using new properties (taken about the origin)
             xyzmh_ptmass(ispinx,i) = xyzmh_ptmass(ispinx,i) &
                                    - mij*(xyzmh_ptmass(2,i)*vxyz_ptmass(3,i) - xyzmh_ptmass(3,i)*vxyz_ptmass(2,i))
             xyzmh_ptmass(ispiny,i) = xyzmh_ptmass(ispiny,i) &
                                    - mij*(xyzmh_ptmass(3,i)*vxyz_ptmass(1,i) - xyzmh_ptmass(1,i)*vxyz_ptmass(3,i))
             xyzmh_ptmass(ispinz,i) = xyzmh_ptmass(ispinz,i) &
                                    - mij*(xyzmh_ptmass(1,i)*vxyz_ptmass(2,i) - xyzmh_ptmass(2,i)*vxyz_ptmass(1,i))
             ! Kill sink j by setting negative mass
             xyzmh_ptmass(4,j)      = -abs(mj)
             ! print success
             write(iprint,"(/,1x,3a,I8,a,I8,a,F10.4)") 'merge_sinks: ',typ,' merged sinks ',i,' & ',j,' at time = ',time
          elseif (id==master .and. iverbose>=1) then
             write(iprint,"(/,1x,a,I8,a,I8,a,F10.4)") &
             'merge_sinks: failed to conditionally merge sinks ',i,' & ',j,' at time = ',time
          endif
       elseif (xyzmh_ptmass(4,j) > 0. .and. id==master .and. iverbose>=1) then
          write(iprint,"(/,1x,a,I8,a,I8,a,F10.4)") &
          'merge_sinks: There is a mismatch in sink indicies and relative proximity for ',i,' & ',j,' at time = ',time
       endif
    endif
 enddo

end subroutine merge_sinks

subroutine set_integration_precision
 if(use_fourthorder) then
    n_force_order = 3
    ck = ck4
    dk = dk4
    dtfacphi = dtfacphifsi
    dtfacphi2 = dtfacphi2fsi
 else
    n_force_order = 1
    ck = ck2
    dk = dk2
    dtfacphi = dtfacphilf
    dtfacphi2 = dtfacphi2lf
 endif
end subroutine set_integration_precision

!-----------------------------------------------------------------------
!+
!  Open files to track sink particle data
!+
!-----------------------------------------------------------------------
subroutine init_ptmass(nptmass,logfile)
 integer,          intent(in) :: nptmass
 character(len=*), intent(in) :: logfile
 integer                      :: i,idot
 character(len=150)           :: filename

 if (id /= master) return ! only do this on master thread
 !
 !--Extract prefix & suffix
 !
 idot = index(logfile,'.')
 if (idot==0) idot = len_trim(logfile) + 1
 pt_prefix = logfile(1:idot-3)

 !
 !--Define file name components and finalise suffix & open files
 !
 if (icreate_sinks > 0) then
    write_one_ptfile = .true.
    write(pt_suffix,'(2a)') logfile(len(trim(pt_prefix))+1:idot-1),".sink"
    if (nptmass > 0) call pt_open_sinkev(0)
 else
    write_one_ptfile = .false.
    write(pt_suffix,'(2a)') logfile(len(trim(pt_prefix))+1:idot-1),".ev"
    do i = 1,nptmass
       call pt_open_sinkev(i)
    enddo
 endif
 !
 !--Open file for tracking sink creation (if required)
 !
 if (record_created) then
    filename = trim(pt_prefix)//"SinkCreated"//trim(pt_suffix)
    open(unit=iscfile,file=trim(filename),form='formatted',status='replace')
    write(iscfile,'("# Data of particles attempting to be converted into sinks.  Columns 13-20: 0 = T, 1 = F")')
    write(iscfile,"('#',20(1x,'[',i2.2,1x,a11,']',2x))") &
           1,'time', &
           2,'nptmass+1', &
           3,'itest',     &
           4,'neigh',     &
           5,'rho',       &
           6,'div v',     &
           7,'alpha',     &
           8,'alphabeta', &
           9,'etot',      &
          10,'epot',      &
          11,'ekin',      &
          12,'etherm',    &
          13,'is gas',    &
          14,'div v < 0', &
          15,'2h < h_acc',&
          16,'all active',&
          17,'alpha < 0', &
          18,'a+b <= 1',  &
          19,'etot < 0',  &
          20,'pot_min'
 else
    iscfile = -abs(iscfile)
 endif

end subroutine init_ptmass
!-----------------------------------------------------------------------
!+
!  finalise ptmass stuff, free memory, close files
!+
!-----------------------------------------------------------------------
subroutine finish_ptmass(nptmass)
 integer, intent(in) :: nptmass

 call pt_close_sinkev(nptmass)

end subroutine finish_ptmass
!-----------------------------------------------------------------------
!+
!  write open sink data files
!+
!-----------------------------------------------------------------------
subroutine pt_open_sinkev(num)
 integer, intent(in) :: num
 integer             :: iunit
 character(len=200)  :: filename

 if (id /= master) return ! only do this on master thread

 if (write_one_ptfile) then
    write(filename,'(2a)') trim(pt_prefix),trim(pt_suffix)
 else
    write(filename,'(2a,I4.4,2a)') trim(pt_prefix),"Sink",num,"N",trim(pt_suffix)
 endif
 iunit = iskfile+num
 open(unit=iunit,file=trim(filename),form='formatted',status='replace')
 if (write_one_ptfile) then
    write(iunit,'(a)') 'To extract one file per sink: make sinks; ./phantomsinks '
 endif
 write(iunit,"('#',20(1x,'[',i2.2,1x,a11,']',2x))") &
          1,'time',    &
          2,'x',       &
          3,'y',       &
          4,'z',       &
          5,'mass',    &
          6,'vx',      &
          7,'vy',      &
          8,'vz',      &
          9,'spinx',   &
         10,'spiny',   &
         11,'spinz',   &
         12,'macc',    &  ! total mass accreted
         13,'fx',      &
         14,'fy',      &
         15,'fz',      &
         16,'fssx',    &
         17,'fssy',    &
         18,'fssz',    &
         19,'sink ID', &
         20,'nptmass'

end subroutine pt_open_sinkev
!-----------------------------------------------------------------------
!+
!  close sink data files
!+
!-----------------------------------------------------------------------
subroutine pt_close_sinkev(nptmass)
 integer, intent(in) :: nptmass
 integer             :: i,iunit

 if (id == master) then ! only on master thread
    if (write_one_ptfile) then
       close(iskfile)
    else
       do i = 1,nptmass
          iunit = iskfile+i
          close(iunit)
       enddo
    endif
 endif

end subroutine pt_close_sinkev
!-----------------------------------------------------------------------
!+
!  write sink data to files
!+
!-----------------------------------------------------------------------
subroutine pt_write_sinkev(nptmass,time,xyzmh_ptmass,vxyz_ptmass,fxyz_ptmass,fxyz_ptmass_sinksink)
 integer, intent(in) :: nptmass
 real,    intent(in) :: time, xyzmh_ptmass(:,:),vxyz_ptmass(:,:),fxyz_ptmass(:,:),fxyz_ptmass_sinksink(:,:)
 integer             :: i,iunit

 if (id /= master) return ! only do this on master thread

 iunit = iskfile
 do i = 1,nptmass
    if (.not. write_one_ptfile) iunit = iskfile+i
    if (xyzmh_ptmass(4,i) > 0.) then
       write(iunit,"(18(1pe18.9,1x),2(I18,1x))") &
       time, xyzmh_ptmass(1:4,i),vxyz_ptmass(1:3,i), &
       xyzmh_ptmass(ispinx,i),xyzmh_ptmass(ispiny,i),xyzmh_ptmass(ispinz,i), &
       xyzmh_ptmass(imacc,i),fxyz_ptmass(1:3,i),fxyz_ptmass_sinksink(1:3,i),i,nptmass
       if (i==nptmass .or. (.not. write_one_ptfile)) call flush(iunit)
    endif
 enddo

end subroutine pt_write_sinkev
!-----------------------------------------------------------------------
!+
!  compute mass accretion rate
!+
!-----------------------------------------------------------------------
subroutine calculate_mdot(nptmass,time,xyzmh_ptmass)
 use part,        only: imdotav,imacc,i_tlast,i_mlast
 integer, intent(in) :: nptmass
 real,    intent(in) :: time
 real,    intent(inout) :: xyzmh_ptmass(:,:)
 integer             :: i
 real                :: dt

 do i=1,nptmass
    if (xyzmh_ptmass(4,i) > 0.) then
       dt = time - xyzmh_ptmass(i_tlast,i)
       xyzmh_ptmass(imdotav,i) = (xyzmh_ptmass(imacc,i) - xyzmh_ptmass(i_mlast,i))/dt
       xyzmh_ptmass(i_mlast,i) = xyzmh_ptmass(imacc,i)
       xyzmh_ptmass(i_tlast,i) = time
    endif
 enddo
end subroutine calculate_mdot

!-----------------------------------------------------------------------
!+
!  calculate (weighted) sum of particle mass enclosed in sink softening radius
!+
!-----------------------------------------------------------------------
subroutine ptmass_calc_enclosed_mass(nptmass,npart,xyzh)
 use part, only:sink_has_heating,imassenc,ihsoft,massoftype,igas,xyzmh_ptmass,isdead_or_accreted
 use ptmass_heating, only:isink_heating,heating_kernel
 use kernel,         only:radkern2
 integer, intent(in) :: nptmass,npart
 real,    intent(in) :: xyzh(:,:)
 integer             :: i,j
 real                :: wi,q2,x0,y0,z0,hsoft21

 do i = 1,nptmass
    if (.not. sink_has_heating(xyzmh_ptmass(:,i))) cycle
    wi = 0.
    x0 = xyzmh_ptmass(1,i)
    y0 = xyzmh_ptmass(2,i)
    z0 = xyzmh_ptmass(3,i)
    hsoft21 = 1./xyzmh_ptmass(ihsoft,i)**2

    !$omp parallel do default (none) &
    !$omp reduction(+:wi) &
    !$omp shared(npart,xyzh,x0,y0,z0,i,hsoft21,isink_heating) &
    !$omp private(j,q2)
    do j = 1,npart
       if (.not. isdead_or_accreted(xyzh(4,j))) then
          q2 = ((xyzh(1,j)-x0)**2 + (xyzh(2,j)-y0)**2 + (xyzh(3,j)-z0)**2)*hsoft21
          if (q2 < radkern2) wi = wi + heating_kernel(q2,isink_heating)  ! wj = 1 for uniform heating
       endif
    enddo
    !$omp end parallel do
    xyzmh_ptmass(imassenc,i) = wi * massoftype(igas)
 enddo

end subroutine ptmass_calc_enclosed_mass

!-----------------------------------------------------------------------
!+
!  writes sink particle options to the input file
!+
!-----------------------------------------------------------------------
subroutine write_options_ptmass(iunit)
 use infile_utils, only:write_inopt
 integer, intent(in) :: iunit

 write(iunit,"(/,a)") '# options controlling sink particles'
 if (gravity) then
    call write_inopt(icreate_sinks,'icreate_sinks','allow automatic sink particle creation',iunit)
    if (icreate_sinks > 0) then
       call write_inopt(rho_crit_cgs,'rho_crit_cgs','density above which sink particles are created (g/cm^3)',iunit)
       call write_inopt(r_crit,'r_crit','critical radius for point mass creation (no new sinks < r_crit from existing sink)', &
                        iunit)
       call write_inopt(h_acc, 'h_acc' ,'accretion radius for new sink particles',iunit)
       if (f_crit_override > 0. .or. l_crit_override) then
          call write_inopt(f_crit_override,'f_crit_override' ,'unconditional sink formation if rho > f_crit_override*rho_crit',&
                           iunit)
       endif
       call write_inopt(h_soft_sinkgas,'h_soft_sinkgas','softening length for new sink particles', iunit)
    endif
 endif
 call write_inopt(h_soft_sinksink,'h_soft_sinksink','softening length between sink particles',iunit)
 call write_inopt(f_acc,'f_acc','particles < f_acc*h_acc accreted without checks',iunit)
 call write_inopt(r_merge_uncond,'r_merge_uncond','sinks will unconditionally merge within this separation',iunit)
 call write_inopt(r_merge_cond,'r_merge_cond','sinks will merge if bound within this radius',iunit)
 call write_inopt(use_regnbody, 'use_regnbody', 'Subsystem (SD and secular and AR) integration method', iunit)

end subroutine write_options_ptmass

!-----------------------------------------------------------------------
!+
!  reads sink particle options from the input file
!+
!-----------------------------------------------------------------------
subroutine read_options_ptmass(name,valstring,imatch,igotall,ierr)
 use io,         only:warning,fatal
 character(len=*), intent(in)  :: name,valstring
 logical,          intent(out) :: imatch,igotall
 integer,          intent(out) :: ierr
 integer, save :: ngot = 0
 real                          :: h_soft   ! to ensure backwards compatibility
 character(len=30), parameter  :: label = 'read_options_ptmass'

 ! none of the options apply if no gravity
 if (.not.gravity) then
    igotall = .true.
 endif

 imatch  = .true.
 select case(trim(name))
 case('icreate_sinks')
    read(valstring,*,iostat=ierr) icreate_sinks
    ngot = ngot + 1
    if (icreate_sinks < 0) call fatal(label,'sink creation option out of range')
 case('rho_crit_cgs')
    read(valstring,*,iostat=ierr) rho_crit_cgs
    if (rho_crit_cgs < 0.) call fatal(label,'rho_crit < 0')
    ngot = ngot + 1
 case('r_crit')
    read(valstring,*,iostat=ierr) r_crit
    if (r_crit < 0.) call fatal(label,'r_crit < 0')
    if (icreate_sinks==1 .and. r_crit < 2.0*h_acc) then
       call warning(label,'Strongly suggest r_crit >= 2.0*h_acc')
    endif
    ngot = ngot + 1
 case('h_acc')
    read(valstring,*,iostat=ierr) h_acc
    if (h_acc <= 0.) call fatal(label,'h_acc < 0')
    ngot = ngot + 1
 case('f_crit_override')
    read(valstring,*,iostat=ierr) f_crit_override
    if (f_crit_override < 0.) f_crit_override = 0.  ! reset to zero since a negative value does not make sense
    if (f_crit_override > 0. .and. f_crit_override < 100. ) call fatal(label,'Give star formation a chance! Reset to > 100')
    l_crit_override = .true.
 case('h_soft')  ! to ensure backwards compatibility
    read(valstring,*,iostat=ierr) h_soft
    if (h_soft > 0.) call fatal(label,'h_soft has been renamed to h_soft_sinkgas.  Please modify in-file before retrying')
 case('h_soft_sinkgas')
    read(valstring,*,iostat=ierr) h_soft_sinkgas
    if (h_soft_sinkgas < 0.) call fatal(label,'h_soft_sinkgas < 0')
    ngot = ngot + 1
 case('h_soft_sinksink')
    read(valstring,*,iostat=ierr) h_soft_sinksink
    if (h_soft_sinksink < 0.) call fatal(label,'h_soft_sinksink < 0')
    ngot = ngot + 1
 case('f_acc')
    read(valstring,*,iostat=ierr) f_acc
    if (f_acc < 0.0) call fatal(label,'f_acc < 0')
    if (f_acc > 1.0) call fatal(label,'f_acc > 1')
    ngot = ngot + 1
 case('r_merge_uncond')
    read(valstring,*,iostat=ierr) r_merge_uncond
    if (icreate_sinks==1 .and. r_merge_uncond < 2.0*h_acc) then
       call warning(label,'Strongly suggest r_merge_uncond >= 2.0*h_acc')
    endif
    ngot = ngot + 1
 case('r_merge_cond')
    read(valstring,*,iostat=ierr) r_merge_cond
    if (r_merge_cond > 0. .and. r_merge_cond < r_merge_uncond) call fatal(label,'0 < r_merge_cond < r_merge_uncond')
    ngot = ngot + 1
 case('use_regnbody')
    read(valstring,*,iostat=ierr) use_regnbody
 case default
    imatch = .false.
 end select

 !--make sure we have got all compulsory options (otherwise, rewrite input file)
 if (icreate_sinks > 0) then
    igotall = (ngot >= 8)
 else
    igotall = (ngot >= 4)
 endif

end subroutine read_options_ptmass
!-----------------------------------------------------------------------
end module ptmass<|MERGE_RESOLUTION|>--- conflicted
+++ resolved
@@ -71,16 +71,13 @@
  real,    public :: f_crit_override = 0.0     ! 1000.
 
 
-<<<<<<< HEAD
  logical, public :: use_regnbody    = .false. ! subsystems switch
-=======
  logical, public :: use_fourthorder = .true.
  integer, public :: n_force_order   = 3
  real, public, parameter :: dk2(3) = (/0.5,0.5,0.0/)
  real, public, parameter :: ck2(2)  = (/1.,0.0/)
  real, public, parameter :: dk4(3) = (/1./6.,2./3.,1./6./)
  real, public, parameter :: ck4(2) = (/0.5,0.5/)
->>>>>>> 282e5121
 
  real, public :: dk(3)
  real, public :: ck(2)
