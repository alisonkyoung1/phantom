--- conflicted
+++ resolved
@@ -377,7 +377,6 @@
  !$omp private(fterm,pterm,J2i,J2j,shati,shatj,rsinki,rsinkj) &
  !$omp reduction(min:dtsinksink) &
  !$omp reduction(+:phitot,merge_n)
-<<<<<<< HEAD
  do k=1,nptmass
     if (subsys) then
        i = group_info(igarg,k)
@@ -386,10 +385,6 @@
        i = k
     endif
     if (extrap)then
-=======
- do i=1,nptmass
-    if (extrap) then
->>>>>>> 31742ca2
        xi     = xyzmh_ptmass(1,i) + extrapfac*fsink_old(1,i)
        yi     = xyzmh_ptmass(2,i) + extrapfac*fsink_old(2,i)
        zi     = xyzmh_ptmass(3,i) + extrapfac*fsink_old(3,i)
