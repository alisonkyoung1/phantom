!--------------------------------------------------------------------------!
! The Phantom Smoothed Particle Hydrodynamics code, by Daniel Price et al. !
! Copyright (c) 2007-2024 The Authors (see AUTHORS)                        !
! See LICENCE file for usage and distribution conditions                   !
! http://phantomsph.github.io/                                             !
!--------------------------------------------------------------------------!
module deriv
!
! this module is a wrapper for the main derivative evaluation
!
! :References: None
!
! :Owner: Daniel Price
!
! :Runtime parameters: None
!
! :Dependencies: cons2prim, densityforce, derivutils, dim, externalforces,
!   forces, forcing, growth, io, linklist, metric_tools, options, part,
!   ptmass, ptmass_radiation, radiation_implicit, timestep, timestep_ind,
!   timing
!
 implicit none

 public :: derivs, get_derivs_global
 real, private :: stressmax

 private

contains

!-------------------------------------------------------------
!+
!  calculates derivatives of all particle quantities
!  (wrapper for call to density and rates, calls neighbours etc first)
!+
!-------------------------------------------------------------
subroutine derivs(icall,npart,nactive,xyzh,vxyzu,fxyzu,fext,divcurlv,divcurlB,&
                  Bevol,dBevol,rad,drad,radprop,dustprop,ddustprop,&
                  dustevol,ddustevol,filfac,dustfrac,eos_vars,time,dt,dtnew,pxyzu,dens,metrics)
 use dim,            only:maxvxyzu,mhd,fast_divcurlB,gr,periodic,do_radiation,&
                          sink_radiation,use_dustgrowth,ind_timesteps
 use io,             only:iprint,fatal,error
 use linklist,       only:set_linklist
 use densityforce,   only:densityiterate
 use ptmass,         only:ipart_rhomax,ptmass_calc_enclosed_mass,ptmass_boundary_crossing
 use externalforces, only:externalforce
 use part,           only:dustgasprop,dvdx,Bxyz,set_boundaries_to_active,&
                          nptmass,xyzmh_ptmass,sinks_have_heating,dust_temp,VrelVf,fxyz_drag
 use timestep_ind,   only:nbinmax
 use timestep,       only:dtmax,dtcourant,dtforce,dtrad
#ifdef DRIVING
 use forcing,        only:forceit
#endif
<<<<<<< HEAD
#ifdef PHOTO
 use photoevap,      only:find_ionfront,photo_ionize
 use part,           only:massoftype
#endif
 use dust_formation,   only:calc_kappa_bowen,idust_opacity
 use part,             only:ikappa,tau,nucleation
 use raytracer
 use growth,           only:get_growth_rate
 use porosity,         only:get_disruption,get_probastick
 use ptmass_radiation, only:get_dust_temperature_from_ptmass,iray_resolution
=======
 use growth,         only:get_growth_rate
 use ptmass_radiation, only:get_dust_temperature
>>>>>>> e01f76c3
 use timing,         only:get_timings
 use forces,         only:force
 use part,           only:mhd,gradh,alphaind,igas,iradxi,ifluxx,ifluxy,ifluxz,ithick
 use derivutils,     only:do_timing
 use cons2prim,      only:cons2primall,cons2prim_everything,prim2consall
 use metric_tools,   only:init_metric
<<<<<<< HEAD
 use radiation_implicit, only:do_radiation_implicit
 use options,        only:implicit_radiation,implicit_radiation_store_drad,use_porosity
=======
 use radiation_implicit, only:do_radiation_implicit,ierr_failed_to_converge
 use options,        only:implicit_radiation,implicit_radiation_store_drad
>>>>>>> e01f76c3
 integer,      intent(in)    :: icall
 integer,      intent(inout) :: npart
 integer,      intent(in)    :: nactive
 real,         intent(inout) :: xyzh(:,:)
 real,         intent(inout) :: vxyzu(:,:)
 real,         intent(inout) :: fxyzu(:,:)
 real,         intent(in)    :: fext(:,:)
 real(kind=4), intent(out)   :: divcurlv(:,:)
 real(kind=4), intent(out)   :: divcurlB(:,:)
 real,         intent(in)    :: Bevol(:,:)
 real,         intent(out)   :: dBevol(:,:)
 real,         intent(inout) :: rad(:,:)
 real,         intent(out)   :: eos_vars(:,:)
 real,         intent(out)   :: drad(:,:)
 real,         intent(inout) :: radprop(:,:)
 real,         intent(in)    :: dustevol(:,:)
 real,         intent(inout) :: dustprop(:,:)
 real,         intent(out)   :: dustfrac(:,:)
 real,         intent(out)   :: ddustevol(:,:),ddustprop(:,:)
 real,         intent(inout) :: filfac(:)
 real,         intent(in)    :: time,dt
 real,         intent(out)   :: dtnew
 real,         intent(inout) :: pxyzu(:,:), dens(:)
 real,         intent(inout) :: metrics(:,:,:,:)
 integer                     :: ierr,i
 real(kind=4)                :: t1,tcpu1,tlast,tcpulast

 t1    = 0.
 tcpu1 = 0.
 call get_timings(t1,tcpu1)
 tlast    = t1
 tcpulast = tcpu1
!
!--check for errors in input options
!
 if (icall < 0 .or. icall > 2) call fatal('deriv','invalid icall on input')
!
! icall is a flag to say whether or not positions have changed
! since the last call to derivs.
!
! icall = 1 is the "standard" call to derivs: calculates all derivatives
! icall = 2 does not remake the link list and does not recalculate density
!           (ie. only re-evaluates the SPH force term using updated values
!            of the input variables)
!
! call link list to find neighbours
!
 if (icall==1 .or. icall==0) then
    call set_linklist(npart,nactive,xyzh,vxyzu)

    if (gr) then
       ! Recalculate the metric after moving particles to their new tasks
       call init_metric(npart,xyzh,metrics)
       !call prim2consall(npart,xyzh,metrics,vxyzu,dens,pxyzu,use_dens=.false.)
    endif

    if (nptmass > 0 .and. periodic) call ptmass_boundary_crossing(nptmass,xyzmh_ptmass)
 endif

 call do_timing('link',tlast,tcpulast,start=.true.)

<<<<<<< HEAD
#ifdef PHOTO
 !
 ! update location of particles on grid and calculate the location of the ionization front
 !
 call find_ionfront(time,npart,xyzh,massoftype(igas))
 !
 ! update the temperatures of the particles depending on whether ionized or not
 !
 call photo_ionize(vxyzu,npart)
#endif

#ifdef DUSTGROWTH
 !
 ! compute disruption of dust particles
 !
 if (use_porosity) call get_disruption(npart,xyzh,filfac,dustprop,dustgasprop)
#endif

=======
>>>>>>> e01f76c3
!
! calculate density by direct summation
!
 if (icall==1) then
    call densityiterate(1,npart,nactive,xyzh,vxyzu,divcurlv,divcurlB,Bevol,&
                        stressmax,fxyzu,fext,alphaind,gradh,rad,radprop,dvdx)
    if (.not. fast_divcurlB) then
       ! Repeat the call to calculate all the non-density-related quantities in densityiterate.
       ! This needs to be separate for an accurate calculation of divcurlB which requires an up-to-date rho.
       ! if fast_divcurlB = .false., then all additional quantities are calculated during the previous call
       call densityiterate(3,npart,nactive,xyzh,vxyzu,divcurlv,divcurlB,Bevol,&
                           stressmax,fxyzu,fext,alphaind,gradh,rad,radprop,dvdx)
    endif
    set_boundaries_to_active = .false.     ! boundary particles are no longer treated as active
    call do_timing('dens',tlast,tcpulast)
 endif

 if (gr) then
    call cons2primall(npart,xyzh,metrics,pxyzu,vxyzu,dens,eos_vars)
 else
    call cons2prim_everything(npart,xyzh,vxyzu,dvdx,rad,eos_vars,radprop,Bevol,Bxyz,dustevol,dustfrac,alphaind)
 endif
 call do_timing('cons2prim',tlast,tcpulast)

 !
 ! implicit radiation update
 !
 if (do_radiation .and. implicit_radiation .and. dt > 0.) then
    call do_radiation_implicit(dt,npart,rad,xyzh,vxyzu,radprop,drad,ierr)
    if (ierr /= 0 .and. ierr /= ierr_failed_to_converge) call fatal('radiation','Failed in radiation')
    call do_timing('radiation',tlast,tcpulast)
 endif

!
! compute forces
!
#ifdef DRIVING
 ! forced turbulence -- call driving routine
 call forceit(time,npart,xyzh,vxyzu,fxyzu)
 call do_timing('driving',tlast,tcpulast)
#endif
 stressmax = 0.
 if (sinks_have_heating(nptmass,xyzmh_ptmass)) call ptmass_calc_enclosed_mass(nptmass,npart,xyzh)
 call force(icall,npart,xyzh,vxyzu,fxyzu,divcurlv,divcurlB,Bevol,dBevol,&
            rad,drad,radprop,dustprop,dustgasprop,dustfrac,ddustevol,fext,fxyz_drag,&
            ipart_rhomax,dt,stressmax,eos_vars,dens,metrics)
 call do_timing('force',tlast,tcpulast)

 if (use_dustgrowth) then ! compute growth rate of dust particles
    call get_growth_rate(npart,xyzh,vxyzu,dustgasprop,VrelVf,dustprop,filfac,ddustprop(1,:))!--we only get dm/dt (i.e 1st dimension of ddustprop)
   ! compute growth rate and probability of sticking/bouncing of porous dust
   if (use_porosity) call get_probastick(npart,xyzh,ddustprop(1,:),dustprop,dustgasprop,filfac)
 endif

!
! compute dust temperature
!
 if (sink_radiation .and. maxvxyzu == 4) then
    call get_dust_temperature(npart,xyzh,eos_vars,nptmass,xyzmh_ptmass,dust_temp)
 endif

 if (do_radiation .and. implicit_radiation .and. .not.implicit_radiation_store_drad) then
    !$omp parallel do shared(drad,fxyzu,npart) private(i)
    do i=1,npart
       drad(:,i) = 0.
       fxyzu(4,i) = 0.
    enddo
    !$omp end parallel do
 endif
!
! set new timestep from Courant/forces condition
!
 if (ind_timesteps) then
    dtnew = dtmax/2.**nbinmax  ! minimum timestep over all particles
 else
    dtnew = min(dtforce,dtcourant,dtrad,dtmax)
 endif

 call do_timing('total',t1,tcpu1,lunit=iprint)

end subroutine derivs

!--------------------------------------
!+
!  wrapper for the call to derivs
!  so only one line needs changing
!  if interface changes
!
!  this should NOT be called during timestepping, it is useful
!  for when one requires just a single call to evaluate derivatives
!  and store them in the global shared arrays
!+
!--------------------------------------
subroutine get_derivs_global(tused,dt_new,dt)
 use part,   only:npart,xyzh,vxyzu,fxyzu,fext,divcurlv,divcurlB,&
                Bevol,dBevol,rad,drad,radprop,dustprop,ddustprop,filfac,&
                dustfrac,ddustevol,eos_vars,pxyzu,dens,metrics,dustevol
 use timing, only:printused,getused
 use io,     only:id,master
 real(kind=4), intent(out), optional :: tused
 real,         intent(out), optional :: dt_new
 real,         intent(in), optional  :: dt  ! optional argument needed to test implicit radiation routine
 real(kind=4) :: t1,t2
 real :: dtnew
 real :: time,dti

 time = 0.
 dti = 0.
 if (present(dt)) dti = dt
 call getused(t1)
 call derivs(1,npart,npart,xyzh,vxyzu,fxyzu,fext,divcurlv,divcurlB,Bevol,dBevol,&
             rad,drad,radprop,dustprop,ddustprop,dustevol,ddustevol,filfac,dustfrac,&
             eos_vars,time,dti,dtnew,pxyzu,dens,metrics)
 call getused(t2)
 if (id==master .and. present(tused)) call printused(t1)
 if (present(tused)) tused = t2 - t1
 if (present(dt_new)) dt_new = dtnew

end subroutine get_derivs_global

end module deriv<|MERGE_RESOLUTION|>--- conflicted
+++ resolved
@@ -51,7 +51,6 @@
 #ifdef DRIVING
  use forcing,        only:forceit
 #endif
-<<<<<<< HEAD
 #ifdef PHOTO
  use photoevap,      only:find_ionfront,photo_ionize
  use part,           only:massoftype
@@ -61,24 +60,15 @@
  use raytracer
  use growth,           only:get_growth_rate
  use porosity,         only:get_disruption,get_probastick
- use ptmass_radiation, only:get_dust_temperature_from_ptmass,iray_resolution
-=======
- use growth,         only:get_growth_rate
  use ptmass_radiation, only:get_dust_temperature
->>>>>>> e01f76c3
  use timing,         only:get_timings
  use forces,         only:force
  use part,           only:mhd,gradh,alphaind,igas,iradxi,ifluxx,ifluxy,ifluxz,ithick
  use derivutils,     only:do_timing
  use cons2prim,      only:cons2primall,cons2prim_everything,prim2consall
  use metric_tools,   only:init_metric
-<<<<<<< HEAD
- use radiation_implicit, only:do_radiation_implicit
+ use radiation_implicit, only:do_radiation_implicit,ierr_failed_to_converge
  use options,        only:implicit_radiation,implicit_radiation_store_drad,use_porosity
-=======
- use radiation_implicit, only:do_radiation_implicit,ierr_failed_to_converge
- use options,        only:implicit_radiation,implicit_radiation_store_drad
->>>>>>> e01f76c3
  integer,      intent(in)    :: icall
  integer,      intent(inout) :: npart
  integer,      intent(in)    :: nactive
@@ -140,17 +130,6 @@
 
  call do_timing('link',tlast,tcpulast,start=.true.)
 
-<<<<<<< HEAD
-#ifdef PHOTO
- !
- ! update location of particles on grid and calculate the location of the ionization front
- !
- call find_ionfront(time,npart,xyzh,massoftype(igas))
- !
- ! update the temperatures of the particles depending on whether ionized or not
- !
- call photo_ionize(vxyzu,npart)
-#endif
 
 #ifdef DUSTGROWTH
  !
@@ -158,9 +137,6 @@
  !
  if (use_porosity) call get_disruption(npart,xyzh,filfac,dustprop,dustgasprop)
 #endif
-
-=======
->>>>>>> e01f76c3
 !
 ! calculate density by direct summation
 !
