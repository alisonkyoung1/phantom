!--------------------------------------------------------------------------!
! The Phantom Smoothed Particle Hydrodynamics code, by Daniel Price et al. !
! Copyright (c) 2007-2018 The Authors (see AUTHORS)                        !
! See LICENCE file for usage and distribution conditions                   !
! http://users.monash.edu.au/~dprice/phantom                               !
!--------------------------------------------------------------------------!
!+
!  MODULE: readwrite_dumps
!
!  DESCRIPTION:
!  This module contains all routines related
!  to the data format.
!
!  For Phantom, the format is identical to sphNG
!  (although with fewer arrays dumped)
!
!  REFERENCES: None
!
!  OWNER: Daniel Price
!
!  $Id$
!
!  RUNTIME PARAMETERS: None
!
!  DEPENDENCIES: boundary, dim, dump_utils, dust, eos, externalforces,
!    initial_params, io, lumin_nsdisc, mpi, mpiutils, options, part,
!    setup_params, sphNGutils, timestep, units
!+
!--------------------------------------------------------------------------
module readwrite_dumps
 use dump_utils, only:lenid,ndatatypes,i_int,i_int1,i_int2,i_int4,i_int8,&
                      i_real,i_real4,i_real8,int1,int2,int1o,int2o,dump_h,lentag
 implicit none
 character(len=80), parameter, public :: &  ! module version
    modid="$Id$"

 public :: write_smalldump,write_fulldump,read_smalldump,read_dump,write_gadgetdump
 public :: get_blocklimits
 logical, public    :: opened_full_dump     ! for use in analysis files if user wishes to skip small dumps
 logical, public    :: dt_read_in           ! to determine if dt has been read in so that ibin & ibinold can be set on restarts

 integer, parameter :: maxphead = 256       ! max items in header
 integer, parameter, public :: is_small_dump = 1978
 integer, parameter, public :: is_not_mhd = 1979

 private

contains
!--------------------------------------------------------------------
!+
!  utility to determine whether to read a particular block
!  in the dump file, in whole or in part.
!  Allows limited changes to number of threads.
!+
!--------------------------------------------------------------------
subroutine get_blocklimits(npartblock,nblocks,nthreads,id,iblock,noffset,npartread)
 use io, only:die,fatal
 integer(kind=8), intent(in)  :: npartblock
 integer,         intent(in)  :: nblocks,nthreads,id,iblock
 integer,         intent(out) :: noffset,npartread
 integer                      :: nblocksperthread,nthreadsperblock
 character(len=15), parameter :: tag = 'get_blocklimits'
!
!--check for errors in input
!
 if (npartblock < 0) call fatal(tag,'block in dump file has npartinblock < 0')
 if (npartblock > huge(npartread)) call fatal(tag,'npart in block exceeds 32 bit limit')
!
!--usual situation: nblocks = nprocessors
!  read whole block if id = iblock
!
 if (nblocks==nthreads) then
    if (id==iblock-1) then
       !--read whole block
       npartread = int(npartblock)
       noffset   = 0
    else
       !--do not read block
       npartread = 0
       noffset   = 0
    endif

 elseif (nblocks > nthreads .and. mod(nblocks,nthreads)==0) then
!
!--if more blocks than processes and nblocks exactly divisible by nthreads,
!  then just read more than one block per thread
!
    nblocksperthread = nblocks/nthreads
    if (id==(iblock-1)/nblocksperthread) then
       npartread = int(npartblock)
       noffset   = 0
    else
       npartread = 0
       noffset   = 0
    endif

 elseif (nthreads > nblocks .and. mod(nthreads,nblocks)==0) then
!
!--if more threads than blocks, and exactly divisible, read fractions of blocks only
!
    nthreadsperblock = nthreads/nblocks
    if (id/nthreadsperblock==iblock-1) then
       npartread = int((npartblock-1)/nthreadsperblock) + 1
       noffset   = mod(id,nthreadsperblock)*npartread

       if (mod(id,nthreadsperblock)==nthreadsperblock-1) then
          !--last thread has remainder for non-exactly divisible numbers of particles
          npartread = int(npartblock) - (nthreadsperblock-1)*npartread
          !--die if we would need to load balance between more than the last processor.
          if (npartread < 0) then
             print*,' npart to read from last block =',npartread
             call fatal(tag,'error assigning npart to last thread')
          endif
       endif
    else
       npartread = 0
       noffset   = 0
    endif
 else
    noffset = 0
    npartread = 0
    print*,' ERROR: rearrangement of ',nblocks,' blocks to ',nthreads,' threads not implemented'
    call die
 endif

end subroutine get_blocklimits

!--------------------------------------------------------------------
!+
!  utility for initialising each thread
!+
!--------------------------------------------------------------------
subroutine start_threadwrite(id,iunit,filename)
#ifdef MPI
 use mpi
 use mpiutils, only:status,mpierr
#endif
 use io, only:fatal,iverbose
 implicit none
 integer, intent(in) :: id, iunit
 character(len=*), intent(in) :: filename
 integer :: nowgo,ierr

 if (iverbose >= 3) print *,id,' : starting write...'
 nowgo = 0
 if (id  >  0) then
#ifdef MPI
    call MPI_RECV(nowgo,1,MPI_INTEGER,id-1,99,MPI_COMM_WORLD,status,mpierr)
#endif
    open(unit=iunit,file=filename,status='old',form='unformatted',position='append',iostat=ierr)
    if (ierr /= 0) then
       call fatal('start_threadwrite','can''t append to dumpfile '//trim(filename))
    else
       if (iverbose >= 3) print*,'thread ',id,': opened file '//trim(filename)
    endif
 endif

 return
end subroutine start_threadwrite

!--------------------------------------------------------------------
!+
!  utility for finalising each thread
!+
!--------------------------------------------------------------------
subroutine end_threadwrite(id)
 use io, only:iverbose
#ifdef MPI
 use mpi
 use mpiutils, only:mpierr
 use io, only:nprocs
#endif
 implicit none
 integer, intent(in) :: id
#ifdef MPI
 integer :: nowgo
#endif

 if (iverbose >= 3) print *,' thread ',id,' : finished write.'
#ifdef MPI
 if (id  <  nprocs-1) then
    nowgo = 1
    call MPI_SEND(nowgo,1,MPI_INTEGER,id+1,99,MPI_COMM_WORLD,mpierr)
 endif
#endif

 return
end subroutine end_threadwrite

!--------------------------------------------------------------------
!+
!  contruct header string based on compile-time options
!  these are for information only (ie. not important for restarting)
!+
!--------------------------------------------------------------------
character(len=lenid) function fileident(firstchar,codestring)
 use part,    only:h2chemistry,mhd,maxBevol,npartoftype,idust,gravity,lightcurve
 use options, only:use_dustfrac
 use dim,     only:use_dustgrowth
 character(len=2), intent(in) :: firstchar
 character(len=*), intent(in), optional :: codestring
 character(len=10) :: datestring, timestring
 character(len=30) :: string
!
!--print date and time stamp in file header
!
 call date_and_time(datestring,timestring)
 datestring = datestring(7:8)//'/'//datestring(5:6)//'/'//datestring(1:4)
 timestring = timestring(1:2)//':'//timestring(3:4)//':'//timestring(5:)

 string = ' '
 if (gravity) string = trim(string)//'+grav'
 if (npartoftype(idust) > 0) string = trim(string)//'+dust'
 if (use_dustfrac) string = trim(string)//'+1dust'
 if (h2chemistry) string = trim(string)//'+H2chem'
 if (lightcurve) string = trim(string)//'+lightcurve'
 if (use_dustgrowth) string = trim(string)//'+dustgrowth'

 if (present(codestring)) then
    fileident = firstchar//':'//trim(codestring)
 else
    fileident = firstchar//':Phantom'
 endif

 if (mhd) then
    if (maxBevol==4) then
       fileident = trim(fileident)//' (mhd+clean'//trim(string)//')  : '//trim(datestring)//' '//trim(timestring)
    else
       fileident = trim(fileident)//' (mhd'//trim(string)//')  : '//trim(datestring)//' '//trim(timestring)
    endif
 else
    fileident = trim(fileident)//' (hydro'//trim(string)//'): '//trim(datestring)//' '//trim(timestring)
 endif

end function fileident

!--------------------------------------------------------------------
!+
!  extract various options used in Phantom from the fileid string
!+
!--------------------------------------------------------------------
subroutine get_options_from_fileid(fileid,tagged,phantomdump,smalldump,ierr)
 character(len=lenid), intent(in)  :: fileid
 logical,              intent(out) :: tagged,phantomdump,smalldump
 integer,              intent(out) :: ierr
!
!--if file is a small dump, return an error code but still read what
!  can be read from a small dump
!
 ierr = 0
 tagged      = .false.
 smalldump   = .false.
 phantomdump = .false.
 if (fileid(2:2)=='T') tagged = .true.
 if (fileid(1:1) /= 'F') then
    !write(*,*) 'ERROR! file header indicates file is not a full dump'
    ierr = 1
    if (fileid(1:1)=='S') smalldump = .true.
 endif
 if (index(fileid,'Phantom') /= 0) then
    phantomdump = .true.
 elseif (index(fileid,'sphNG') /= 0) then
    phantomdump = .false.
    write(*,*) 'reading dump in sphNG format'
 else
    write(*,*) 'WARNING: could not determine Phantom/sphNG from fileident'
    write(*,*) '(assuming sphNG...)'
    phantomdump = .false.
 endif

end subroutine get_options_from_fileid

!--------------------------------------------------------------------
!+
!  extract dump size used in Phantom from the fileid string
!+
!--------------------------------------------------------------------
subroutine get_dump_size(fileid,smalldump)
 character(len=lenid), intent(in)  :: fileid
 logical,              intent(out) :: smalldump
 !
 if (fileid(1:1)=='S') then
    smalldump = .true.
 else
    smalldump = .false.
 endif

end subroutine get_dump_size

!--------------------------------------------------------------------
!+
!  subroutine to write output to full dump file
!  (this is everything needed to restart a run)
!+
!-------------------------------------------------------------------
subroutine write_fulldump(t,dumpfile,ntotal,iorder,sphNG)
 use dim,   only:maxp,maxvxyzu,maxalpha,ndivcurlv,ndivcurlB,maxgrav,gravity,use_dust,&
                 lightcurve,maxlum,use_dustgrowth
 use eos,   only:utherm,ieos,equationofstate,done_init_eos,init_eos
 use io,    only:idump,iprint,real4,id,master,error,warning,nprocs
 use part,  only:xyzh,xyzh_label,vxyzu,vxyzu_label,Bevol,Bxyz,Bxyz_label,npart,npartoftype,maxtypes, &
                 alphaind,rhoh,divBsymm,maxphase,iphase,iamtype_int1,iamtype_int11, &
                 nptmass,nsinkproperties,xyzmh_ptmass,xyzmh_ptmass_label,vxyz_ptmass,vxyz_ptmass_label,&
<<<<<<< HEAD
                 maxptmass,get_pmass,h2chemistry,nabundances,abundance,abundance_label,mhd,maxvecp,maxBevol,&
                 divcurlv,divcurlv_label,divcurlB,divcurlB_label,poten,dustfrac,deltav,deltav_label,tstop,&
				 dustprop,dustprop_label
=======
                 maxptmass,get_pmass,h2chemistry,nabundances,abundance,abundance_label,mhd,maxBevol,&
                 divcurlv,divcurlv_label,divcurlB,divcurlB_label,poten,dustfrac,deltav,deltav_label,tstop
>>>>>>> 916fa123
 use options,    only:use_dustfrac
 use dump_utils, only:tag,open_dumpfile_w,allocate_header,&
                 free_header,write_header,write_array,write_block_header
 use mpiutils,   only:reduce_mpi,reduceall_mpi
#ifdef IND_TIMESTEPS
 use timestep,   only:dtmax
 use part,       only:ibin
#endif
#ifdef PRDRAG
 use lumin_nsdisc, only:beta
#endif
#ifdef LIGHTCURVE
 use part,  only:luminosity
#endif
#ifdef NONIDEALMHD
 use dim,  only:mhd_nonideal
 use part, only:eta_nimhd,eta_nimhd_label
#endif
 real,             intent(in) :: t
 character(len=*), intent(in) :: dumpfile
 integer,          intent(in), optional :: iorder(:)
 logical,          intent(in), optional :: sphNG
 integer(kind=8),  intent(in), optional :: ntotal

 integer, parameter :: isteps_sphNG = 0, iphase0 = 0
 integer(kind=8)    :: ilen(4)
 integer            :: nums(ndatatypes,4)
 integer            :: i,ipass,k
 integer            :: ierr,ierrs(20)
 integer            :: nblocks,nblockarrays,narraylengths
 integer(kind=8)    :: nparttot,npartoftypetot(maxtypes)
 logical            :: sphNGdump, write_itype, use_gas
 character(len=lenid)  :: fileid
 type(dump_h)          :: hdr
 real, allocatable :: temparr(:)
 real :: ponrhoi,rhoi,spsoundi

!
!--collect global information from MPI threads
!
!--allow non-MPI calls to create MPI dump files
#ifdef MPI
 nparttot = reduceall_mpi('+',npart)
 npartoftypetot = reduceall_mpi('+',npartoftype)
#else
 if (present(ntotal)) then
    nparttot = ntotal
    npartoftypetot = npartoftype
    if (all(npartoftypetot==0)) then
       npartoftypetot(1) = ntotal
    endif
 else
    nparttot = npart
    npartoftypetot = npartoftype
 endif
#endif
 nblocks = nprocs

 sphNGdump = .false.
 if (present(sphNG)) then
    sphNGdump = sphNG
    if (sphNG) write(iprint,*) 'ERROR: sphNG output no longer supported'
 endif

 fileid = fileident('FT','Phantom')

 if (maxphase==maxp) then
    use_gas = .false.
 else
    use_gas = .true.
 endif

!--number of blocks per thread : for hydro these are hydro + point masses
!  block 3 is blank (rt in sphNG), block 4 is for mhd.
!
 narraylengths = 2
 if (mhd) narraylengths = 4
!
!--open dumpfile
!
 masterthread: if (id==master) then

    write(iprint,"(/,/,'-------->   TIME = ',g12.4,"// &
              "': full dump written to file ',a,'   <--------',/)")  t,trim(dumpfile)

    call open_dumpfile_w(idump,dumpfile,fileid,ierr)
    if (ierr /= 0) then
       call error('write_fulldump','error creating new dumpfile '//trim(dumpfile))
       return
    endif
!
!--single values
!
    hdr = allocate_header(nint=maxphead,nreal=maxphead,err=ierr)

    call fill_header(sphNGdump,t,nparttot,npartoftypetot,nblocks,nptmass,hdr,ierr)
    if (ierr /= 0) call warning('write_fulldump','error filling header arrays')

    call write_header(idump,hdr,ierr)
    if (ierr /= 0) call error('write_fulldump','error writing header to dumpfile')

    call free_header(hdr,ierr)
    if (ierr /= 0) call error('write_fulldump','error deallocating header')
!
!--arrays
!
!--total number of blocks
!  each thread has up to 4 blocks (hydro variables, sink particles, radiative transfer and MHD)
!  repeated nblocks times (once for each MPI process)
!
    nblockarrays = narraylengths*nblocks
    write (idump, iostat=ierr) nblockarrays

 endif masterthread

 call start_threadwrite(id,idump,dumpfile)

 ierrs = 0
 nums = 0
 ilen = 0_8
 if (sphNGdump) then
    write_itype = .true.
 else
    write_itype = any(npartoftypetot(2:) > 0)
 endif
 do ipass=1,2
    do k=1,ndatatypes
       !
       ! Block 1 arrays (hydrodynamics)
       !
       ilen(1) = int(npart,kind=8)
       if (write_itype) call write_array(1,iphase,'itype',npart,k,ipass,idump,nums,ierrs(1),func=iamtype_int11)
       call write_array(1,xyzh,xyzh_label,3,npart,k,ipass,idump,nums,ierrs(2))
       call write_array(1,vxyzu,vxyzu_label,maxvxyzu,npart,k,ipass,idump,nums,ierrs(3))
       if (h2chemistry)  call write_array(1,abundance,abundance_label,nabundances,npart,k,ipass,idump,nums,ierrs(4))
       if (use_dust)     call write_array(1,dustfrac,'dustfrac',npart,k,ipass,idump,nums,ierrs(5))
	   if (use_dust)     call write_array(1,tstop,'tstop',npart,k,ipass,idump,nums,ierrs(6))
       if (use_dustgrowth)	 call write_array(1,dustprop,dustprop_label,3,npart,k,ipass,idump,nums,ierrs(7))
       if (use_dustfrac) call write_array(1,deltav,deltav_label,3,npart,k,ipass,idump,nums,ierrs(8))
       ! write pressure to file
       if ((ieos==8 .or. ieos==9 .or. ieos==10) .and. k==i_real) then
          if (.not. allocated(temparr)) allocate(temparr(npart))
          if (.not.done_init_eos) call init_eos(ieos,ierr)
          do i=1,npart
             rhoi = rhoh(xyzh(4,i),get_pmass(i,use_gas))
             if (maxvxyzu >=4 ) then
                call equationofstate(ieos,ponrhoi,spsoundi,rhoi,xyzh(1,i),xyzh(2,i),xyzh(3,i),vxyzu(4,i))
             else
                call equationofstate(ieos,ponrhoi,spsoundi,rhoi,xyzh(1,i),xyzh(2,i),xyzh(3,i))
             endif
             temparr(i) = ponrhoi*rhoi
          enddo
          call write_array(1,temparr,'pressure',npart,k,ipass,idump,nums,ierrs(8))
       endif

       ! smoothing length written as real*4 to save disk space
       call write_array(1,xyzh,xyzh_label,1,npart,k,ipass,idump,nums,ierrs(9),use_kind=4,index=4)
       if (maxalpha==maxp) call write_array(1,alphaind,(/'alpha'/),1,npart,k,ipass,idump,nums,ierrs(10))
       !if (maxalpha==maxp) then ! (uncomment this to write alphaloc to the full dumps)
       !   call write_array(1,alphaind,(/'alpha ','alphaloc'/),2,npart,k,ipass,idump,nums,ierrs(10))
       !endif
       if (ndivcurlv >= 1) call write_array(1,divcurlv,divcurlv_label,ndivcurlv,npart,k,ipass,idump,nums,ierrs(11))
       if (gravity .and. maxgrav==maxp) then
          call write_array(1,poten,'poten',npart,k,ipass,idump,nums,ierrs(12))
       endif
#ifdef IND_TIMESTEPS
       call write_array(1,dtmax/2**ibin(1:npart),'dt',npart,k,ipass,idump,nums,ierrs(13),use_kind=4)
#endif
#ifdef PRDRAG
       if (k==i_real) then
          if (.not.allocated(temparr)) allocate(temparr(npart))
          do i=1,npart
             temparr(i) = real4(beta(xyzh(1,i), xyzh(2,i), xyzh(3,i)))
          enddo
          call write_array(1,temparr,'beta_pr',npart,k,ipass,idump,nums,ierrs(14))
       endif
#endif
#ifdef LIGHTCURVE
       if (lightcurve) then
          call write_array(1,luminosity,'luminosity',npart,k,ipass,idump,nums,ierrs(15))
       endif
#endif
       if (any(ierrs(1:15) /= 0)) call error('write_dump','error writing hydro arrays')
    enddo

    do k=1,ndatatypes
       !
       ! Block 2 arrays (sink particles)
       !
       if (.not. sphNGdump .and. nptmass > 0 .and. nptmass <= maxptmass) then
          ilen(2) = int(nptmass,kind=8)
          call write_array(2,xyzmh_ptmass,xyzmh_ptmass_label,nsinkproperties,nptmass,k,ipass,idump,nums,ierrs(1))
          call write_array(2,vxyz_ptmass,vxyz_ptmass_label,3,nptmass,k,ipass,idump,nums,ierrs(2))
          if (any(ierrs(1:2) /= 0)) call error('write_dump','error writing sink particle arrays')
       endif
    enddo

    do k=1,ndatatypes
       !
       ! Block 4 arrays (MHD)
       !
       if (mhd) then
          ilen(4) = int(npart,kind=8)
          call write_array(4,Bxyz,Bxyz_label,3,npart,k,ipass,idump,nums,ierrs(1))
          if (maxBevol >= 4) then
             call write_array(4,Bevol(4,:),'psi',npart,k,ipass,idump,nums,ierrs(1))
          endif
          if (ndivcurlB >= 1) then
             call write_array(4,divcurlB,divcurlB_label,ndivcurlB,npart,k,ipass,idump,nums,ierrs(2))
          else
             call write_array(4,divBsymm,'divBsymm',npart,k,ipass,idump,nums,ierrs(2))
          endif
          if (any(ierrs(1:2) /= 0)) call error('write_dump','error writing MHD arrays')
#ifdef NONIDEALMHD
          if (mhd_nonideal) then
             call write_array(4,eta_nimhd,eta_nimhd_label,4,npart,k,ipass,idump,nums,ierrs(1))
             if (ierrs(1) /= 0) call error('write_dump','error writing non-ideal MHD arrays')
          endif
#endif
       endif
    enddo

    if (ipass==1) call write_block_header(narraylengths,ilen,nums,idump,ierr)
 enddo
 if (allocated(temparr)) deallocate(temparr)

 if (ierr /= 0) write(iprint,*) 'error whilst writing dumpfile '//trim(dumpfile)

 close(unit=idump)
 call end_threadwrite(id)

end subroutine write_fulldump

!--------------------------------------------------------------------
!+
!  subroutine to write output to small dump file
!  (ie. minimal output...)
!
!  note that small dumps are always SINGLE PRECISION
!  (faked to look like the default real is real*4)
!+
!-------------------------------------------------------------------

subroutine write_smalldump(t,dumpfile)
 use dim,        only:maxp,maxtypes,use_dust,lightcurve,use_dustgrowth
 use io,         only:idump,iprint,real4,id,master,error,warning,nprocs
 use part,       only:xyzh,xyzh_label,npart,npartoftype,Bxyz,Bxyz_label,&
                      maxphase,iphase,h2chemistry,nabundances,&
                      nptmass,nsinkproperties,xyzmh_ptmass,xyzmh_ptmass_label,abundance, &
                      abundance_label,mhd,dustfrac,iamtype_int11,dustprop,dustprop_label
 use dump_utils, only:open_dumpfile_w,dump_h,allocate_header,free_header,&
                      write_header,write_array,write_block_header
 use mpiutils,   only:reduceall_mpi
#ifdef LIGHTCURVE
 use part,       only:luminosity
#endif
 real,             intent(in) :: t
 character(len=*), intent(in) :: dumpfile
 integer(kind=8) :: ilen(4)
 integer         :: nums(ndatatypes,4)
 integer         :: ierr,ipass,k
 integer         :: nblocks,nblockarrays,narraylengths
 integer(kind=8) :: nparttot,npartoftypetot(maxtypes)
 logical         :: write_itype
 type(dump_h)    :: hdr

!
!--collect global information from MPI threads
!
 nparttot = reduceall_mpi('+',npart)
 npartoftypetot = reduceall_mpi('+',npartoftype)
 nblocks = nprocs

 narraylengths = 2
 if (mhd) narraylengths = 4

 masterthread: if (id==master) then
!
!--open dumpfile
!
    write(iprint,"(/,/,'-------->   TIME = ',g12.4,"// &
              "': small dump written to file ',a,'   <--------',/)")  t,trim(dumpfile)

    call open_dumpfile_w(idump,dumpfile,fileident('ST'),ierr,singleprec=.true.)
    if (ierr /= 0) then
       call error('write_smalldump','can''t create new dumpfile '//trim(dumpfile))
       return
    endif
!
!--single values
!
    hdr = allocate_header(nint=maxphead,nreal=maxphead,err=ierr)

    call fill_header(.false.,t,nparttot,npartoftypetot,nblocks,nptmass,hdr,ierr)
    if (ierr /= 0) call warning('write_smalldump','error filling header arrays')

    call write_header(idump,hdr,ierr,singleprec=.true.)
    if (ierr /= 0) call error('write_smalldump','error writing header to dumpfile')

    call free_header(hdr,ierr)
    if (ierr /= 0) call error('write_smalldump','error deallocating header')
!
!--arrays: number of array lengths
!
    nblockarrays = narraylengths*nblocks
    write (idump, iostat=ierr) nblockarrays
    if (ierr /= 0) call error('write_smalldump','error writing nblockarrays')

 endif masterthread

 call start_threadwrite(id,idump,dumpfile)

 nums = 0
 ilen = 0_8
 write_itype = (maxphase==maxp .and. any(npartoftypetot(2:) > 0))
 do ipass=1,2
    do k=1,ndatatypes
       !
       !--Block 1 (hydrodynamics)
       !
       ilen(1) = npart
       if (write_itype) call write_array(1,iphase,'itype',npart,k,ipass,idump,nums,ierr,func=iamtype_int11)
       call write_array(1,xyzh,xyzh_label,3,npart,k,ipass,idump,nums,ierr,singleprec=.true.)
       if (h2chemistry .and. nabundances >= 1) &
                     call write_array(1,abundance,abundance_label,1,npart,k,ipass,idump,nums,ierr,singleprec=.true.)
       if (use_dust) call write_array(1,dustfrac,'dustfrac',npart,k,ipass,idump,nums,ierr,singleprec=.true.)
	   if (use_dustgrowth) call write_array(1,dustprop,dustprop_label,3,npart,k,ipass,idump,nums,ierr,singleprec=.true.)
       call write_array(1,xyzh,xyzh_label,4,npart,k,ipass,idump,nums,ierr,index=4,use_kind=4)
#ifdef LIGHTCURVE
       if (lightcurve) call write_array(1,luminosity,'luminosity',npart,k,ipass,idump,nums,ierr)
#endif
    enddo
    !
    !--Block 2 (sinks)
    !
    if (nptmass > 0) then
       ilen(2) = nptmass
       call write_array(2,xyzmh_ptmass,xyzmh_ptmass_label,nsinkproperties,nptmass,i_real,ipass,idump,nums,ierr,singleprec=.true.)
    endif
    !
    !--Block 4 (MHD)
    !
    if (mhd) then
       ilen(4) = npart
       call write_array(4,Bxyz,Bxyz_label,3,npart,i_real4,ipass,idump,nums,ierr)
    endif

    if (ipass==1) call write_block_header(narraylengths,ilen,nums,idump,ierr)
 enddo

 close(unit=idump)
 call end_threadwrite(id)
 return

end subroutine write_smalldump

!--------------------------------------------------------------------
!+
!  subroutine to read dump from file
!  needs to be able to read Phantom dumps as in write_fulldump
!  and also from standard sphNG dump files
!+
!-------------------------------------------------------------------

subroutine read_dump(dumpfile,tfile,hfactfile,idisk1,iprint,id,nprocs,ierr,headeronly)
 use dim,      only:maxp,maxvxyzu,maxalpha,maxgrav,gravity,lightcurve,maxlum,mhd
 use io,       only:real4,master,iverbose,error,warning ! do not allow calls to fatal in this routine
 use part,     only:xyzh,vxyzu,massoftype,npart,npartoftype,maxtypes,iphase, &
                    maxphase,isetphase,nptmass,nsinkproperties,maxptmass,get_pmass, &
                    xyzmh_ptmass,vxyz_ptmass
 use dump_utils, only:skipblock,skip_arrays,check_tag,lenid,ndatatypes,read_header,read_array, &
                      open_dumpfile_r,get_error_text,ierr_realsize,free_header,read_block_header
 use mpiutils,   only:reduce_mpi,reduceall_mpi
 use sphNGutils, only:convert_sinks_sphNG
 character(len=*), intent(in)  :: dumpfile
 real,             intent(out) :: tfile,hfactfile
 integer,          intent(in)  :: idisk1,iprint,id,nprocs
 integer,          intent(out) :: ierr
 logical,          intent(in), optional :: headeronly

 integer               :: number
 integer               :: iblock,nblocks,i1,i2,noffset,npartread,narraylengths
 integer(kind=8)       :: ilen(4)
 integer               :: nums(ndatatypes,4)
 integer(kind=8)       :: nparttot,nhydrothisblock,npartoftypetot(maxtypes),npartoftypetotact(maxtypes)
 logical               :: tagged,phantomdump,smalldump
 real                  :: dumr,alphafile
 character(len=lenid)  :: fileidentr
 type(dump_h)          :: hdr
 integer               :: i,ierrh

 if (id==master) write(iprint,"(/,1x,a,i3)") '>>> reading setup from file: '//trim(dumpfile)//' on unit ',idisk1
 opened_full_dump = .true.
 dt_read_in       = .false.
 !
 ! open dump file
 !
 call open_dumpfile_r(idisk1,dumpfile,fileidentr,ierr)

 !
 ! exit with error if file not readable by current routine
 !
 if (ierr /= 0) then
    call get_dump_size(fileidentr,smalldump)
    if (smalldump) then
       call error('read_dump','file is not a Phantom full dump')
       ierr = is_small_dump
       close(idisk1)
       return
    else
       call error('read_dump',get_error_text(ierr))
    endif
    !
    ! give helpful hint if precision of file is wrong
    !
    if (ierr == ierr_realsize) then
       select case(kind(dumr))
       case(4)
          write (*,"(a,/)") '   re-compile with DOUBLEPRECISION=yes'
       case(8)
          write (*,"(a,/)") '   re-compile with DOUBLEPRECISION=no'
       end select
    endif
    close(idisk1)
    return
 endif
 if (id==master) write(iprint,*) trim(fileidentr)

 ! extract file type from the fileid string
 call get_options_from_fileid(fileidentr,tagged,phantomdump,smalldump,ierr)

 !
 ! read header from the dump file
 !
 call read_header(idisk1,hdr,tagged,ierr)
 if (ierr /= 0) then
    call error('read_dump','error reading header from file')
    return
 endif
 !
 ! for backwards compatibility with old phantom files
 ! fake the tags as if they had been read from the file
 !
 if (.not.tagged) call fake_header_tags(hdr,phantomdump,mhd,maxtypes)

 call unfill_header(hdr,phantomdump,tagged,nparttot, &
                    nblocks,npart,npartoftype, &
                    tfile,hfactfile,alphafile,iprint,id,nprocs,ierr)
 if (ierr /= 0) then
    call error('read_dump','error extracting necessary information from file header')
    call free_header(hdr,ierrh)
    return
 endif

 call free_header(hdr,ierr)
!
!--arrays
!
!--number of array lengths
!
 read (idisk1, end=100) number
 narraylengths = number/nblocks
 if (iverbose >= 2 .and. id==master) then
    write(iprint,"(a,i3)") ' number of array sizes = ',narraylengths
    write(iprint,"(a,i3)") ' number of blocks      = ',nblocks
 endif
!
!--check this
!
 if (mhd .and. narraylengths < 4) then
    write (*,*) 'WARNING! readdump: MHD data not present in dumpfile'
    !ierr = 7
    !return
 elseif (narraylengths < 2 .or. narraylengths > 4) then
    write (*,*) 'error 7 in readdump, narraylengths=',narraylengths
    ierr = 7
    return
 endif

 npart = 0
 i2 = 0

 overblocks: do iblock=1,nblocks
! print*,' thread ',id,' block ',iblock
    nums = 0
    call read_block_header(narraylengths,ilen,nums,idisk1,ierr)
!
!--check block header for errors
!
    call check_block_header(narraylengths,nblocks,ilen,nums,nparttot,nhydrothisblock,nptmass,ierr)
    if (ierr /= 0) then
       call error('read_dump','error in array headers')
       return
    endif
!
!--exit after reading the file header if the optional argument
!  "headeronly" is present and set to true
!
    if (present(headeronly)) then
       if (headeronly) return
    endif
!
!--determine whether or not to read this particular block
!  onto this particular thread, either in whole or in part
!  Also handles MPI -> non-MPI dump conversion and vice-versa.
!  Can be used by non-MPI codes to read isolated blocks only.
!
    call get_blocklimits(nhydrothisblock,nblocks,nprocs,id,iblock,noffset,npartread)
    i1 = i2 + 1
    i2 = i1 + (npartread - 1)
    npart = npart + npartread
#ifdef MPI
    if (npart > maxp) then
       write(*,*) 'npart > maxp in readwrite_dumps'
       ierr = 1
       return
    endif
#endif
    if (npartread <= 0 .and. nptmass <= 0) then
       print*,' SKIPPING BLOCK npartread = ',npartread
       call skipblock(idisk1,nums(:,1),nums(:,2),nums(:,3),nums(:,4),tagged,ierr)
       if (ierr /= 0) then
          print*,' error skipping block'
          return
       endif
       cycle overblocks
    elseif (npartread > 0) then
#ifdef MPI
       write(*,"(a,i5,2(a,i10),a,i5,a,i10,'-',i10)") &
     'thread ',id,' reading particles ',noffset+1,':',noffset+npartread,', from block ',iblock,' lims=',i1,i2
#else
       write(*,"(2(a,i10),a,i5,a,i10,'-',i10)") &
     ' reading particles ',noffset+1,':',noffset+npartread,', from block ',iblock,' lims=',i1,i2
#endif
    else
       write(*,"(a,i10,a)") ' WARNING! block contains no SPH particles, reading ',nptmass,' point mass particles only'
    endif

    call read_phantom_arrays(i1,i2,noffset,narraylengths,nums,npartread,npartoftype,&
                          massoftype,nptmass,nsinkproperties,phantomdump,tagged,.false.,&
                          tfile,alphafile,idisk1,iprint,ierr)

    if (ierr /= 0) call warning('read_dump','error reading arrays from file')

 enddo overblocks

 !
 ! determine npartoftype
 !
 npartoftypetot = npartoftype
 call count_particle_types(npartoftype)
 npartoftypetotact = reduceall_mpi('+',npartoftype)
 do i = 1,maxtypes
    if (npartoftypetotact(i) /= npartoftypetot(i)) then
       write(*,*) 'npartoftypetot    =',npartoftypetot
       write(*,*) 'npartoftypetotact =',npartoftypetotact
       call error('read_dump','particle type counts do not match header')
       ierr = 8
    endif
 enddo

 !
 ! convert sinks from sphNG -> Phantom
 !
 if (.not.phantomdump .and. nptmass > 0 .and. maxphase==maxp) then
    call convert_sinks_sphNG(npart,nptmass,iphase,xyzh,vxyzu,xyzmh_ptmass,vxyz_ptmass,ierr)
 endif

 if (sum(npartoftype)==0) npartoftype(1) = npart
 if (narraylengths >= 4) then
    if (id==master) write(iprint,"(a,/)") ' <<< finished reading (MHD) file '
 else
    if (id==master) write(iprint,"(a,/)") ' <<< finished reading (hydro) file '
 endif
 close(idisk1)
 return

100 close (idisk1)
 if (sum(npartoftype)==0) npartoftype(1) = npart
 write(iprint,"(a,/)") ' <<< ERROR! end of file reached in data read'
 ierr = 666
 return

end subroutine read_dump

!--------------------------------------------------------------------
!+
!  subroutine to read a small dump from file, as written
!  in write_smalldump
!+
!-------------------------------------------------------------------

subroutine read_smalldump(dumpfile,tfile,hfactfile,idisk1,iprint,id,nprocs,ierr,headeronly)
 use dim,      only:maxp,maxvxyzu,mhd,maxBevol
 use io,       only:real4,master,iverbose,error,warning ! do not allow calls to fatal in this routine
 use part,     only:npart,npartoftype,maxtypes,nptmass,nsinkproperties,maxptmass, &
                    massoftype
 use dump_utils, only:skipblock,skip_arrays,check_tag,open_dumpfile_r,get_error_text,&
                      ierr_realsize,read_header,extract,free_header,read_block_header
 use mpiutils,   only:reduce_mpi,reduceall_mpi
 character(len=*), intent(in)  :: dumpfile
 real,             intent(out) :: tfile,hfactfile
 integer,          intent(in)  :: idisk1,iprint,id,nprocs
 integer,          intent(out) :: ierr
 logical,          intent(in), optional :: headeronly

 integer               :: number
 integer               :: iblock,nblocks,i1,i2,noffset,npartread,narraylengths
 integer(kind=8)       :: ilen(4)
 integer               :: nums(ndatatypes,4)
 integer(kind=8)       :: nparttot,nhydrothisblock,npartoftypetot(maxtypes),npartoftypetotact(maxtypes)
 logical               :: tagged,phantomdump,smalldump
 real                  :: alphafile
 character(len=lenid)  :: fileidentr
 type(dump_h)          :: hdr
 integer               :: i

 if (id==master) write(iprint,"(/,1x,a,i3)") '>>> reading small dump file: '//trim(dumpfile)//' on unit ',idisk1
 opened_full_dump = .false.
 !
 ! open dump file
 !
 call open_dumpfile_r(idisk1,dumpfile,fileidentr,ierr,singleprec=.true.)
 if (ierr /= 0) then
    call error('read_smalldump',get_error_text(ierr))
    if (ierr == ierr_realsize) then
       if (id==master) write(*,*) ' *** this file appears to be a small dump written in double precision ***'
    endif
    ierr = 1
    return
 endif
 if (id==master) write(iprint,*) trim(fileidentr)

 ! extract file type from the fileid string
 call get_options_from_fileid(fileidentr,tagged,phantomdump,smalldump,ierr)

 if (.not.smalldump) then
    if (id==master) call error('read_smalldump','this routine only works for small dump files, aborting...')
    ierr = 2
    return
 else
    if (id==master) call warning('read_smalldump','*** VELOCITY WILL BE MISSING FROM SMALL DUMP FILES ***')
 endif
 if (.not.phantomdump) then
    if (id==master) call error('read_smalldump','this routine only works for phantom small dump files, aborting...')
    ierr = 3
    return
 endif

!
!--single values
!
 call read_header(idisk1,hdr,tagged,ierr,singleprec=.true.)
 if (ierr /= 0) then
    call error('read_smalldump','error reading header from file')
    return
 endif
 !
 ! for backwards compatibility with old phantom files
 ! fake the tags as if they had been read from the file
 !
 if (.not.tagged) call fake_header_tags(hdr,phantomdump,mhd,maxtypes)

 call unfill_header(hdr,phantomdump,tagged,nparttot, &
                    nblocks,npart,npartoftype, &
                    tfile,hfactfile,alphafile,iprint,id,nprocs,ierr)
 if (ierr /= 0) then
    call error('read_smalldump','error extracting header information')
    call free_header(hdr,ierr)
    return
 endif

 call free_header(hdr,ierr)
!
!--arrays
!
!--number of array lengths
!
 read (idisk1, end=100) number
 narraylengths = number/nblocks
 if (iverbose >= 2 .and. id==master) then
    write(iprint,"(a,i3)") ' number of array sizes = ',narraylengths
    write(iprint,"(a,i3)") ' number of blocks      = ',nblocks
 endif
!
!--check this
!
 if (mhd .and. narraylengths < 4) then
    if (id==master) write (*,*) 'WARNING! readdump: MHD data not present in dumpfile'
    !ierr = 7
    !return
 elseif (narraylengths < 2 .or. narraylengths > 4) then
    if (id==master) write (*,*) 'error 7 in readdump, narraylengths=',narraylengths
    ierr = 7
    return
 endif

 npart = 0
 i2 = 0
 nums = 0

 overblocks: do iblock=1,nblocks
    nums = 0
    call read_block_header(narraylengths,ilen,nums,idisk1,ierr)
!
!--check block header for errors
!
    call check_block_header(narraylengths,nblocks,ilen,nums,nparttot,nhydrothisblock,nptmass,ierr)
    if (ierr /= 0) then
       call error('read_dump','error in array headers')
       return
    endif
!
!--exit after reading the file header if the optional argument
!  "headeronly" is present and set to true
!
    if (present(headeronly)) then
       if (headeronly) return
    endif
!
!--determine whether or not to read this particular block
!  onto this particular thread, either in whole or in part
!  Also handles MPI -> non-MPI dump conversion and vice-versa.
!  Can be used by non-MPI codes to read isolated blocks only.
!
    call get_blocklimits(nhydrothisblock,nblocks,nprocs,id,iblock,noffset,npartread)
    i1 = i2 + 1
    i2 = i1 + (npartread - 1)
    npart = npart + npartread
#ifdef MPI
    if (npart > maxp) then
       write(*,*) 'npart > maxp in readwrite_dumps'
       ierr = 1
       return
    endif
#endif
    if (npartread <= 0 .and. nptmass <= 0) then
       call skipblock(idisk1,nums(:,1),nums(:,2),nums(:,3),nums(:,4),tagged,ierr)
       if (ierr /= 0) then
          print*,' error skipping block'
          return
       endif
       cycle overblocks
    elseif (npartread > 0) then
#ifdef MPI
       write(*,"(a,i5,2(a,i10),a,i5,a,i10,'-',i10)") &
     'thread ',id,' reading particles ',noffset+1,':',noffset+npartread,', from block ',iblock,' lims=',i1,i2
#else
       write(*,"(2(a,i10),a,i5,a,i10,'-',i10)") &
     ' reading particles ',noffset+1,':',noffset+npartread,', from block ',iblock,' lims=',i1,i2
#endif
    else
       write(*,"(a,i10,a)") ' WARNING! block contains no SPH particles, reading ',nptmass,' point mass particles only'
    endif

    call read_phantom_arrays(i1,i2,noffset,narraylengths,nums,npartread,npartoftype,&
                          massoftype,nptmass,nsinkproperties,phantomdump,tagged,smalldump,&
                          tfile,alphafile,idisk1,iprint,ierr)

    if (ierr /= 0) call warning('read_dump','error reading arrays from file')

 enddo overblocks

 !
 ! determine npartoftype
 !
 npartoftypetot = npartoftype
 call count_particle_types(npartoftype)
 npartoftypetotact = reduceall_mpi('+',npartoftype)
 do i = 1,maxtypes
    if (npartoftypetotact(i) /= npartoftypetot(i)) then
       write(*,*) 'npartoftypetot    =',npartoftypetot
       write(*,*) 'npartoftypetotact =',npartoftypetotact
       call error('read_dump','particle type counts do not match header')
    endif
 enddo

 if (sum(npartoftype)==0) npartoftype(1) = npart
 if (narraylengths >= 4) then
    if (id==master) write(iprint,"(a,/)") ' <<< finished reading (MHD) file '
 else
    if (id==master) write(iprint,"(a,/)") ' <<< finished reading (hydro) file '
 endif
 close(idisk1)
 return

100 close (idisk1)
 if (sum(npartoftype)==0) npartoftype(1) = npart
 write(iprint,"(a,/)") ' <<< ERROR! end of file reached in data read'
 ierr = 666
 return

end subroutine read_smalldump

!--------------------------------------------------------------------
!+
!  read arrays from the main block in the file into the relevant
!  phantom modules
!+
!-------------------------------------------------------------------
subroutine read_phantom_arrays(i1,i2,noffset,narraylengths,nums,npartread,npartoftype,&
                               massoftype,nptmass,nsinkproperties,phantomdump,tagged,singleprec,&
                               tfile,alphafile,idisk1,iprint,ierr)
 use dump_utils, only:read_array,match_tag
 use dim,        only:use_dust,h2chemistry,maxalpha,maxp,gravity,maxgrav,maxvxyzu,maxBevol,use_dustgrowth
 use part,       only:xyzh,xyzh_label,vxyzu,vxyzu_label,dustfrac,abundance,abundance_label,alphaind,poten, &
<<<<<<< HEAD
                      xyzmh_ptmass,xyzmh_ptmass_label,vxyz_ptmass,vxyz_ptmass_label,Bevol,Bevol_label,nabundances,&
                      iphase,idust,dustprop,dustprop_label
=======
                      xyzmh_ptmass,xyzmh_ptmass_label,vxyz_ptmass,vxyz_ptmass_label,Bevol,Bxyz,Bxyz_label,nabundances,&
                      iphase,idust
>>>>>>> 916fa123
 use options,    only:use_dustfrac
#ifdef IND_TIMESTEPS
 use part,       only:dt_in
#endif
 integer, intent(in)   :: i1,i2,noffset,narraylengths,nums(:,:),npartread,npartoftype(:),idisk1,iprint
 real,    intent(in)   :: massoftype(:)
 integer, intent(in)   :: nptmass,nsinkproperties
 logical, intent(in)   :: phantomdump,singleprec,tagged
 real,    intent(in)   :: tfile,alphafile
 integer, intent(out)  :: ierr
 logical               :: got_dustfrac,match
 logical               :: got_iphase,got_xyzh(4),got_vxyzu(4),got_abund(nabundances),got_alpha,got_poten
<<<<<<< HEAD
 logical               :: got_sink_data(nsinkproperties),got_sink_vels(3),got_Bevol(maxBevol),got_dustprop(3)
=======
 logical               :: got_sink_data(nsinkproperties),got_sink_vels(3),got_Bxyz(3),got_psi
>>>>>>> 916fa123
 character(len=lentag) :: tag,tagarr(64)
 integer :: k,i,iarr,ik
!
!--read array type 1 arrays
!
 got_iphase   = .false.
 got_xyzh     = .false.
 got_vxyzu    = .false.
 got_dustfrac = .false.
 got_abund    = .false.
 got_alpha    = .false.
 got_poten    = .false.
 got_sink_data = .false.
 got_sink_vels = .false.
<<<<<<< HEAD
 got_Bevol     = .false.
 got_dustprop  = .false.
=======
 got_Bxyz      = .false.
 got_psi       = .false.
>>>>>>> 916fa123

 !--set dust method
 if (use_dust .and. (npartoftype(idust)==0)) use_dustfrac = .true.

 over_arraylengths: do iarr=1,narraylengths

    do k=1,ndatatypes
       ik = k
       if (singleprec .and. k==i_real) ik = i_real4
       if (.not.tagged) call fake_array_tags(iarr,k,tagarr,phantomdump)
       do i=1,nums(k,iarr)
          match = .false.
          if (tagged) then
             read(idisk1,end=100) tag
          else
             tag = tagarr(i)
          endif
          !write(*,*) 'CHECKING '//trim(tag)
          select case(iarr)
          case(1)
             call read_array(iphase,'itype',got_iphase,ik,i1,i2,noffset,idisk1,tag,match,ierr)
             call read_array(xyzh, xyzh_label, got_xyzh, ik,i1,i2,noffset,idisk1,tag,match,ierr)
             call read_array(vxyzu,vxyzu_label,got_vxyzu,ik,i1,i2,noffset,idisk1,tag,match,ierr)
             if (use_dustfrac .or. (use_dust .and. match_tag(tag,'dustfrac'))) then
                call read_array(dustfrac,'dustfrac',got_dustfrac,ik,i1,i2,noffset,idisk1,tag,match,ierr)
             endif
			 if (use_dustgrowth) then
				call read_array(dustprop,dustprop_label,got_dustprop,ik,i1,i2,noffset,idisk1,tag,match,ierr)
			 endif
             if (h2chemistry) then
                call read_array(abundance,abundance_label,got_abund,ik,i1,i2,noffset,idisk1,tag,match,ierr)
             endif
             if (maxalpha==maxp) call read_array(alphaind(1,:),'alpha',got_alpha,ik,i1,i2,noffset,idisk1,tag,match,ierr)

             !
             ! read gravitational potential if it is in the file
             !
             if (gravity .and. maxgrav==maxp) call read_array(poten,'poten',got_poten,ik,i1,i2,noffset,idisk1,tag,match,ierr)
#ifdef IND_TIMESTEPS
             !
             ! read dt if it is in the file
             !
             call read_array(dt_in,'dt',dt_read_in,ik,i1,i2,noffset,idisk1,tag,match,ierr)
#endif
          case(2)
             call read_array(xyzmh_ptmass,xyzmh_ptmass_label,got_sink_data,ik,1,nptmass,0,idisk1,tag,match,ierr)
             call read_array(vxyz_ptmass, vxyz_ptmass_label, got_sink_vels,ik,1,nptmass,0,idisk1,tag,match,ierr)
          case(4)
             call read_array(Bxyz,Bxyz_label,got_Bxyz,ik,i1,i2,noffset,idisk1,tag,match,ierr)
             call read_array(Bevol(4,:),'psi',got_psi,ik,i1,i2,noffset,idisk1,tag,match,ierr)
          end select
          if (.not.match) then
             !write(*,*) 'skipping '//trim(tag)
             read(idisk1,end=100) ! skip unknown array
          endif
       enddo
    enddo

 enddo over_arraylengths
 !
 ! check for errors
 !
 call check_arrays(i1,i2,npartoftype,npartread,nptmass,nsinkproperties,massoftype,&
                   alphafile,tfile,phantomdump,got_iphase,got_xyzh,got_vxyzu,got_alpha, &
<<<<<<< HEAD
                   got_abund,got_dustfrac,got_sink_data,got_sink_vels,got_Bevol,got_dustprop, &
=======
                   got_abund,got_dustfrac,got_sink_data,got_sink_vels,got_Bxyz,got_psi, &
>>>>>>> 916fa123
                   iphase,xyzh,vxyzu,alphaind,xyzmh_ptmass,Bevol,iprint,ierr)

 return
100 continue
 write(iprint,"(a,/)") ' <<< ERROR! end of file reached in data read'

end subroutine read_phantom_arrays

!--------------------------------------------------------------------
!+
!  small utility to see if a parameter is different between the
!  code and the dump file
!+
!-------------------------------------------------------------------
subroutine checkparam(valfile,valcode,string)
 use io, only:iprint,id,master
 real,             intent(in) :: valfile,valcode
 character(len=*), intent(in) :: string

 if (id==master) then
    if (abs(valfile-valcode) > tiny(valcode)) then
       write(iprint,*) 'comment: '//trim(string)//' was ',valfile,' now ',valcode
    endif
 endif

 return
end subroutine checkparam

!------------------------------------------------------------
!+
!  subroutine to perform sanity checks on the array headers
!+
!------------------------------------------------------------
subroutine check_block_header(narraylengths,nblocks,ilen,nums,nparttot,nhydrothisblock,nptmass,ierr)
 use dim, only:maxptmass
 use io,  only:warning
 integer,         intent(in)  :: narraylengths,nblocks
 integer(kind=8), intent(in)  :: ilen(narraylengths),nparttot
 integer,         intent(in)  :: nums(:,:)
 integer(kind=8), intent(out) :: nhydrothisblock
 integer,         intent(out) :: nptmass,ierr

 nhydrothisblock = ilen(1)
 if (nblocks==1 .and. nhydrothisblock < nparttot) then
    ierr = 8
    write (*,*) 'ERROR in read_dump: npart wrong',nhydrothisblock,nparttot
    return
 endif
 if (narraylengths >= 2) then
    if (ilen(2) > 0) then
       nptmass = int(ilen(2),kind=4)
       if (nptmass > maxptmass) then
          write (*,*) 'error in readdump: nptmass = ',nptmass,' > maxptmass (',maxptmass,&
                      '): recompile using make MAXPTMASS=',nptmass
          ierr = 9
          return
       endif
    else
       if (ilen(2) < 0) then
          write(*,*) 'error in readdump: nptmass < 0 in dump header'
          ierr = 10
          return
       endif
       nptmass = 0
    endif
 else
    nptmass = 0
 endif

 if (nptmass == 0 .and. nums(i_real,2) > 0) then
    call warning('read_dump','got nptmass = 0 from header, but file has sink info (skipping...)')
 endif

 if (narraylengths >= 4) then
    if (ilen(4) /= nhydrothisblock) then
       write(*,*) 'ERROR: MHD dimensions differ from hydro ',ilen(4),nhydrothisblock
       ierr = 9
       return
    endif
 endif

end subroutine check_block_header

!---------------------------------------------------------------
!+
!  make sure required arrays have been read from Phantom file
!  and perform basic sanity checks
!+
!---------------------------------------------------------------
subroutine check_arrays(i1,i2,npartoftype,npartread,nptmass,nsinkproperties,massoftype,&
                        alphafile,tfile,phantomdump,got_iphase,got_xyzh,got_vxyzu,got_alpha, &
<<<<<<< HEAD
                        got_abund,got_dustfrac,got_sink_data,got_sink_vels,got_Bevol,got_dustprop, &
=======
                        got_abund,got_dustfrac,got_sink_data,got_sink_vels,got_Bxyz,got_psi, &
>>>>>>> 916fa123
                        iphase,xyzh,vxyzu,alphaind,xyzmh_ptmass,Bevol,iprint,ierr)
 use dim,  only:maxp,maxvxyzu,maxalpha,maxBevol,mhd,h2chemistry,use_dustgrowth
 use eos,  only:polyk,gamma
 use part, only:maxphase,isetphase,set_particle_type,igas,ihacc,ihsoft,imacc,&
                xyzmh_ptmass_label,vxyz_ptmass_label,get_pmass,rhoh,dustfrac
 use io,   only:warning,id,master
 use options,    only:alpha,use_dustfrac
 use sphNGutils, only:itype_from_sphNG_iphase,isphNG_accreted
 integer,         intent(in)    :: i1,i2,npartoftype(:),npartread,nptmass,nsinkproperties
 real,            intent(in)    :: massoftype(:),alphafile,tfile
<<<<<<< HEAD
 logical,         intent(in)    :: phantomdump,got_iphase,got_xyzh(:),got_vxyzu(:),got_alpha,got_dustprop(:)
 logical,         intent(in)    :: got_abund(:),got_dustfrac,got_sink_data(:),got_sink_vels(:),got_Bevol(:)
=======
 logical,         intent(in)    :: phantomdump,got_iphase,got_xyzh(:),got_vxyzu(:),got_alpha
 logical,         intent(in)    :: got_abund(:),got_dustfrac,got_sink_data(:),got_sink_vels(:),got_Bxyz(:),got_psi
>>>>>>> 916fa123
 integer(kind=1), intent(inout) :: iphase(:)
 real,            intent(inout) :: vxyzu(:,:), Bevol(:,:)
 real(kind=4),    intent(inout) :: alphaind(:,:)
 real,            intent(inout) :: xyzh(:,:),xyzmh_ptmass(:,:)
 integer,         intent(in)    :: iprint
 integer,         intent(out)   :: ierr
 logical :: use_gas
 integer :: i,itype,nread
 !
 ! particle type information
 !
 if (maxphase==maxp) then
    if (got_iphase) then
       if (phantomdump) then
          do i=i1,i2
             itype = int(iphase(i))
             iphase(i) = isetphase(itype,iactive=.true.)
          enddo
       else
          ! convert from sphNG
          do i=i1,i2
             itype = itype_from_sphNG_iphase(iphase(i))
             iphase(i) = isetphase(itype,iactive=.true.)
             if (itype==isphNG_accreted) then
                !  mark accreted/unknown particle types as dead according
                !  to Phantom (i.e., give negative smoothing length)
                xyzh(4,i) = -abs(xyzh(4,i))
                call set_particle_type(i,igas) ! to give an allowed particle type
             endif
          enddo
       endif
    elseif (any(npartoftype(2:) > 0)) then
       !
       !--iphase is required if there is more than one particle type
       !
       write(*,*) 'error in rdump: need type information but iamtype not present in dump file'
       ierr = 8
       return
    else
       !
       !--iphase does not need to be read if there is only one particle type
       !  but to start the code it should be set such that all particles are active
       !
       do i=i1,i2
          iphase(i) = isetphase(igas,iactive=.true.)
       enddo
    endif
 endif
 if (maxphase==maxp) then
    use_gas = .false.
 else
    use_gas = .true.
 endif

 !
 ! hydrodynamics arrays
 !
 if (any(.not.got_xyzh)) then
    if (id==master .and. i1==1) write(*,*) 'ERROR: x, y, z or h not found in file'
    ierr = 9
    return
 endif
 if (any(.not.got_vxyzu(1:3))) then
    if (id==master .and. i1==1) write(*,*) 'ERROR: missing velocity information from file'
 endif
 if (maxvxyzu==4 .and. .not.got_vxyzu(4)) then
    if (gamma < 1.01) then
       do i=i1,i2
          vxyzu(4,i) = 1.5*polyk
          !print*,'u = ',vxyzu(4,i)
       enddo
       if (id==master .and. i1==1) write(*,*) 'WARNING: u not in file but setting u = 3/2 * cs^2'
    else
       do i=i1,i2
          vxyzu(4,i) = (1.0/(gamma-1.0))*polyk*rhoh(xyzh(4,i),get_pmass(i,use_gas))**(gamma - 1.)
          !print*,'u = ',vxyzu(4,i)
       enddo
       if (id==master .and. i1==1) write(*,*) 'WARNING: u not in file but setting u = (K*rho**(gamma-1))/(gamma-1)'
    endif
 endif
 if (h2chemistry .and. .not.all(got_abund)) then
    if (id==master) write(*,*) 'error in rdump: using H2 chemistry, but abundances not found in dump file'
    ierr = 9
    return
 endif
 if (maxalpha==maxp) then
    if (got_alpha) then
       if (alphafile < 0.99 .and. tfile > 0.) then
          if (any(alphaind(1,i1:i2) > 1.0 .or. alphaind(1,i1:i2) < 0.)) then
             if (id==master) write(iprint,*) 'ERROR! AV alpha < 0 or alpha > 1 in dump file: using alpha'
             alphaind(1,i1:i2) = real(alpha,kind=4)
          endif
       endif
    else
       if (id==master .and. i1==1) write(*,*) 'WARNING: alpha not found in file'
       alphaind(1,i1:i2) = real(alpha,kind=4)
    endif
 endif
 if (any(massoftype <= 0. .and. npartoftype /= 0) .and. npartread > 0) then
    if (id==master .and. i1==1) write(*,*) 'ERROR! mass not set in read_dump (Phantom)'
    ierr = 12
    return
 endif
 if (use_dustfrac .and. .not.got_dustfrac) then
    if (id==master .and. i1==1) write(*,*) 'ERROR! using one-fluid dust, but no dust fraction found in dump file'
    if (id==master .and. i1==1) write(*,*) ' Setting dustfrac = 0'
    dustfrac = 0.
    !ierr = 13
    return
 endif
 if (use_dustgrowth .and. .not.got_dustprop(1)) then
	 write(*,*) 'ERROR! using dustgrowth, but no grain size found in dump file'
	 return
 endif
 if (use_dustgrowth .and. .not.got_dustprop(2)) then
	 write(*,*) 'ERROR! using dustgrowth, but no grain density found in dump file'
	 return
 endif
 if (use_dustgrowth .and. .not.got_dustprop(3)) then
	write(*,*) 'ERROR! using dustgrowth, but no ratio vrel/vfrag found in dump file'
    return	 
 endif
 !
 ! sink particle arrays
 !
 nread = 0
 if (nptmass > 0) then
    do i=1,nsinkproperties
       if (.not.got_sink_data(i)) then
          if (i <= 5) then
             if (id==master) write(*,*) 'ERROR! sink particle '//trim(xyzmh_ptmass_label(i))//' not found'
             ierr = 10
             return
          else
             if (id==master) write(*,*) 'WARNING! sink particle '//trim(xyzmh_ptmass_label(i))//' not found'
          endif
       endif
    enddo
    if (.not.all(got_sink_vels(1:3))) then
       if (id==master .and. i1==1) write(*,*) 'WARNING! sink particle velocities not found'
    endif
    if (id==master .and. i1==1) then
       print "(2(a,i2),a)",' got ',nsinkproperties,' sink properties from ',nptmass,' sink particles'
       if (nptmass > 0) print "(1x,47('-'),/,1x,a,'|',4(a9,1x,'|'),/,1x,47('-'))",&
                              'ID',' Mass    ',' Racc    ',' Macc    ',' hsoft   '
       do i=1,min(nptmass,999)
          print "(i3,'|',4(1pg9.2,1x,'|'))",i,xyzmh_ptmass(4,i),xyzmh_ptmass(ihacc,i),xyzmh_ptmass(imacc,i),xyzmh_ptmass(ihsoft,i)
       enddo
       if (nptmass > 0) print "(1x,47('-'))"
    endif
 endif

 !
 ! MHD arrays
 !
 if (mhd) then
    if (.not.all(got_Bxyz(1:3))) then
       if (id==master .and. i1==1) write(*,*) 'WARNING: MHD but magnetic field arrays not found in Phantom dump file'
    endif
    if (maxBevol==4 .and. .not.got_psi) then
       if (id==master .and. i1==1) write(*,*) 'WARNING! div B cleaning field (Psi) not found in Phantom dump file: assuming psi=0'
       Bevol(maxBevol,i1:i2) = 0.
    endif
 endif

end subroutine check_arrays

!--------------------------------------------------------------------
!+
!  utility to extract header variables to phantom
!+
!-------------------------------------------------------------------
subroutine unfill_header(hdr,phantomdump,got_tags,nparttot, &
                         nblocks,npart,npartoftype, &
                         tfile,hfactfile,alphafile,iprint,id,nprocs,ierr)
 use dim,   only:maxp
 use io,    only:master ! check this
 use eos,   only:isink
 use part,  only:maxtypes,igas,idust
 use units, only:udist,umass,utime,set_units_extra,set_units
 use dump_utils, only:extract,dump_h
 type(dump_h), intent(in) :: hdr
 logical,      intent(in) :: phantomdump,got_tags
 integer(kind=8), intent(out) :: nparttot
 integer,         intent(out) :: nblocks,npart,npartoftype(maxtypes)
 real,            intent(out) :: tfile,hfactfile,alphafile
 integer,         intent(in)  :: iprint,id,nprocs
 integer,         intent(out) :: ierr
 integer               :: nparttoti,npartoftypetoti(maxtypes),ntypesinfile
 integer               :: ierr1,ierrs(3)
 integer(kind=8)       :: npartoftypetot(maxtypes),ntypesinfile8

 ierr = 0
 nparttot = 0
 npartoftypetot(:) = 0
 npart = 0
 npartoftype(:) = 0
 isink = 0
 call extract('ntypes',ntypesinfile,hdr,ierr1)
 if (ierr1 /= 0 .or. ntypesinfile < 1) then
    if (phantomdump .and. got_tags) then
       ierr = 4
       return
    else
       ntypesinfile = 5
    endif
 endif

 ! extract quantities from integer header
 call extract('nparttot',nparttoti,hdr,ierr1)
 if (ierr1 /= 0) then
    ierr = 5
    return
 endif
 if (ntypesinfile > maxtypes) then
    write(*,*) 'WARNING: number of particle types in file exceeds array limits'
    ntypesinfile = maxtypes
 endif
 call extract('npartoftype',npartoftypetoti(1:ntypesinfile),hdr,ierr1)
 if (ierr1 /= 0) then
    npartoftype(1) = nparttoti  ! assume only gas particles
 endif
 call extract('nblocks',nblocks,hdr,ierr1,default=1)
 if (ierr1 /= 0) write(*,*) 'number of MPI blocks not read: assuming 1'

 nparttot = int(nparttoti,kind=8)
 npartoftypetot = int(npartoftypetoti,kind=8)
 if (nblocks==1) then
    npartoftype(1:ntypesinfile) = int(npartoftypetot(1:ntypesinfile))
    if (npartoftype(idust) > 0) write(*,*) 'n(gas) = ',npartoftype(igas),' n(dust) = ',npartoftype(idust)
 endif
 call extract('isink',isink,hdr,ierr1)

!--non-MPI dumps
 if (nprocs==1) then
    if (nparttoti > maxp) then
       write (*,*) 'ERROR in readdump: number of particles exceeds MAXP: recompile with MAXP=',nparttoti
       ierr = 4
       return
    elseif (nparttoti > huge(npart)) then
       write (*,*) 'ERROR in readdump: number of particles exceeds 32 bit limit, must use int(kind=8)''s ',nparttoti
       ierr = 4
       return
    endif
 endif
 if (nblocks==1) then
    npart = int(nparttoti)
    nparttot = npart
    if (id==master) write (iprint,*) 'npart = ',npart
 endif
 if (got_tags) then
    call extract('ntypes',ntypesinfile8,hdr,ierr1)
    ntypesinfile = int(ntypesinfile8)
 elseif (ntypesinfile < 1) then
    ntypesinfile = 5
 endif
 call extract('nparttot',nparttot,hdr,ierr1)
 if (nblocks > 1) then
    call extract('npartoftype',npartoftype(1:ntypesinfile),hdr,ierr1)
 endif
 if (id==master) write(*,*) 'npart(total) = ',nparttot

!--default real
 call unfill_rheader(hdr,phantomdump,ntypesinfile,&
                     tfile,hfactfile,alphafile,iprint,ierr)
 if (ierr /= 0) return

 if (id==master) write(iprint,*) 'time = ',tfile

 call extract('udist',udist,hdr,ierrs(1))
 call extract('umass',umass,hdr,ierrs(2))
 call extract('utime',utime,hdr,ierrs(3))
 if (all(ierrs(1:3)==0)) then
    call set_units_extra()
 else
    write(iprint,*) 'ERROR reading units from dump file, assuming default'
    call set_units()  ! use default units
 endif

end subroutine unfill_header

!--------------------------------------------------------------------
!+
!  subroutine to fill the real header with various things
!+
!-------------------------------------------------------------------
subroutine fill_header(sphNGdump,t,nparttot,npartoftypetot,nblocks,nptmass,hdr,ierr)
 use eos,            only:polyk,gamma,polyk2,qfacdisc,isink
 use options,        only:tolh,alpha,alphau,alphaB,iexternalforce,ieos
 use part,           only:massoftype,hfact,Bextx,Bexty,Bextz
 use initial_params, only:get_conserv,etot_in,angtot_in,totmom_in,mdust_in,xyzcom_in,dxi_in
 use setup_params,   only:rhozero
 use timestep,       only:dtmax,C_cour,C_force
 use externalforces, only:write_headeropts_extern
 use boundary,       only:xmin,xmax,ymin,ymax,zmin,zmax
 use dump_utils,     only:reset_header,add_to_rheader,add_to_header,add_to_iheader,num_in_header
 use dust,           only:graindens,grainsize
 use dim,            only:use_dust,maxtypes,ndusttypes,use_dustgrowth
 use units,          only:udist,umass,utime,unit_Bfield
 logical,         intent(in)    :: sphNGdump
 real,            intent(in)    :: t
 integer(kind=8), intent(in)    :: nparttot,npartoftypetot(:)
 integer,         intent(in)    :: nblocks,nptmass
 type(dump_h),    intent(inout) :: hdr
 integer,         intent(out)   :: ierr
 integer :: number

 ierr = 0
 ! default int
 call add_to_iheader(int(nparttot),'nparttot',hdr,ierr)
 call add_to_iheader(maxtypes,'ntypes',hdr,ierr)
 call add_to_iheader(int(npartoftypetot(1:maxtypes)),'npartoftype',hdr,ierr)
 call add_to_iheader(nblocks,'nblocks',hdr,ierr)
 call add_to_iheader(isink,'isink',hdr,ierr)
 call add_to_iheader(nptmass,'nptmass',hdr,ierr)
 call add_to_iheader(ndusttypes,'ndusttypes',hdr,ierr)

 ! int*8
 call add_to_header(nparttot,'nparttot',hdr,ierr)
 call add_to_header(int(maxtypes,kind=8),'ntypes',hdr,ierr)
 call add_to_header(npartoftypetot(1:maxtypes),'npartoftype',hdr,ierr)

 ! int*4
 call add_to_header(iexternalforce,'iexternalforce',hdr,ierr)
 call add_to_header(ieos,'ieos',hdr,ierr)

 ! default real variables
 call add_to_rheader(t,'time',hdr,ierr)
 call add_to_rheader(dtmax,'dtmax',hdr,ierr)
 call add_to_rheader(gamma,'gamma',hdr,ierr)
 call add_to_rheader(rhozero,'rhozero',hdr,ierr)
 call add_to_rheader(1.5*polyk,'RK2',hdr,ierr)
 if (sphNGdump) then ! number = 23
    call add_to_rheader(0.,'escaptot',hdr,ierr)
    call add_to_rheader(0.,'tkin',hdr,ierr)
    call add_to_rheader(0.,'tgrav',hdr,ierr)
    call add_to_rheader(0.,'tterm',hdr,ierr)
    call add_to_rheader(0.,'anglostx',hdr,ierr)
    call add_to_rheader(0.,'anglosty',hdr,ierr)
    call add_to_rheader(0.,'anglostz',hdr,ierr)
    call add_to_rheader(0.,'specang',hdr,ierr)
    call add_to_rheader(0.,'ptmassin',hdr,ierr)
    call add_to_rheader(0.,'tmag',hdr,ierr)
    call add_to_rheader(Bextx,'Bextx',hdr,ierr)
    call add_to_rheader(Bexty,'Bexty',hdr,ierr)
    call add_to_rheader(Bextz,'Bextz',hdr,ierr)
    call add_to_rheader(0.,'hzero',hdr,ierr)
    call add_to_rheader(1.5*polyk2,'uzero_n2',hdr,ierr)
    call add_to_rheader(0.,'hmass',hdr,ierr)
    call add_to_rheader(0.,'gapfac',hdr,ierr)
    call add_to_rheader(0.,'pmassinitial',hdr,ierr)
 else ! number = 49
    call add_to_rheader(hfact,'hfact',hdr,ierr)
    call add_to_rheader(tolh,'tolh',hdr,ierr)
    call add_to_rheader(C_cour,'C_cour',hdr,ierr)
    call add_to_rheader(C_force,'C_force',hdr,ierr)
    call add_to_rheader(alpha,'alpha',hdr,ierr)
    call add_to_rheader(alphau,'alphau',hdr,ierr)
    call add_to_rheader(alphaB,'alphaB',hdr,ierr)
    call add_to_rheader(polyk2,'polyk2',hdr,ierr)
    call add_to_rheader(qfacdisc,'qfacdisc',hdr,ierr)
    call add_to_rheader(massoftype,'massoftype',hdr,ierr) ! array
    call add_to_rheader(Bextx,'Bextx',hdr,ierr)
    call add_to_rheader(Bexty,'Bexty',hdr,ierr)
    call add_to_rheader(Bextz,'Bextz',hdr,ierr)
    call add_to_rheader(0.,'dum',hdr,ierr)
    if (iexternalforce /= 0) call write_headeropts_extern(iexternalforce,hdr,t,ierr)
    call add_to_rheader(xmin,'xmin',hdr,ierr)
    call add_to_rheader(xmax,'xmax',hdr,ierr)
    call add_to_rheader(ymin,'ymin',hdr,ierr)
    call add_to_rheader(ymax,'ymax',hdr,ierr)
    call add_to_rheader(zmin,'zmin',hdr,ierr)
    call add_to_rheader(zmax,'zmax',hdr,ierr)
    call add_to_rheader(get_conserv,'get_conserv',hdr,ierr)
    call add_to_rheader(etot_in,'etot_in',hdr,ierr)
    call add_to_rheader(angtot_in,'angtot_in',hdr,ierr)
    call add_to_rheader(totmom_in,'totmom_in',hdr,ierr)
    call add_to_rheader(xyzcom_in(1),'xcom_in',hdr,ierr)
    call add_to_rheader(xyzcom_in(2),'ycom_in',hdr,ierr)
    call add_to_rheader(xyzcom_in(3),'zcom_in',hdr,ierr)
    call add_to_rheader(mdust_in,'mdust_in',hdr,ierr)
    call add_to_rheader(dxi_in,'dxi_in',hdr,ierr)
    if (use_dust) then
       ! write dust information
	   if (use_dustgrowth) then
       write(*,*) 'writing dust properties to header'
       else
	   write(*,*) 'writing graindens and grainsize to header'
       endif
	   call add_to_rheader(graindens,'graindens',hdr,ierr)
	   call add_to_rheader(grainsize,'grainsize',hdr,ierr)
    endif
 endif

 ! real*8
 call add_to_header(udist,'udist',hdr,ierr)
 call add_to_header(umass,'umass',hdr,ierr)
 call add_to_header(utime,'utime',hdr,ierr)
 call add_to_header(unit_Bfield,'umagfd',hdr,ierr)

 if (ierr /= 0) write(*,*) ' ERROR: arrays too small writing rheader'

 number = num_in_header(hdr%realtags)
 if (number >= maxphead) then
    write(*,*) 'error: header arrays too small for number of items in header: will be truncated'
 endif

end subroutine fill_header

!--------------------------------------------------------------------
!+
!  subroutine to set runtime parameters having read the real header
!+
!-------------------------------------------------------------------
subroutine unfill_rheader(hdr,phantomdump,ntypesinfile,&
                          tfile,hfactfile,alphafile,iprint,ierr)
 use io,            only:id,master
 use dim,           only:maxp,maxvxyzu
 use eos,           only:polyk,gamma,polyk2,qfacdisc
 use options,       only:ieos,tolh,alpha,alphau,alphaB,iexternalforce
 use part,          only:massoftype,hfact,Bextx,Bexty,Bextz,mhd,periodic,maxtypes
 use initial_params,only:get_conserv,etot_in,angtot_in,totmom_in,mdust_in,xyzcom_in,dxi_in
 use setup_params,  only:rhozero
 use timestep,      only:dtmax,C_cour,C_force
 use externalforces,only:read_headeropts_extern
 use boundary,      only:xmin,xmax,ymin,ymax,zmin,zmax,set_boundary
 use dump_utils,    only:extract
 type(dump_h), intent(in) :: hdr
 logical,      intent(in) :: phantomdump
 integer,      intent(in) :: iprint,ntypesinfile
 real,    intent(out) :: tfile,hfactfile,alphafile
 integer, intent(out) :: ierr
 integer, parameter :: lu = 173
 integer :: ierrs(10),iextern_in_file
 real    :: rk2,xmini,xmaxi,ymini,ymaxi,zmini,zmaxi,dtmaxi
 real    :: alphaufile,alphaBfile,C_courfile,C_forcefile,tolhfile
 logical :: iexist

 ierr  = 0
 call extract('time',tfile,hdr,ierr)
 if (ierr/=0)  call extract('gt',tfile,hdr,ierr)  ! this is sphNG's label for time
 call extract('dtmax',dtmaxi,hdr,ierr)
 call checkparam(dtmaxi,dtmax,'dtmax')

 call extract('gamma',gamma,hdr,ierr)
 call extract('rhozero',rhozero,hdr,ierr)
 call extract('RK2',rk2,hdr,ierr)
 polyk = 2./3.*rk2
 if (maxvxyzu >= 4) then
    if (id==master) write(iprint,*) 'adiabatic eos: gamma = ',gamma
 else
    write(iprint,*) 'setting isothermal sound speed^2 (polyk) = ',polyk,' gamma = ',gamma
    if (polyk <= tiny(polyk)) then
       write(iprint,*) 'WARNING! sound speed zero in dump!, polyk = ',polyk
    endif
 endif

 Bextx = 0.
 Bexty = 0.
 Bextz = 0.
 if (phantomdump) then
    call extract('hfact',hfactfile,hdr,ierr)
    call extract('tolh',tolhfile,hdr,ierr)
    call extract('C_cour',C_courfile,hdr,ierr)
    call extract('C_force',C_forcefile,hdr,ierr)
    call checkparam(hfactfile,hfact,'hfact')
    call checkparam(tolhfile,tolh,'tolh')
    call checkparam(C_courfile,C_cour,'C_cour')
    call checkparam(C_forcefile,C_force,'C_force')

    call extract('alpha',alphafile,hdr,ierr)
    call checkparam(alphafile,alpha,'alpha')
    if (maxvxyzu >= 4) then
       call extract('alphau',alphaufile,hdr,ierr)
       call checkparam(alphaufile,alphau,'alphau')
    else
       alphaufile = 0.
    endif
    if (mhd) then
       call extract('alphaB',alphaBfile,hdr,ierr)
       call checkparam(alphaBfile,alphaB,'alphaB')
    endif
    call extract('polyk2',polyk2,hdr,ierr)
    call extract('qfacdisc',qfacdisc,hdr,ierr)
    if (ieos==3) then
       if (qfacdisc <= tiny(qfacdisc)) then
          write(iprint,*) 'ERROR: qfacdisc <= 0'
          ierr = 2
       else
          write(iprint,*) 'qfacdisc = ',qfacdisc
       endif
    endif
    call extract('massoftype',massoftype(1:ntypesinfile),hdr,ierr)
    if (ierr /= 0) then
       write(*,*) '*** ERROR reading massoftype from dump header ***'
       ierr = 4
    endif
    call extract('iexternalforce',iextern_in_file,hdr,ierrs(1))
    if (iexternalforce /= 0) then
       call read_headeropts_extern(iexternalforce,hdr,ierrs(1))
       if (ierrs(1) /= 0) ierr = 5
    elseif (iextern_in_file /= 0) then
       call read_headeropts_extern(iextern_in_file,hdr,ierrs(1))
       if (ierrs(1) /= 0) ierr = 5
    endif
 else
    massoftype(1) = 0.
    polyk2 = 0.
    hfactfile = 0.
 endif

 if (periodic) then
    call extract('xmin',xmini,hdr,ierrs(1))
    call extract('xmax',xmaxi,hdr,ierrs(2))
    call extract('ymin',ymini,hdr,ierrs(3))
    call extract('ymax',ymaxi,hdr,ierrs(4))
    call extract('zmin',zmini,hdr,ierrs(5))
    call extract('zmax',zmaxi,hdr,ierrs(6))
    if (any(ierrs(1:6) /= 0)) then
       write(*,"(2(/,a))") ' ERROR: dump does not contain boundary positions', &
                           '        but we are using periodic boundaries'
       inquire(file='bound.tmp',exist=iexist)
       if (iexist) then
          open(unit=lu,file='bound.tmp')
          read(lu,*) xmini,xmaxi,ymini,ymaxi,zmini,zmaxi
          close(lu)
          call set_boundary(xmini,xmaxi,ymini,ymaxi,zmini,zmaxi)
          write(*,"(a,6(es10.3,1x))") ' READ from bound.tmp ',xmin,xmax,ymin,ymax,zmin,zmax
       else
          write(*,"(3(/,a),/,/,a)") ' To silence this error and restart from an older dump file ', &
                           ' create an ascii file called "bound.tmp" in the current directory', &
                           ' with xmin,xmax,ymin,ymax,zmin & zmax in it, e.g.: ', &
                           ' 0. 1. 0. 1. 0. 1.'
          ierr = 5  ! spit fatal error
       endif
    else
       call set_boundary(xmini,xmaxi,ymini,ymaxi,zmini,zmaxi)
    endif
 endif

 if (mhd) then
    call extract('Bextx',Bextx,hdr,ierrs(1))
    call extract('Bexty',Bexty,hdr,ierrs(2))
    call extract('Bextz',Bextz,hdr,ierrs(3))
    if (any(ierrs(1:3) /= 0)) then
       write(*,*) 'ERROR reading external field (setting to zero)'
    else
       write(*,*) 'External field found, Bext = ',Bextx,Bexty,Bextz
    endif
 endif

 ! Centre of mass tracking; treated separately from below for backwards compatibility
 call extract('xcom_in',xyzcom_in(1), hdr,ierrs(1))
 call extract('ycom_in',xyzcom_in(2), hdr,ierrs(2))
 call extract('zcom_in',xyzcom_in(3), hdr,ierrs(3))
 call extract('dxi_in', dxi_in,       hdr,ierrs(4))
 if (any(ierrs(1:4) /= 0)) then
    write(*,*) 'ERROR reading values to verify non-movement of centre of mass.  Resetting initial values.'
    get_conserv = 0.5
 endif
 ! values to track that conserved values remain conserved
 call extract('get_conserv',get_conserv,hdr,ierrs(1))
 call extract('etot_in',    etot_in,    hdr,ierrs(2))
 call extract('angtot_in',  angtot_in,  hdr,ierrs(3))
 call extract('totmom_in',  totmom_in,  hdr,ierrs(4))
 call extract('mdust_in',   mdust_in,   hdr,ierrs(5))
 if (any(ierrs(1:5) /= 0)) then
    write(*,*) 'ERROR reading values to verify conservation laws.  Resetting initial values.'
    get_conserv = 1.0
 endif

 if (abs(gamma-1.) > tiny(gamma) .and. maxvxyzu < 4) then
    write(*,*) 'WARNING! compiled for isothermal equation of state but gamma /= 1, gamma=',gamma
 endif

 return
end subroutine unfill_rheader

!-----------------------------------------------------------------
!+
!  if tags not read, give expected order of variables in header
!  this is for backwards compatibility with old (untagged) format
!+
!-----------------------------------------------------------------
subroutine fake_header_tags(hdr,phantomdump,mhd,maxtypes)
 type(dump_h), intent(inout) :: hdr
 logical,      intent(in)    :: phantomdump,mhd
 integer,      intent(in)    :: maxtypes
 character(len=lentag) :: tagarr(49)
 integer :: nread,n

 ! default int
 tagarr(1) = 'nparttot'
 tagarr(2:6) =  'npartoftype'
 tagarr(7) = 'nblocks'
 tagarr(8) = 'isink'
 if (allocated(hdr%inttags)) then
    n = min(size(hdr%inttags),8)
    hdr%inttags(1:n) = tagarr(1:n)
 endif

 ! int*8
 tagarr(1) = 'nparttot'
 tagarr(2:1+maxtypes) = 'npartoftype'
 if (allocated(hdr%int8tags)) then
    n = min(size(hdr%int8tags),1+maxtypes)
    hdr%int8tags(1:n) = tagarr(1:n)
 endif

 ! default real
 nread = hdr%nums(i_real)
 tagarr = ''
 if (nread > 5) then
    tagarr(1:5) = (/'time   ','dtmax  ','gamma  ','rhozero','RK2    '/)
 endif
 if (phantomdump) then
    if (nread >= 14) then
       tagarr(6:14) = (/'hfact   ','tolh    ','C_cour  ','C_force ', &
                       'alpha   ','alphau  ','alphaB  ','polyk2  ','qfacdisc'/)
    endif
    if (nread >= 19) tagarr(15:19) = 'massoftype'
    if (mhd .and. nread >= 22) tagarr(20:22) = (/'Bextx','Bexty','Bextz'/)

    ! 20 quantities related to external binary potential
    if (nread >= 24) then
       tagarr(24:40) = (/'x1 ','y1 ','z1 ','m1 ','h1 ','x2 ','y2 ','z2 ','m2 ', &
                        'h2 ','vx1','vy1','vz1','vx2','vy2','vz2','a0 '/)
       tagarr(41:43) = (/'direction    ','accretedmass1','accretedmass2'/)
    endif

    if (nread >= 49) tagarr(44:49) = (/'xmin','xmax','ymin','ymax','zmin','zmax'/)
 else
    if (mhd .and. nread >= 18) tagarr(16:18) = (/'Bextx','Bexty','Bextz'/)
 endif
 if (allocated(hdr%realtags)) then
    n = min(size(hdr%realtags),nread)
    hdr%realtags(1:n) = tagarr(1:n)
 endif

 ! real*8
 tagarr(1:3) = (/'udist','umass','utime'/)
 if (allocated(hdr%real8tags)) then
    n = min(size(hdr%real8tags),3)
    hdr%real8tags(1:n) = tagarr(1:n)
 endif

end subroutine fake_header_tags

!-----------------------------------------------------------------
!+
!  if tags not read, give expected order of variables in header
!  this is for backwards compatibility with old (untagged) format
!+
!-----------------------------------------------------------------
subroutine fake_array_tags(iblock,ikind,tags,phantomdump)
 use dim, only:maxalpha,maxp,maxvxyzu,h2chemistry
 integer, intent(in) :: iblock,ikind
 logical, intent(in) :: phantomdump
 character(len=lentag), intent(out) :: tags(:)
 integer :: ilen

 tags = ''
 select case(iblock)
 case(1) ! hydro arrays
    select case(ikind)
    case(i_int1)
       tags = (/'itype'/)
    case(i_real)
       if (phantomdump) then
          ilen = 6
          tags(1:ilen) = (/'x ','y ','z ','vx','vy','vz'/)
       else
          ilen = 8
          tags(1:ilen) = (/'x ','y ','z ','m ','h ','vx','vy','vz'/)
       endif
       if (maxvxyzu >= 4) then
          ilen = ilen + 1
          tags(ilen) = 'u'
       endif
       if (h2chemistry) then
          tags(ilen+1:ilen+5) = (/'h2ratio','abHIq  ','abhpq  ','abeq   ','abco   '/)
          ilen = ilen + 5
       endif
    case(i_real4)
       ilen = 1
       tags(ilen) = 'h'
       ilen = ilen + 1
       tags(ilen) = 'alpha'
    end select
 case(2) ! sink particle arrays
    if (ikind==i_real) then
       tags(1:4) = (/'x','y','z','m'/)
       tags(5:9) = (/'hsoft    ','maccreted','spinx    ','spiny    ','spinz    '/)
       tags(10:12) = (/'vx','vy','vz'/)
    endif
 case(4) ! MHD arrays
    if (ikind==i_real4) then
       tags = (/'Bx','By','Bz'/)
    endif
 end select

end subroutine fake_array_tags

!--------------------------------------------------------------------
!+
!  subroutine to write output to full dump file
!  in GADGET format
!+
!-------------------------------------------------------------------
subroutine write_gadgetdump(dumpfile,t,xyzh,particlemass,vxyzu,rho,utherm,npart)
 use io,       only:iprint,idump,real4
#ifdef PERIODIC
 use boundary, only:dxbound
#endif
 real,             intent(in) :: t,particlemass,utherm
 character(len=*), intent(in) :: dumpfile
 integer,          intent(in) :: npart
 real,             intent(in) :: xyzh(:,:),vxyzu(:,:)
 real,             intent(in) :: rho(:)

 integer(kind=4) :: particleid(size(rho))
 integer :: npartoftype(6),nall(6),ncrap(6)
 real(kind=8) :: massoftype(6)
 real(kind=8)                          :: time,boxsize
 real(kind=8), parameter               :: dumz = 0.d0
 real(kind=4) :: unused(15)
 integer, parameter :: iflagsfr = 0, iflagfeedback = 0, iflagcool = 0
 integer, parameter :: nfiles = 1
 integer            :: ierr,i,j
!
!--open dumpfile
!
 write(iprint,"(/,/,'-------->   TIME = ',f12.4,"// &
              "': full dump written to file ',a,'   <--------',/)")  t,trim(dumpfile)

 write(iprint,*) 'writing to unit ',idump
 open(unit=idump,file=dumpfile,status='replace',form='unformatted',iostat=ierr)
 if (ierr /= 0) then
    write(iprint,*) 'error: can''t create new dumpfile ',trim(dumpfile)
    stop
 endif

 npartoftype(:) = 0
 npartoftype(1) = npart
 nall(:)  = npartoftype(:)
 ncrap(:) = 0
 time     = t
#ifdef PERIODIC
 boxsize = dxbound
#else
 boxsize = 0.
#endif

 massoftype(:) = 0.
 massoftype(1) = particlemass
 unused(:) = 0

 do i=1,npart
    particleid(i) = i
 enddo
 write(idump,iostat=ierr) npartoftype(1:6),massoftype(1:6),time,dumz, &
                          iflagsfr,iflagfeedback,nall(1:6),iflagcool,nfiles,boxsize, &
                          dumz,dumz,dumz,iflagsfr,iflagsfr,ncrap(1:6),iflagsfr,unused(:)

 write(idump,iostat=ierr) ((real4(xyzh(j,i)),j=1,3),i=1,npart)
 if (ierr /= 0) then
    print*,' error writing positions'
    return
 endif
 write(idump,iostat=ierr) ((real4(vxyzu(j,i)),j=1,3),i=1,npart)
 if (ierr /= 0) then
    print*,' error writing velocities'
    return
 endif
 write(idump,iostat=ierr) (particleid(i),i=1,npart)
 if (ierr /= 0) then
    print*,' error writing particle ID'
    return
 endif
 if (size(vxyzu(:,1)) >= 4) then
    write(idump,iostat=ierr) (real4(vxyzu(4,i)),i=1,npart)
 else
    write(idump,iostat=ierr) (real4(utherm),i=1,npart)
 endif
 if (ierr /= 0) then
    print*,' error writing utherm'
    return
 endif
 write(idump,iostat=ierr) (real4(rho(i)),i=1,npart)
 if (ierr /= 0) then
    print*,' error writing rho'
    return
 endif
 write(idump,iostat=ierr) (real4(xyzh(4,i)),i=1,npart)
 if (ierr /= 0) then
    print*,' error writing h'
    return
 endif
 print*,' finished writing file -- OK'

 return
end subroutine write_gadgetdump

subroutine count_particle_types(npartoftype)
 use part, only:iphase,iamtype,npart
 integer, intent(out) :: npartoftype(:)
 integer :: i, itype

 npartoftype(:) = 0
 do i = 1, npart
    itype = iamtype(iphase(i))
    npartoftype(itype) = npartoftype(itype) + 1
 enddo
end subroutine count_particle_types

end module readwrite_dumps<|MERGE_RESOLUTION|>--- conflicted
+++ resolved
@@ -301,14 +301,9 @@
  use part,  only:xyzh,xyzh_label,vxyzu,vxyzu_label,Bevol,Bxyz,Bxyz_label,npart,npartoftype,maxtypes, &
                  alphaind,rhoh,divBsymm,maxphase,iphase,iamtype_int1,iamtype_int11, &
                  nptmass,nsinkproperties,xyzmh_ptmass,xyzmh_ptmass_label,vxyz_ptmass,vxyz_ptmass_label,&
-<<<<<<< HEAD
-                 maxptmass,get_pmass,h2chemistry,nabundances,abundance,abundance_label,mhd,maxvecp,maxBevol,&
+                 maxptmass,get_pmass,h2chemistry,nabundances,abundance,abundance_label,mhd,maxBevol,&
                  divcurlv,divcurlv_label,divcurlB,divcurlB_label,poten,dustfrac,deltav,deltav_label,tstop,&
 				 dustprop,dustprop_label
-=======
-                 maxptmass,get_pmass,h2chemistry,nabundances,abundance,abundance_label,mhd,maxBevol,&
-                 divcurlv,divcurlv_label,divcurlB,divcurlB_label,poten,dustfrac,deltav,deltav_label,tstop
->>>>>>> 916fa123
  use options,    only:use_dustfrac
  use dump_utils, only:tag,open_dumpfile_w,allocate_header,&
                  free_header,write_header,write_array,write_block_header
@@ -1115,13 +1110,8 @@
  use dump_utils, only:read_array,match_tag
  use dim,        only:use_dust,h2chemistry,maxalpha,maxp,gravity,maxgrav,maxvxyzu,maxBevol,use_dustgrowth
  use part,       only:xyzh,xyzh_label,vxyzu,vxyzu_label,dustfrac,abundance,abundance_label,alphaind,poten, &
-<<<<<<< HEAD
-                      xyzmh_ptmass,xyzmh_ptmass_label,vxyz_ptmass,vxyz_ptmass_label,Bevol,Bevol_label,nabundances,&
+                      xyzmh_ptmass,xyzmh_ptmass_label,vxyz_ptmass,vxyz_ptmass_label,Bevol,Bxyz,Bxyz_label,nabundances,&
                       iphase,idust,dustprop,dustprop_label
-=======
-                      xyzmh_ptmass,xyzmh_ptmass_label,vxyz_ptmass,vxyz_ptmass_label,Bevol,Bxyz,Bxyz_label,nabundances,&
-                      iphase,idust
->>>>>>> 916fa123
  use options,    only:use_dustfrac
 #ifdef IND_TIMESTEPS
  use part,       only:dt_in
@@ -1134,11 +1124,7 @@
  integer, intent(out)  :: ierr
  logical               :: got_dustfrac,match
  logical               :: got_iphase,got_xyzh(4),got_vxyzu(4),got_abund(nabundances),got_alpha,got_poten
-<<<<<<< HEAD
- logical               :: got_sink_data(nsinkproperties),got_sink_vels(3),got_Bevol(maxBevol),got_dustprop(3)
-=======
- logical               :: got_sink_data(nsinkproperties),got_sink_vels(3),got_Bxyz(3),got_psi
->>>>>>> 916fa123
+ logical               :: got_sink_data(nsinkproperties),got_sink_vels(3),got_Bxyz(3),got_psi,got_dustprop(3)
  character(len=lentag) :: tag,tagarr(64)
  integer :: k,i,iarr,ik
 !
@@ -1153,13 +1139,9 @@
  got_poten    = .false.
  got_sink_data = .false.
  got_sink_vels = .false.
-<<<<<<< HEAD
- got_Bevol     = .false.
- got_dustprop  = .false.
-=======
  got_Bxyz      = .false.
  got_psi       = .false.
->>>>>>> 916fa123
+ got_dustprop  = .false.
 
  !--set dust method
  if (use_dust .and. (npartoftype(idust)==0)) use_dustfrac = .true.
@@ -1223,12 +1205,8 @@
  ! check for errors
  !
  call check_arrays(i1,i2,npartoftype,npartread,nptmass,nsinkproperties,massoftype,&
-                   alphafile,tfile,phantomdump,got_iphase,got_xyzh,got_vxyzu,got_alpha, &
-<<<<<<< HEAD
-                   got_abund,got_dustfrac,got_sink_data,got_sink_vels,got_Bevol,got_dustprop, &
-=======
-                   got_abund,got_dustfrac,got_sink_data,got_sink_vels,got_Bxyz,got_psi, &
->>>>>>> 916fa123
+                   alphafile,tfile,phantomdump,got_iphase,got_xyzh,got_vxyzu,got_alpha,&
+                   got_abund,got_dustfrac,got_sink_data,got_sink_vels,got_Bxyz,got_psi,got_dustprop,&
                    iphase,xyzh,vxyzu,alphaind,xyzmh_ptmass,Bevol,iprint,ierr)
 
  return
@@ -1320,11 +1298,7 @@
 !---------------------------------------------------------------
 subroutine check_arrays(i1,i2,npartoftype,npartread,nptmass,nsinkproperties,massoftype,&
                         alphafile,tfile,phantomdump,got_iphase,got_xyzh,got_vxyzu,got_alpha, &
-<<<<<<< HEAD
-                        got_abund,got_dustfrac,got_sink_data,got_sink_vels,got_Bevol,got_dustprop, &
-=======
-                        got_abund,got_dustfrac,got_sink_data,got_sink_vels,got_Bxyz,got_psi, &
->>>>>>> 916fa123
+                        got_abund,got_dustfrac,got_sink_data,got_sink_vels,got_Bxyz,got_psi,got_dustprop, &
                         iphase,xyzh,vxyzu,alphaind,xyzmh_ptmass,Bevol,iprint,ierr)
  use dim,  only:maxp,maxvxyzu,maxalpha,maxBevol,mhd,h2chemistry,use_dustgrowth
  use eos,  only:polyk,gamma
@@ -1335,13 +1309,8 @@
  use sphNGutils, only:itype_from_sphNG_iphase,isphNG_accreted
  integer,         intent(in)    :: i1,i2,npartoftype(:),npartread,nptmass,nsinkproperties
  real,            intent(in)    :: massoftype(:),alphafile,tfile
-<<<<<<< HEAD
  logical,         intent(in)    :: phantomdump,got_iphase,got_xyzh(:),got_vxyzu(:),got_alpha,got_dustprop(:)
- logical,         intent(in)    :: got_abund(:),got_dustfrac,got_sink_data(:),got_sink_vels(:),got_Bevol(:)
-=======
- logical,         intent(in)    :: phantomdump,got_iphase,got_xyzh(:),got_vxyzu(:),got_alpha
  logical,         intent(in)    :: got_abund(:),got_dustfrac,got_sink_data(:),got_sink_vels(:),got_Bxyz(:),got_psi
->>>>>>> 916fa123
  integer(kind=1), intent(inout) :: iphase(:)
  real,            intent(inout) :: vxyzu(:,:), Bevol(:,:)
  real(kind=4),    intent(inout) :: alphaind(:,:)
