--- conflicted
+++ resolved
@@ -294,23 +294,15 @@
 !-------------------------------------------------------------------
 subroutine write_fulldump(t,dumpfile,ntotal,iorder,sphNG)
  use dim,   only:maxp,maxvxyzu,maxalpha,ndivcurlv,ndivcurlB,maxgrav,gravity,use_dust,&
-<<<<<<< HEAD
-                 lightcurve,maxlum,ndusttypes
-=======
-                 lightcurve,maxlum,store_temperature
->>>>>>> bcc1612f
+                 lightcurve,maxlum,store_temperature,ndusttypes
  use eos,   only:utherm,ieos,equationofstate,done_init_eos,init_eos
  use io,    only:idump,iprint,real4,id,master,error,warning,nprocs
  use part,  only:xyzh,xyzh_label,vxyzu,vxyzu_label,Bevol,Bxyz,Bxyz_label,npart,npartoftype,maxtypes, &
                  alphaind,rhoh,divBsymm,maxphase,iphase,iamtype_int1,iamtype_int11, &
                  nptmass,nsinkproperties,xyzmh_ptmass,xyzmh_ptmass_label,vxyz_ptmass,vxyz_ptmass_label,&
                  maxptmass,get_pmass,h2chemistry,nabundances,abundance,abundance_label,mhd,maxBevol,&
-<<<<<<< HEAD
                  divcurlv,divcurlv_label,divcurlB,divcurlB_label,poten,dustfrac,deltav,deltav_label,tstop,&
-                 dustfrac_label,tstop_label
-=======
-                 divcurlv,divcurlv_label,divcurlB,divcurlB_label,poten,dustfrac,deltav,deltav_label,tstop,temperature
->>>>>>> bcc1612f
+                 dustfrac_label,tstop_label,temperature
  use options,    only:use_dustfrac
  use dump_utils, only:tag,open_dumpfile_w,allocate_header,&
                  free_header,write_header,write_array,write_block_header
@@ -447,7 +439,6 @@
        call write_array(1,xyzh,xyzh_label,3,npart,k,ipass,idump,nums,ierrs(2))
        call write_array(1,vxyzu,vxyzu_label,maxvxyzu,npart,k,ipass,idump,nums,ierrs(3))
        if (h2chemistry)  call write_array(1,abundance,abundance_label,nabundances,npart,k,ipass,idump,nums,ierrs(4))
-<<<<<<< HEAD
        if (use_dust .and. ndusttypes>1 .and. multidustdump) &
           call write_array(1,sum(dustfrac(:,1:npart),1),'dustfracsum',npart,k,ipass,idump,nums,ierrs(5))
        if (use_dust) &
@@ -464,12 +455,7 @@
           if (use_dustfrac .and. multidustdump) &
              call write_array(1,deltav(:,l,:),deltav_label,3,npart,k,ipass,idump,nums,ierrs(9))
        enddo
-=======
-       if (use_dust)     call write_array(1,dustfrac,'dustfrac',npart,k,ipass,idump,nums,ierrs(5))
-       if (use_dust)     call write_array(1,tstop,'tstop',npart,k,ipass,idump,nums,ierrs(6))
-       if (use_dustfrac) call write_array(1,deltav,deltav_label,3,npart,k,ipass,idump,nums,ierrs(7))
-       if (store_temperature) call write_array(1,temperature,'T',npart,k,ipass,idump,nums,ierrs(8))
->>>>>>> bcc1612f
+       if (store_temperature) call write_array(1,temperature,'T',npart,k,ipass,idump,nums,ierrs(10))
 
        ! write pressure to file
        if ((ieos==8 .or. ieos==9 .or. ieos==10 .or. ieos==15) .and. k==i_real) then
@@ -489,39 +475,21 @@
              endif
              temparr(i) = ponrhoi*rhoi
           enddo
-<<<<<<< HEAD
-          call write_array(1,temparr,'pressure',npart,k,ipass,idump,nums,ierrs(10))
+          call write_array(1,temparr,'pressure',npart,k,ipass,idump,nums,ierrs(11))
        endif
 
        ! smoothing length written as real*4 to save disk space
-       call write_array(1,xyzh,xyzh_label,1,npart,k,ipass,idump,nums,ierrs(11),use_kind=4,index=4)
-       if (maxalpha==maxp) call write_array(1,alphaind,(/'alpha'/),1,npart,k,ipass,idump,nums,ierrs(12))
+       call write_array(1,xyzh,xyzh_label,1,npart,k,ipass,idump,nums,ierrs(12),use_kind=4,index=4)
+       if (maxalpha==maxp) call write_array(1,alphaind,(/'alpha'/),1,npart,k,ipass,idump,nums,ierrs(13))
        !if (maxalpha==maxp) then ! (uncomment this to write alphaloc to the full dumps)
        !   call write_array(1,alphaind,(/'alpha ','alphaloc'/),2,npart,k,ipass,idump,nums,ierrs(10))
        !endif
-       if (ndivcurlv >= 1) call write_array(1,divcurlv,divcurlv_label,ndivcurlv,npart,k,ipass,idump,nums,ierrs(13))
+       if (ndivcurlv >= 1) call write_array(1,divcurlv,divcurlv_label,ndivcurlv,npart,k,ipass,idump,nums,ierrs(14))
        if (gravity .and. maxgrav==maxp) then
-          call write_array(1,poten,'poten',npart,k,ipass,idump,nums,ierrs(14))
+          call write_array(1,poten,'poten',npart,k,ipass,idump,nums,ierrs(15))
        endif
 #ifdef IND_TIMESTEPS
-       call write_array(1,dtmax/2**ibin(1:npart),'dt',npart,k,ipass,idump,nums,ierrs(15),use_kind=4)
-=======
-          call write_array(1,temparr,'pressure',npart,k,ipass,idump,nums,ierrs(9))
-       endif
-
-       ! smoothing length written as real*4 to save disk space
-       call write_array(1,xyzh,xyzh_label,1,npart,k,ipass,idump,nums,ierrs(10),use_kind=4,index=4)
-       if (maxalpha==maxp) call write_array(1,alphaind,(/'alpha'/),1,npart,k,ipass,idump,nums,ierrs(11))
-       !if (maxalpha==maxp) then ! (uncomment this to write alphaloc to the full dumps)
-       !   call write_array(1,alphaind,(/'alpha ','alphaloc'/),2,npart,k,ipass,idump,nums,ierrs(10))
-       !endif
-       if (ndivcurlv >= 1) call write_array(1,divcurlv,divcurlv_label,ndivcurlv,npart,k,ipass,idump,nums,ierrs(12))
-       if (gravity .and. maxgrav==maxp) then
-          call write_array(1,poten,'poten',npart,k,ipass,idump,nums,ierrs(13))
-       endif
-#ifdef IND_TIMESTEPS
-       call write_array(1,dtmax/2**ibin(1:npart),'dt',npart,k,ipass,idump,nums,ierrs(14),use_kind=4)
->>>>>>> bcc1612f
+       call write_array(1,dtmax/2**ibin(1:npart),'dt',npart,k,ipass,idump,nums,ierrs(16),use_kind=4)
 #endif
 #ifdef PRDRAG
        if (k==i_real) then
@@ -529,26 +497,15 @@
           do i=1,npart
              temparr(i) = real4(beta(xyzh(1,i), xyzh(2,i), xyzh(3,i)))
           enddo
-<<<<<<< HEAD
-          call write_array(1,temparr,'beta_pr',npart,k,ipass,idump,nums,ierrs(16))
-=======
-          call write_array(1,temparr,'beta_pr',npart,k,ipass,idump,nums,ierrs(15))
->>>>>>> bcc1612f
+          call write_array(1,temparr,'beta_pr',npart,k,ipass,idump,nums,ierrs(17))
        endif
 #endif
 #ifdef LIGHTCURVE
        if (lightcurve) then
-<<<<<<< HEAD
-          call write_array(1,luminosity,'luminosity',npart,k,ipass,idump,nums,ierrs(17))
+          call write_array(1,luminosity,'luminosity',npart,k,ipass,idump,nums,ierrs(18))
        endif
 #endif
-       if (any(ierrs(1:17) /= 0)) call error('write_dump','error writing hydro arrays')
-=======
-          call write_array(1,luminosity,'luminosity',npart,k,ipass,idump,nums,ierrs(16))
-       endif
-#endif
-       if (any(ierrs(1:16) /= 0)) call error('write_dump','error writing hydro arrays')
->>>>>>> bcc1612f
+       if (any(ierrs(1:18) /= 0)) call error('write_dump','error writing hydro arrays')
     enddo
 
     do k=1,ndatatypes
@@ -1190,17 +1147,10 @@
                                massoftype,nptmass,nsinkproperties,phantomdump,tagged,singleprec,&
                                extradust,tfile,alphafile,idisk1,iprint,ierr)
  use dump_utils, only:read_array,match_tag
-<<<<<<< HEAD
- use dim,        only:use_dust,h2chemistry,maxalpha,maxp,gravity,maxgrav,maxvxyzu,maxBevol,ndusttypes
+ use dim,        only:use_dust,h2chemistry,maxalpha,maxp,gravity,maxgrav,maxvxyzu,maxBevol,store_temperature,ndusttypes
  use part,       only:xyzh,xyzh_label,vxyzu,vxyzu_label,dustfrac,abundance,abundance_label,alphaind,poten, &
                       xyzmh_ptmass,xyzmh_ptmass_label,vxyz_ptmass,vxyz_ptmass_label,Bevol,Bxyz,Bxyz_label,nabundances,&
-                      iphase,idust,tstop,deltav,dustfrac_label,tstop_label,deltav_label
-=======
- use dim,        only:use_dust,h2chemistry,maxalpha,maxp,gravity,maxgrav,maxvxyzu,maxBevol,store_temperature
- use part,       only:xyzh,xyzh_label,vxyzu,vxyzu_label,dustfrac,abundance,abundance_label,alphaind,poten, &
-                      xyzmh_ptmass,xyzmh_ptmass_label,vxyz_ptmass,vxyz_ptmass_label,Bevol,Bxyz,Bxyz_label,nabundances,&
-                      iphase,idust,temperature
->>>>>>> bcc1612f
+                      iphase,idust,tstop,deltav,dustfrac_label,tstop_label,deltav_label,temperature
  use options,    only:use_dustfrac
 #ifdef IND_TIMESTEPS
  use part,       only:dt_in
@@ -1226,11 +1176,8 @@
  got_xyzh      = .false.
  got_vxyzu     = .false.
  got_dustfrac  = .false.
-<<<<<<< HEAD
  got_tstop     = .false.
  got_deltav    = .false.
-=======
->>>>>>> bcc1612f
  got_abund     = .false.
  got_alpha     = .false.
  got_poten     = .false.
@@ -1429,12 +1376,8 @@
  integer,         intent(in)    :: i1,i2,npartoftype(:),npartread,nptmass,nsinkproperties
  real,            intent(in)    :: massoftype(:),alphafile,tfile
  logical,         intent(in)    :: phantomdump,got_iphase,got_xyzh(:),got_vxyzu(:),got_alpha
-<<<<<<< HEAD
- logical,         intent(in)    :: got_abund(:),got_dustfrac(:),got_sink_data(:),got_sink_vels(:),got_Bxyz(:),got_psi
-=======
- logical,         intent(in)    :: got_abund(:),got_dustfrac,got_sink_data(:),got_sink_vels(:),got_Bxyz(:)
+ logical,         intent(in)    :: got_abund(:),got_dustfrac(:),got_sink_data(:),got_sink_vels(:),got_Bxyz(:)
  logical,         intent(in)    :: got_psi, got_temp
->>>>>>> bcc1612f
  integer(kind=1), intent(inout) :: iphase(:)
  real,            intent(inout) :: vxyzu(:,:), Bevol(:,:)
  real(kind=4),    intent(inout) :: alphaind(:,:)
