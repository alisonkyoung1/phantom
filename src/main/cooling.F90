--- conflicted
+++ resolved
@@ -13,14 +13,10 @@
 !     2 = cooling library                 [explicit]
 !     3 = Gammie cooling                  [explicit]
 !     5 = Koyama & Inutuska (2002)        [explicit]
-!     6 = Koyama & Inutuska (2002)        [implicit]
-<<<<<<< HEAD
-!     7 = Stamatellos et al. (2007)       [semi-implicit]
-!  
-=======
+!     6 = Koyama & Inutuska (2002)        [implicit]  
 !     7 = Gammie cooling power law        [explicit]
-!
->>>>>>> 8396c0ca
+!     8 = Stamatellos et al. (2007)       [semi-implicit]
+!
 ! :References:
 !   Gail & Sedlmayr textbook Physics and chemistry of Circumstellar dust shells
 !
@@ -86,7 +82,7 @@
     call init_cooling_ism()
  else
     select case(icooling)
-    case(7)
+    case(8)
        if (ieos /= 21 .and. ieos /=2)  call fatal('cooling','icooling=7 requires ieos=21',var='ieos',ival=ieos)
        ! nothing to do. Initialised in eos.F90
        if (ieos ==2)  call read_optab(ierr)
@@ -117,7 +113,7 @@
        ufloor = 3.0*kboltz*Tfloor/(2.0*gmw*mass_proton_cgs)/unit_ergg
     endif
     if (maxvxyzu < 4) ierr = 1
- elseif (icooling == 7) then
+ elseif (icooling == ) then
     ufloor = 0. ! because we use the umin(:) array
  else
     ufloor = 0.
@@ -164,7 +160,7 @@
  if (present(kappa_in)) kappa     = kappa_in
 
  select case (icooling)
- case (7)
+ case (8)
     call cooling_S07(rho,ui,dudt,xi,yi,zi,Tfloor,dudti_sph,dt,part_id)
  case (6)
     call cooling_KoyamaInutsuka_implicit(ui,rho,dt,dudt)
@@ -204,11 +200,7 @@
     if (icooling > 0) call write_options_cooling_ism(iunit)
  else
     call write_inopt(icooling,'icooling','cooling function (0=off, 1=cooling library (step), 2=cooling library (force),'// &
-<<<<<<< HEAD
-                     '3=Gammie, 5,6=KI02,7=stamatellos)',iunit)
-=======
-                     '3=Gammie, 5,6=KI02, 7=powerlaw)',iunit)
->>>>>>> 8396c0ca
+         '3=Gammie, 5,6=KI02, 7=powerlaw, 8=stamatellos)',iunit)
     select case(icooling)
     case(0,4,5,6)
        ! do nothing
