!--------------------------------------------------------------------------!
! The Phantom Smoothed Particle Hydrodynamics code, by Daniel Price et al. !
! Copyright (c) 2007-2024 The Authors (see AUTHORS)                        !
! See LICENCE file for usage and distribution conditions                   !
! http://phantomsph.bitbucket.io/                                          !
!--------------------------------------------------------------------------!
module inject
!
! Injection module for wind from an orbiting asteroid, as used
! in Trevascus et al. (2021)
!
! :References:
!   Trevascus et al. (2021), MNRAS 505, L21-L25
!
! :Owner: David Liptai
!
! :Runtime parameters:
!   - mdot      : *mass injection rate in grams/second*
!   - mdot_type : *injection rate (0=const, 1=cos(t), 2=r^(-2))*
!   - vlag      : *percentage lag in velocity of wind*
!
! :Dependencies: binaryutils, externalforces, infile_utils, io, options,
!   part, partinject, physcon, random, units
!
 use io, only:error
 use physcon, only:pi
 implicit none
 character(len=*), parameter, public :: inject_type = 'asteroidwind'
 real, public :: mdot = 5.e8     ! mass injection rate in grams/second

 public :: init_inject,inject_particles,write_options_inject,read_options_inject

 private

 real         :: npartperorbit = 1000.     ! particle injection rate in particles per orbit
 real         :: vlag          = 0.0      ! percentage lag in velocity of wind
 integer      :: mdot_type     = 2        ! injection rate (0=const, 1=cos(t), 2=r^(-2))

contains
!-----------------------------------------------------------------------
!+
!  Initialize global variables or arrays needed for injection routine
!+
!-----------------------------------------------------------------------
subroutine init_inject(ierr)
 integer, intent(inout) :: ierr

 ierr = 0

end subroutine init_inject

!-----------------------------------------------------------------------
!+
!  Inject particles
!+
!-----------------------------------------------------------------------
subroutine inject_particles(time,dtlast,xyzh,vxyzu,xyzmh_ptmass,vxyz_ptmass,&
                            npart,npart_old,npartoftype,dtinject)
 use io,            only:fatal
 use part,          only:nptmass,massoftype,igas,hfact,ihsoft
 use partinject,    only:add_or_update_particle
 use physcon,       only:twopi,gg,kboltz,mass_proton_cgs
 use random,        only:get_random_pos_on_sphere
 use units,         only:umass, utime
 use options,       only:iexternalforce
 use externalforces,only:mass1
 use binaryutils,   only:get_orbit_bits
 real,    intent(in)    :: time, dtlast
 real,    intent(inout) :: xyzh(:,:), vxyzu(:,:), xyzmh_ptmass(:,:), vxyz_ptmass(:,:)
 integer, intent(inout) :: npart, npart_old
 integer, intent(inout) :: npartoftype(:)
 real,    intent(out)   :: dtinject
 real,    dimension(3)  :: xyz,vxyz,r1,r2,v2,vhat,v1
 integer :: i,ipart,npinject,seed,pt
 real    :: dmdt,rasteroid,h,u,speed,inject_this_step
 real    :: m1,m2,r
 real    :: dt
 real, save :: have_injected,t_old
 real, save :: semia

 if (nptmass < 2 .and. iexternalforce == 0) &
    call fatal('inject_asteroidwind','not enough point masses for asteroid wind injection')
 if (nptmass > 2) &
    call fatal('inject_asteroidwind','too many point masses for asteroid wind injection')

 if (nptmass == 2) then
    pt = 2
    r1 = xyzmh_ptmass(1:3,1)
    m1 = xyzmh_ptmass(4,1)
    v1 = vxyz_ptmass(1:3,1)
 else
    pt = 1
    r1 = 0.
    m1 = mass1
    v1 = 0.
 endif

 r2        = xyzmh_ptmass(1:3,pt)
 rasteroid = xyzmh_ptmass(ihsoft,pt)
 m2        = xyzmh_ptmass(4,pt)
 v2        = vxyz_ptmass(1:3,pt)

 speed     = sqrt(dot_product(v2,v2))
 vhat      = v2/speed

 r         = sqrt(dot_product(r1-r2,r1-r2))

 !
 ! Add any dependency on radius to mass injection rate (and convert to code units)
 !
 dmdt      = mdot*mdot_func(r,semia)/(umass/utime) ! Use semi-major axis as r_ref

 !
 !-- How many particles do we need to inject?
 !   (Seems to need at least eight gas particles to not crash) <-- This statement may or may not be true...
 !
 if (npartoftype(igas) < 8) then
    npinject = 8-npartoftype(igas)
 else
    ! Calculate how many extra particles from previous step to now
    dt = time - t_old
    inject_this_step = dt*mdot/massoftype(igas)/(umass/utime)

    npinject = max(0, int(0.5 + have_injected + inject_this_step - npartoftype(igas) ))

    ! Save for next step (faster than integrating the whole thing each time)
    t_old = time
    have_injected = have_injected + inject_this_step
 endif

 !
 !-- Randomly inject particles around the asteroids outer 'radius'.
 !   Only inject them on the side that is facing the central sink
 !
 do i=1,npinject
    xyz       = r2 + rasteroid*get_random_pos_on_sphere(seed)
    vxyz      = (1.-vlag/100)*speed*vhat
    u         = 0. ! setup is isothermal so utherm is not stored
    h         = hfact*(rasteroid/2.)
    ipart     = npart + 1
    call add_or_update_particle(igas,xyz,vxyz,h,u,ipart,npart,npartoftype,xyzh,vxyzu)
 enddo

 !
 !-- no constraint on timestep
 !
 dtinject = huge(dtinject)

end subroutine inject_particles

!-----------------------------------------------------------------------
!+
!  Returns dndt(t) depending on which function is chosen
!  Note that time in this function is strictly the fraction
!  of the orbit, not absolute time
!+
!-----------------------------------------------------------------------
real function mdot_func(r,r_ref)
 real, intent(in) :: r,r_ref

 select case (mdot_type)
 case (2)
    mdot_func = (r_ref/r)**2
 case default
    mdot_func = 1.0
 end select

end function mdot_func

!-----------------------------------------------------------------------
!+
!  Writes input options to the input file.
!+
!-----------------------------------------------------------------------
subroutine write_options_inject(iunit)
 use infile_utils, only:write_inopt
 integer, intent(in) :: iunit

 call write_inopt(mdot,'mdot','mass injection rate in grams/second',iunit)
 call write_inopt(npartperorbit,'npartperorbit',&
                  'particle injection rate in particles/binary orbit',iunit)
 call write_inopt(vlag,'vlag','percentage lag in velocity of wind',iunit)
 call write_inopt(mdot_type,'mdot_type','injection rate (0=const, 1=cos(t), 2=r^(-2))',iunit)

end subroutine write_options_inject

!-----------------------------------------------------------------------
!+
!  Reads input options from the input file.
!+
!-----------------------------------------------------------------------
subroutine read_options_inject(name,valstring,imatch,igotall,ierr)
 use io, only:fatal
 character(len=*), intent(in)  :: name,valstring
 logical,          intent(out) :: imatch,igotall
 integer,          intent(out) :: ierr
 integer, save :: ngot = 0
 character(len=30), parameter :: label = 'read_options_inject'

 imatch  = .true.
 select case(trim(name))
 case('mdot')
    read(valstring,*,iostat=ierr) mdot
    ngot = ngot + 1
    if (mdot  <  0.) call fatal(label,'mdot < 0 in input options')
 case('npartperorbit')
    read(valstring,*,iostat=ierr) npartperorbit
    ngot = ngot + 1
    if (npartperorbit < 0.) call fatal(label,'npartperorbit < 0 in input options')
 case('vlag')
    read(valstring,*,iostat=ierr) vlag
    ngot = ngot + 1
 case('mdot_type')
    read(valstring,*,iostat=ierr) mdot_type
    ngot = ngot + 1
 case default
    imatch = .false.
 end select

 igotall = (ngot >= 1)

end subroutine read_options_inject

<<<<<<< HEAD
=======
subroutine set_default_options_inject(flag)
 integer, optional, intent(in) :: flag

end subroutine set_default_options_inject

>>>>>>> c022941a
end module inject<|MERGE_RESOLUTION|>--- conflicted
+++ resolved
@@ -2,7 +2,7 @@
 ! The Phantom Smoothed Particle Hydrodynamics code, by Daniel Price et al. !
 ! Copyright (c) 2007-2024 The Authors (see AUTHORS)                        !
 ! See LICENCE file for usage and distribution conditions                   !
-! http://phantomsph.bitbucket.io/                                          !
+! http://phantomsph.github.io/                                             !
 !--------------------------------------------------------------------------!
 module inject
 !
@@ -28,7 +28,8 @@
  character(len=*), parameter, public :: inject_type = 'asteroidwind'
  real, public :: mdot = 5.e8     ! mass injection rate in grams/second
 
- public :: init_inject,inject_particles,write_options_inject,read_options_inject
+ public :: init_inject,inject_particles,write_options_inject,read_options_inject,&
+      set_default_options_inject
 
  private
 
@@ -221,12 +222,9 @@
 
 end subroutine read_options_inject
 
-<<<<<<< HEAD
-=======
 subroutine set_default_options_inject(flag)
  integer, optional, intent(in) :: flag
 
 end subroutine set_default_options_inject
 
->>>>>>> c022941a
 end module inject