!--------------------------------------------------------------------------!
! The Phantom Smoothed Particle Hydrodynamics code, by Daniel Price et al. !
! Copyright (c) 2007-2022 The Authors (see AUTHORS)                        !
! See LICENCE file for usage and distribution conditions                   !
! http://phantomsph.bitbucket.io/                                          !
!--------------------------------------------------------------------------!
module eos_gasradrec
!
! EoS from HORMONE that includes internal energy from ideal gas,
!  radiation, and recombination (H2, H, He) (Hirai et al., 2020)
!
! :References: Appendix C, https://ui.adsabs.harvard.edu/abs/2020MNRAS.499.1154H/abstract
!
! :Owner: Mike Lau
!
! :Runtime parameters:
!   - irecomb : *recombination energy to include. 0=H2+H+He, 1=H+He, 2=He, 3=none*
!
! :Dependencies: infile_utils, io, ionization_mod, physcon
!
 implicit none
 integer, public :: irecomb = 0 ! types of recombination energy to include for ieos=20
 public :: equationofstate_gasradrec,calc_uT_from_rhoP_gasradrec,read_options_eos_gasradrec,&
           write_options_eos_gasradrec,eos_info_gasradrec,init_eos_gasradrec
 private

contains
!-----------------------------------------------------------------------
!+
!  EoS from HORMONE (Hirai et al., 2020). Note eint is internal energy per unit volume
!+
!-----------------------------------------------------------------------
subroutine equationofstate_gasradrec(d,eint,T,imu,X,Y,p,cf)
 use ionization_mod, only:get_erec_imurec
 use physcon,        only:radconst,Rg
 use io,             only:fatal
 real, intent(in)    :: d,eint
 real, intent(inout) :: T,imu ! imu is 1/mu, an output
 real, intent(in)    :: X,Y
 real, intent(out)   :: p,cf
 real                :: corr,erec,derecdT,dimurecdT,Tdot,logd,dt,gamma_eff
 real, parameter     :: W4err=1.e-2,eoserr=1.e-13
 integer n

 corr=huge(0.); Tdot=0.; logd=log10(d); dt=0.9
 do n = 1,500
    call get_erec_imurec(logd,T,X,Y,erec,imu,derecdT,dimurecdT)
    if (d*erec>=eint) then ! avoid negative thermal energy
       T = 0.9*T; Tdot=0.;cycle
    endif
    corr = (eint-(radconst*T**3+1.5*Rg*d*imu)*T-d*erec) &
           / ( -4.*radconst*T**3-d*(1.5*Rg*(imu+dimurecdT*T)+derecdT) )
<<<<<<< HEAD
    if (-corr > 1.e2*T) then  ! do not let temperature guess increase by more than a factor of 1000
       T = 1.e2*T
=======
    if (-corr > 1.e3*T) then  ! do not let temperature guess increase by more than a factor of 1000
       T = 1.e3*T
>>>>>>> edbc9f31
       Tdot = 0.
    elseif (abs(corr) > W4err*T) then
       T = T + Tdot*dt
       Tdot = (1.-2.*dt)*Tdot - dt*corr
    else
       T = T-corr
       Tdot = 0.
    endif
    if (abs(corr)<eoserr*T) exit
    if (n>50) dt=0.5
 enddo
 if (n > 500) then
    print*,'d=',d,'eint=',eint/d,'mu=',1./imu
    call fatal('eos_gasradrec','Failed to converge on temperature in equationofstate_gasradrec')
 endif
 p = ( Rg*imu*d + radconst*T**3/3. )*T
 gamma_eff = 1.+p/(eint-d*erec)
 cf = sqrt(gamma_eff*p/d)

end subroutine equationofstate_gasradrec


!-----------------------------------------------------------------------
!+
!  Solve for u and T (and mu) from rho and P (ideal gas + radiation + recombination)
!  Inputs and outputs in cgs units
!+
!-----------------------------------------------------------------------
subroutine calc_uT_from_rhoP_gasradrec(rhoi,presi,X,Y,T,eni,mui,ierr)
 use ionization_mod, only: get_imurec,get_erec
 use physcon,        only: radconst,Rg
 real, intent(in)            :: rhoi,presi,X,Y
 real, intent(inout)         :: T
 real, intent(out)           :: eni
 real, optional, intent(out) :: mui
 integer, intent(out)        :: ierr
 integer                     :: n
 real                        :: logrhoi,imu,dimurecdT,dT,Tdot,corr
 real, parameter             :: W4err=1.e-2,eoserr=1.e-13

 if (T <= 0.) T = min((3.*presi/radconst)**0.25, presi/(rhoi*Rg))  ! initial guess for temperature
 ierr = 0
 corr = huge(0.)
 Tdot = 0.
 dT = 0.9
 logrhoi = log10(rhoi)
 do n = 1,500
    call get_imurec(logrhoi,T,X,Y,imu,dimurecdT)
    corr = ( presi - (rhoi*Rg*imu + radconst*T**3/3.)*T ) / &
           ( -rhoi*Rg * ( imu + T*dimurecdT ) - 4.*radconst*T**3/3. )
    if (abs(corr)>W4err*T) then
       T = T + Tdot*dT
       Tdot = (1.-2.*dT)*Tdot - dT*corr
    else
       T = T - corr
       Tdot = 0.
    endif
    if (abs(corr) < eoserr*T) exit
    if (n > 50) dT = 0.5
 enddo
 if (n > 500) then
    print*,'Error in calc_uT_from_rhoP_hormone'
    print*,'rho=',rhoi,'P=',presi,'mu=',1./imu
    ierr = 1
    return
 endif
 eni = ( 1.5*Rg*imu + radconst*T**3/rhoi )*T + get_erec(logrhoi,T,X,Y)
 mui = 1./imu

end subroutine calc_uT_from_rhoP_gasradrec


!-----------------------------------------------------------------------
!+
!  Initialise eos by setting ionisation energy array according to
!  irecomb option
!+
!-----------------------------------------------------------------------
subroutine init_eos_gasradrec(ierr)
 use ionization_mod, only:ionization_setup,eion
 integer, intent(out) :: ierr

 ierr = 0
 call ionization_setup
 if (irecomb == 1) then
    eion(1) = 0.  ! H and He recombination only (no recombination to H2)
 elseif (irecomb == 2) then
    eion(1:2) = 0.  ! He recombination only
 elseif (irecomb == 3) then
    eion(1:4) = 0.  ! No recombination energy
 elseif (irecomb < 0 .or. irecomb > 3) then
    ierr = 1
 endif
 write(*,'(1x,a,i1,a)') 'Initialising gas+rad+rec EoS (irecomb = ',irecomb,')'

end subroutine init_eos_gasradrec


!----------------------------------------------------------------
!+
!  print eos information
!+
!----------------------------------------------------------------
subroutine eos_info_gasradrec(iprint)
 integer, intent(in) :: iprint

 write(iprint,"(/,a,i1)") ' Gas+rad+rec EoS: irecomb = ',irecomb

end subroutine eos_info_gasradrec


!-----------------------------------------------------------------------
!+
!  reads equation of state options from the input file
!+
!-----------------------------------------------------------------------
subroutine read_options_eos_gasradrec(name,valstring,imatch,igotall,ierr)
 use io, only:fatal
 character(len=*),  intent(in)  :: name,valstring
 logical,           intent(out) :: imatch,igotall
 integer,           intent(out) :: ierr
 integer,           save        :: ngot  = 0
 character(len=30), parameter   :: label = 'eos_gasradrec'

 imatch  = .true.
 select case(trim(name))
 case('irecomb')
    read(valstring,*,iostat=ierr) irecomb
    if ((irecomb < 0) .or. (irecomb > 3)) call fatal(label,'irecomb = 0,1,2,3')
    ngot = ngot + 1
 case default
    imatch = .false.
 end select

 igotall = (ngot >= 1)

end subroutine read_options_eos_gasradrec


!-----------------------------------------------------------------------
!+
!  writes equation of state options to the input file
!+
!-----------------------------------------------------------------------
subroutine write_options_eos_gasradrec(iunit)
 use infile_utils, only:write_inopt
 integer, intent(in) :: iunit

 call write_inopt(irecomb,'irecomb','recombination energy to include. 0=H2+H+He, 1=H+He, 2=He, 3=none',iunit)

end subroutine write_options_eos_gasradrec

end module eos_gasradrec<|MERGE_RESOLUTION|>--- conflicted
+++ resolved
@@ -50,13 +50,8 @@
     endif
     corr = (eint-(radconst*T**3+1.5*Rg*d*imu)*T-d*erec) &
            / ( -4.*radconst*T**3-d*(1.5*Rg*(imu+dimurecdT*T)+derecdT) )
-<<<<<<< HEAD
-    if (-corr > 1.e2*T) then  ! do not let temperature guess increase by more than a factor of 1000
-       T = 1.e2*T
-=======
     if (-corr > 1.e3*T) then  ! do not let temperature guess increase by more than a factor of 1000
        T = 1.e3*T
->>>>>>> edbc9f31
        Tdot = 0.
     elseif (abs(corr) > W4err*T) then
        T = T + Tdot*dt
