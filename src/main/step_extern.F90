--- conflicted
+++ resolved
@@ -37,12 +37,8 @@
  public :: step_extern_gr
  public :: step_extern_sph
  public :: step_extern_sph_gr
-<<<<<<< HEAD
- public :: step_extern_FSI
+ public :: step_extern_pattern
  public :: step_extern_subsys
-=======
- public :: step_extern_pattern
->>>>>>> e6bf68a7
 
  real, public :: dk(3)
  real, public :: ck(2)
@@ -589,21 +585,20 @@
     !
     call group_identify(nptmass,n_group,n_ingroup,n_sing,xyzmh_ptmass,vxyz_ptmass,group_info,nmatrix)
 
-    call get_force_4th(nptmass,npart,nsubsteps,pmassi,timei,dtextforce,xyzh,fext, &
-                      xyzmh_ptmass,vxyz_ptmass,fxyz_ptmass,dsdt_ptmass,group_info)
-    call kick_4th (dk(1),dt,npart,nptmass,xyzh,vxyzu,xyzmh_ptmass,vxyz_ptmass,fext,fxyz_ptmass,dsdt_ptmass)
-    call drift_4th(ck(1),dt,npart,nptmass,xyzh,xyzmh_ptmass,vxyzu,vxyz_ptmass,dsdt_ptmass,n_ingroup)
+    call kick(dk(1),dt,npart,nptmass,ntypes,xyzh,vxyzu,xyzmh_ptmass,vxyz_ptmass,fext,fxyz_ptmass,dsdt_ptmass)
+
+    call drift(ck(1),dt,time_par,npart,nptmass,ntypes,xyzh,xyzmh_ptmass,vxyzu,vxyz_ptmass,dsdt_ptmass,n_ingroup,group_info)
     call evolve_groups(n_group,timei,group_info,xyzmh_ptmass,vxyz_ptmass,fxyz_ptmass,gtgrad)
-    call get_force_4th(nptmass,npart,nsubsteps,pmassi,timei,dtextforce,xyzh,fext, &
+    call get_force(nptmass,npart,nsubsteps,pmassi,timei,dtextforce,xyzh,fext, &
                       xyzmh_ptmass,vxyz_ptmass,fxyz_ptmass,dsdt_ptmass,group_info) ! Direct calculation of the force and force gradient
     fsink_old = fxyz_ptmass
     call get_gradf_4th(nptmass,npart,pmassi,dt,xyzh,fext,xyzmh_ptmass,fxyz_ptmass,fsink_old,group_info)
-    call kick_4th (dk(2),dt,npart,nptmass,xyzh,vxyzu,xyzmh_ptmass,vxyz_ptmass,fext,fxyz_ptmass,dsdt_ptmass)
+    call kick(dk(2),dt,npart,nptmass,xyzh,vxyzu,xyzmh_ptmass,vxyz_ptmass,fext,fxyz_ptmass,dsdt_ptmass)
     call evolve_groups(n_group,timei,group_info,xyzmh_ptmass,vxyz_ptmass,fxyz_ptmass,gtgrad)
-    call drift_4th(ck(2),dt,npart,nptmass,xyzh,xyzmh_ptmass,vxyzu,vxyz_ptmass,dsdt_ptmass,n_ingroup)
-    call get_force_4th(nptmass,npart,nsubsteps,pmassi,timei,dtextforce,xyzh,fext, &
+    call drift(ck(1),dt,time_par,npart,nptmass,ntypes,xyzh,xyzmh_ptmass,vxyzu,vxyz_ptmass,dsdt_ptmass,n_ingroup,group_info)
+    call get_force(nptmass,npart,nsubsteps,pmassi,timei,dtextforce,xyzh,fext, &
                       xyzmh_ptmass,vxyz_ptmass,fxyz_ptmass,dsdt_ptmass,group_info)
-    call kick_4th (dk(3),dt,npart,nptmass,xyzh,vxyzu,xyzmh_ptmass,vxyz_ptmass,fext,fxyz_ptmass,dsdt_ptmass)
+    call kick(dk(3),dt,npart,nptmass,xyzh,vxyzu,xyzmh_ptmass,vxyz_ptmass,fext,fxyz_ptmass,dsdt_ptmass)
     if (iverbose >= 2 ) write(iprint,*) "nsubsteps : ",nsubsteps,"time,dt : ",timei,dt
 
     dtextforce_min = min(dtextforce_min,dtextforce)
@@ -640,33 +635,20 @@
  !+
  !----------------------------------------------------------------
 
-<<<<<<< HEAD
-subroutine drift_4th(ck,dt,npart,nptmass,xyzh,xyzmh_ptmass,vxyzu,vxyz_ptmass,dsdt_ptmass,n_ingroup,group_info)
+subroutine drift(cki,dt,time_par,npart,nptmass,ntypes,xyzh,xyzmh_ptmass,vxyzu,vxyz_ptmass,dsdt_ptmass,n_ingroup,group_info)
  use part, only: isdead_or_accreted,ispinx,ispiny,ispinz,igarg
+ use ptmass,   only:ptmass_drift
  use io  ,     only:id,master
  use mpiutils, only:bcast_mpi
- real,              intent(in)    :: dt,ck
- integer,           intent(in)    :: npart,nptmass
+ real,              intent(in)    :: dt,cki
+ integer,           intent(in)    :: npart,nptmass,ntypes
+ real,              intent(inout) :: time_par
  real,              intent(inout) :: xyzh(:,:),vxyzu(:,:)
  real,              intent(inout) :: xyzmh_ptmass(:,:),vxyz_ptmass(:,:),dsdt_ptmass(:,:)
  integer, optional, intent(in)    :: n_ingroup
  integer, optional, intent(in)    :: group_info(:,:)
- integer :: i,k,istart_ptmass
-=======
-subroutine drift(cki,dt,time_par,npart,nptmass,ntypes,xyzh,xyzmh_ptmass,vxyzu,vxyz_ptmass,dsdt_ptmass)
- use part,     only:isdead_or_accreted,ispinx,ispiny,ispinz
- use ptmass,   only:ptmass_drift
- use io  ,     only:id,master
- use mpiutils, only:bcast_mpi
- real,    intent(in)    :: dt,cki
- integer, intent(in)    :: npart,nptmass,ntypes
- real,    intent(inout) :: time_par
- real,    intent(inout) :: xyzh(:,:),vxyzu(:,:)
- real,    intent(inout) :: xyzmh_ptmass(:,:),vxyz_ptmass(:,:),dsdt_ptmass(:,:)
->>>>>>> e6bf68a7
+ integer :: i,k
  real    :: ckdt
- istart_ptmass = 1
- if (present(n_ingroup)) istart_ptmass = n_ingroup + 1
 
  ckdt = cki*dt
 
@@ -687,30 +669,11 @@
  ! Drift sink particles
  if(nptmass>0) then
     if(id==master) then
-<<<<<<< HEAD
-       !$omp parallel do default(none) &
-       !$omp shared(nptmass,xyzmh_ptmass,vxyz_ptmass,dsdt_ptmass,ckdt) &
-       !$omp shared(n_ingroup,group_info) &
-       !$omp private(i,k)
-       do k=istart_ptmass,nptmass
-          if (present(n_ingroup)) then
-             i = group_info(igarg,k)
-          else
-             i = k
-          endif
-          if (xyzmh_ptmass(4,i) > 0.) then
-             xyzmh_ptmass(1,i) = xyzmh_ptmass(1,i) + ckdt*vxyz_ptmass(1,i)
-             xyzmh_ptmass(2,i) = xyzmh_ptmass(2,i) + ckdt*vxyz_ptmass(2,i)
-             xyzmh_ptmass(3,i) = xyzmh_ptmass(3,i) + ckdt*vxyz_ptmass(3,i)
-             xyzmh_ptmass(ispinx,i) = xyzmh_ptmass(ispinx,i) + ckdt*dsdt_ptmass(1,i)
-             xyzmh_ptmass(ispiny,i) = xyzmh_ptmass(ispiny,i) + ckdt*dsdt_ptmass(2,i)
-             xyzmh_ptmass(ispinz,i) = xyzmh_ptmass(ispinz,i) + ckdt*dsdt_ptmass(3,i)
-          endif
-       enddo
-       !$omp end parallel do
-=======
-       call ptmass_drift(nptmass,ckdt,xyzmh_ptmass,vxyz_ptmass,dsdt_ptmass)
->>>>>>> e6bf68a7
+       if(present(n_ingroup)) then
+          call ptmass_drift(nptmass,ckdt,xyzmh_ptmass,vxyz_ptmass,dsdt_ptmass,n_ingroup,group_info)
+       else
+          call ptmass_drift(nptmass,ckdt,xyzmh_ptmass,vxyz_ptmass,dsdt_ptmass)
+       endif
     endif
     call bcast_mpi(xyzmh_ptmass(:,1:nptmass))
  endif
@@ -726,100 +689,15 @@
  !+
  !----------------------------------------------------------------
 
-<<<<<<< HEAD
-subroutine get_force_4th(nptmass,npart,nsubsteps,pmassi,timei,dtextforce,xyzh,fext,xyzmh_ptmass, &
-                         vxyz_ptmass,fxyz_ptmass,dsdt_ptmass,group_info)
-=======
 subroutine kick(dki,dt,npart,nptmass,ntypes,xyzh,vxyzu,xyzmh_ptmass,vxyz_ptmass, &
                 fext,fxyz_ptmass,dsdt_ptmass,dptmass,ibin_wake,nbinmax,timei,fxyz_ptmass_sinksink)
  use part,           only:isdead_or_accreted,massoftype,iamtype,iamboundary,iphase,ispinx,ispiny,ispinz,igas
  use ptmass,         only:f_acc,ptmass_accrete,pt_write_sinkev,update_ptmass,ptmass_kick
  use externalforces, only:accrete_particles
->>>>>>> e6bf68a7
  use options,        only:iexternalforce
  use io  ,           only:id,master,fatal,iprint,iverbose
  use io_summary,     only:summary_accrete,summary_accrete_fail
  use mpiutils,       only:bcast_mpi,reduce_in_place_mpi,reduceall_mpi
-<<<<<<< HEAD
- use ptmass,         only:use_regnbody
- integer,           intent(in)    :: nptmass,npart,nsubsteps
- real,              intent(inout) :: xyzh(:,:),fext(:,:)
- real,              intent(inout) :: xyzmh_ptmass(:,:),vxyz_ptmass(:,:),fxyz_ptmass(4,nptmass),dsdt_ptmass(3,nptmass)
- real,              intent(inout) :: dtextforce
- real,              intent(in)    :: timei,pmassi
- integer, optional,intent(in)    :: group_info(:,:)
- integer         :: merge_ij(nptmass)
- integer         :: merge_n
- integer         :: i
- real            :: dtf,dtextforcenew,dtsinkgas,dtphi2,fonrmax
- real            :: fextx,fexty,fextz
- real            :: fonrmaxi,phii,dtphi2i
-
- dtextforcenew = bignumber
- dtsinkgas     = bignumber
- dtphi2        = bignumber
- fonrmax = 0
-
- if (nptmass>0) then
-    if (id==master) then
-       if (use_regnbody) then
-          call get_accel_sink_sink(nptmass,xyzmh_ptmass,fxyz_ptmass,epot_sinksink,&
-                                  dtf,iexternalforce,timei,merge_ij,merge_n,dsdt_ptmass,group_info=group_info)
-          if (merge_n > 0) then
-             call merge_sinks(timei,nptmass,xyzmh_ptmass,vxyz_ptmass,fxyz_ptmass,merge_ij)
-             call get_accel_sink_sink(nptmass,xyzmh_ptmass,fxyz_ptmass,epot_sinksink,&
-                                     dtf,iexternalforce,timei,merge_ij,merge_n,dsdt_ptmass,group_info=group_info)
-          endif
-       else
-          call get_accel_sink_sink(nptmass,xyzmh_ptmass,fxyz_ptmass,epot_sinksink,&
-                               dtf,iexternalforce,timei,merge_ij,merge_n,dsdt_ptmass)
-          if (merge_n > 0) then
-             call merge_sinks(timei,nptmass,xyzmh_ptmass,vxyz_ptmass,fxyz_ptmass,merge_ij)
-             call get_accel_sink_sink(nptmass,xyzmh_ptmass,fxyz_ptmass,epot_sinksink,&
-                                  dtf,iexternalforce,timei,merge_ij,merge_n,dsdt_ptmass)
-          endif
-       endif
-       fxyz_ptmass_sinksink=fxyz_ptmass
-       dsdt_ptmass_sinksink=dsdt_ptmass
-       if (iverbose >= 2) write(iprint,*) 'dt(sink-sink) = ',C_force*dtf
-    else
-       fxyz_ptmass(:,:) = 0.
-       dsdt_ptmass(:,:) = 0.
-    endif
-    call bcast_mpi(epot_sinksink)
-    call bcast_mpi(dtf)
-    dtextforcenew = min(dtextforcenew,C_force*dtf)
- endif
-
- if (iverbose >= 3 ) write(iprint,*) "dt_sink_sink",dtextforcenew
- !$omp parallel default(none) &
- !$omp shared(npart,nptmass,xyzh,xyzmh_ptmass,fext) &
- !$omp private(fextx,fexty,fextz) &
- !$omp private(fonrmaxi,dtphi2i,phii,pmassi,dtf) &
- !$omp reduction(min:dtextforcenew,dtphi2) &
- !$omp reduction(max:fonrmax) &
- !$omp reduction(+:fxyz_ptmass,dsdt_ptmass)
- !$omp do
- do i=1,npart
-    fextx = 0.
-    fexty = 0.
-    fextz = 0.
-    call get_accel_sink_gas(nptmass,xyzh(1,i),xyzh(2,i),xyzh(3,i),xyzh(4,i),xyzmh_ptmass,&
-                  fextx,fexty,fextz,phii,pmassi,fxyz_ptmass,dsdt_ptmass,fonrmaxi,dtphi2i)
-    fonrmax = max(fonrmax,fonrmaxi)
-    dtphi2  = min(dtphi2,dtphi2i)
-    fext(1,i) = fextx
-    fext(2,i) = fexty
-    fext(3,i) = fextz
- enddo
- !$omp enddo
- !$omp end parallel
-
- if (nptmass > 0) then
-    call reduce_in_place_mpi('+',fxyz_ptmass(:,1:nptmass))
-    call reduce_in_place_mpi('+',dsdt_ptmass(:,1:nptmass))
- endif
-=======
  use dim,            only:ind_timesteps,maxp,maxphase
  use timestep_sts,   only:sts_it_n
  real,                      intent(in)    :: dt,dki
@@ -836,7 +714,6 @@
  integer         :: i,itype,nfaili
  integer         :: naccreted,nfail,nlive
  real            :: dkdt,pmassi,fxi,fyi,fzi,accretedmass
->>>>>>> e6bf68a7
 
  if (present(dptmass) .and. present(timei) .and. present(ibin_wake) .and. present(nbinmax)) then
     is_accretion = .true.
@@ -844,54 +721,15 @@
     is_accretion = .false.
  endif
 
-<<<<<<< HEAD
- dtextforcenew = reduceall_mpi('min',dtextforcenew)
-
-end subroutine get_force_4th
-
-
- !----------------------------------------------------------------
- !+
- !  grad routine for the 4th order scheme (FSI)
- !+
- !----------------------------------------------------------------
-
-
-subroutine get_gradf_4th(nptmass,npart,pmassi,dt,xyzh,fext,xyzmh_ptmass,fxyz_ptmass,fsink_old,group_info)
- use dim,            only:maxptmass
- use ptmass,         only:get_gradf_sink_gas,get_gradf_sink_sink,use_regnbody
- use mpiutils,       only:reduce_in_place_mpi
- use io,             only:id,master
- integer,           intent(in)    :: nptmass,npart
- real,              intent(inout) :: xyzh(:,:),fext(3,npart)
- real,              intent(inout) :: xyzmh_ptmass(:,:),fxyz_ptmass(4,nptmass)
- real,              intent(in)    :: fsink_old(4,nptmass)
- real,              intent(inout) :: dt
- real,              intent(in)    :: pmassi
- integer, optional, intent(in)    :: group_info(:,:)
- real            :: fextx,fexty,fextz
- integer         :: i
-=======
  itype = iphase(igas)
  pmassi = massoftype(igas)
->>>>>>> e6bf68a7
 
  dkdt = dki*dt
 
  ! Kick sink particles
  if (nptmass>0) then
     if(id==master) then
-<<<<<<< HEAD
-       if(use_regnbody) then
-          call get_gradf_sink_sink(nptmass,dt,xyzmh_ptmass,fxyz_ptmass,fsink_old,group_info)
-       else
-          call get_gradf_sink_sink(nptmass,dt,xyzmh_ptmass,fxyz_ptmass,fsink_old)
-       endif
-    else
-       fxyz_ptmass(:,:) = 0.
-=======
        call ptmass_kick(nptmass,dkdt,vxyz_ptmass,fxyz_ptmass,xyzmh_ptmass,dsdt_ptmass)
->>>>>>> e6bf68a7
     endif
     call bcast_mpi(vxyz_ptmass(:,1:nptmass))
     call bcast_mpi(xyzmh_ptmass(ispinx,1:nptmass))
@@ -1026,13 +864,73 @@
 
  !----------------------------------------------------------------
  !+
+ !  grad routine for the 4th order scheme (FSI)
+ !+
+ !----------------------------------------------------------------
+
+
+subroutine get_gradf_4th(nptmass,npart,pmassi,dt,xyzh,fext,xyzmh_ptmass,fxyz_ptmass,fsink_old,group_info)
+ use dim,            only:maxptmass
+ use ptmass,         only:get_gradf_sink_gas,get_gradf_sink_sink,use_regnbody
+ use mpiutils,       only:reduce_in_place_mpi
+ use io,             only:id,master
+ integer,           intent(in)    :: nptmass,npart
+ real,              intent(inout) :: xyzh(:,:),fext(3,npart)
+ real,              intent(inout) :: xyzmh_ptmass(:,:),fxyz_ptmass(4,nptmass)
+ real,              intent(in)    :: fsink_old(4,nptmass)
+ real,              intent(inout) :: dt
+ real,              intent(in)    :: pmassi
+ integer, optional, intent(in)    :: group_info(:,:)
+ real            :: fextx,fexty,fextz
+ integer         :: i
+
+
+ if (nptmass>0) then
+    if(id==master) then
+       if(use_regnbody) then
+          call get_gradf_sink_sink(nptmass,dt,xyzmh_ptmass,fxyz_ptmass,fsink_old,group_info)
+       else
+          call get_gradf_sink_sink(nptmass,dt,xyzmh_ptmass,fxyz_ptmass,fsink_old)
+       endif
+    else
+       fxyz_ptmass(:,:) = 0.
+    endif
+ endif
+
+ !$omp parallel default(none) &
+ !$omp shared(npart,nptmass,xyzh,xyzmh_ptmass,fext,dt,pmassi,fsink_old) &
+ !$omp private(fextx,fexty,fextz) &
+ !$omp reduction(+:fxyz_ptmass)
+ !$omp do
+ do i=1,npart
+    fextx = fext(1,i)
+    fexty = fext(2,i)
+    fextz = fext(3,i)
+    call get_gradf_sink_gas(nptmass,dt,xyzh(1,i),xyzh(2,i),xyzh(3,i),xyzh(4,i),&
+                  xyzmh_ptmass,fextx,fexty,fextz,pmassi,fxyz_ptmass,fsink_old)
+    fext(1,i) = fext(1,i)+ fextx
+    fext(2,i) = fext(2,i)+ fexty
+    fext(3,i) = fext(3,i)+ fextz
+ enddo
+ !$omp enddo
+ !$omp end parallel
+
+ if (nptmass > 0) then
+    call reduce_in_place_mpi('+',fxyz_ptmass(:,1:nptmass))
+    !call reduce_in_place_mpi('+',dsdt_ptmass(:,1:nptmass))
+ endif
+
+end subroutine get_gradf_4th
+
+ !----------------------------------------------------------------
+ !+
  !  force routine for the 4th order scheme
  !+
  !----------------------------------------------------------------
 
 subroutine get_force(nptmass,npart,nsubsteps,ntypes,timei,dtextforce,xyzh,vxyzu, &
                      fext,xyzmh_ptmass,vxyz_ptmass,fxyz_ptmass,dsdt_ptmass,dt,cki,dki, &
-                     force_count,extf_vdep_flag,fsink_old)
+                     force_count,extf_vdep_flag,fsink_old,group_info)
  use io,              only:iverbose,master,id,iprint,warning,fatal
  use dim,             only:maxp,maxvxyzu,itau_alloc
  use ptmass,          only:get_accel_sink_gas,get_accel_sink_sink,merge_sinks, &
@@ -1056,6 +954,7 @@
  real,              intent(in)    :: timei,cki,dki,dt
  logical,           intent(in)    :: extf_vdep_flag
  real, optional,    intent(inout) :: fsink_old(4,nptmass)
+ integer, optional, intent(in)    :: group_info(:,:)
  integer         :: merge_ij(nptmass)
  integer         :: merge_n
  integer         :: i,itype
@@ -1072,6 +971,12 @@
  else
     extrap  = .false.
  endif
+
+ if(present(group_info)) then
+    wsub = .true.
+    extrap = .false.
+ endif
+
 
  force_count   = force_count + 1
  extrapfac     = (1./24.)*dt**2
@@ -1104,6 +1009,14 @@
              call get_accel_sink_sink(nptmass,xyzmh_ptmass,fxyz_ptmass,epot_sinksink,&
                                       dtf,iexternalforce,timei,merge_ij,merge_n, &
                                       dsdt_ptmass,extrapfac,fsink_old)
+          endif
+       elseif (wsub) then
+          call get_accel_sink_sink(nptmass,xyzmh_ptmass,fxyz_ptmass,epot_sinksink,&
+                                    dtf,iexternalforce,timei,merge_ij,merge_n,dsdt_ptmass,group_info=group_info)
+          if (merge_n > 0) then
+             call merge_sinks(timei,nptmass,xyzmh_ptmass,vxyz_ptmass,fxyz_ptmass,merge_ij)
+             call get_accel_sink_sink(nptmass,xyzmh_ptmass,fxyz_ptmass,epot_sinksink,&
+                                       dtf,iexternalforce,timei,merge_ij,merge_n,dsdt_ptmass,group_info=group_info)
           endif
        else
           call get_accel_sink_sink(nptmass,xyzmh_ptmass,fxyz_ptmass,epot_sinksink,&
