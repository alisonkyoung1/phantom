--- conflicted
+++ resolved
@@ -105,15 +105,7 @@
  use linklist,        only:write_inopts_link
  use dust,            only:write_options_dust
  use growth,          only:write_options_growth
-<<<<<<< HEAD
  use porosity,        only:write_options_porosity
-#endif
-#endif
-#ifdef PHOTO
- use photoevap,       only:write_options_photoevap
-#endif
-=======
->>>>>>> e01f76c3
 #ifdef INJECT_PARTICLES
  use inject,          only:write_options_inject
 #endif
@@ -268,22 +260,11 @@
  call write_options_forcing(iwritein)
 #endif
 
-<<<<<<< HEAD
-#ifdef DUST
- call write_options_dust(iwritein)
-#ifdef DUSTGROWTH
- call write_options_growth(iwritein)
- call write_options_porosity(iwritein)
-#endif
-#endif
-
-#ifdef PHOTO
- call write_options_photoevap(iwritein)
-#endif
-=======
  if (use_dust) call write_options_dust(iwritein)
- if (use_dustgrowth) call write_options_growth(iwritein)
->>>>>>> e01f76c3
+ if (use_dustgrowth) then
+    call write_options_growth(iwritein)
+    call write_options_porosity(iwritein)
+ endif
 
  write(iwritein,"(/,a)") '# options for injecting/removing particles'
 #ifdef INJECT_PARTICLES
@@ -341,13 +322,7 @@
  use linklist,        only:read_inopts_link
  use dust,            only:read_options_dust
  use growth,          only:read_options_growth
-<<<<<<< HEAD
  use porosity,        only:read_options_porosity
-#endif
-#endif
-#ifdef GR
-=======
->>>>>>> e01f76c3
  use metric,          only:read_options_metric
 #ifdef INJECT_PARTICLES
  use inject,          only:read_options_inject
@@ -374,15 +349,9 @@
  integer :: ierr,ireaderr,line,idot,ngot,nlinesread
  real    :: ratio
  logical :: imatch,igotallrequired,igotallturb,igotalllink,igotloops
-<<<<<<< HEAD
  logical :: igotallbowen,igotallcooling,igotalldust,igotallextern,igotallinject,igotallgrowth,igotallporosity
- logical :: igotallionise,igotallnonideal,igotalleos,igotallptmass,igotallphoto,igotalldamping
- logical :: igotallprad,igotalldustform,igotallgw,igotallgr
-=======
- logical :: igotallbowen,igotallcooling,igotalldust,igotallextern,igotallinject,igotallgrowth
  logical :: igotallionise,igotallnonideal,igotalleos,igotallptmass,igotalldamping
  logical :: igotallprad,igotalldustform,igotallgw,igotallgr,igotallbdy
->>>>>>> e01f76c3
  integer, parameter :: nrequired = 1
 
  ireaderr = 0
@@ -397,11 +366,7 @@
  igotallturb     = .true.
  igotalldust     = .true.
  igotallgrowth   = .true.
-<<<<<<< HEAD
  igotallporosity = .true.
- igotallphoto    = .true.
-=======
->>>>>>> e01f76c3
  igotalllink     = .true.
  igotallextern   = .true.
  igotallinject   = .true.
@@ -574,24 +539,10 @@
 #endif
        if (.not.imatch) call read_inopts_link(name,valstring,imatch,igotalllink,ierr)
        !--Extract if one-fluid dust is used from the fileid
-<<<<<<< HEAD
-       if (.not.imatch) call read_options_dust(name,valstring,imatch,igotalldust,ierr)
-#ifdef DUSTGROWTH
-       if (.not.imatch) call read_options_growth(name,valstring,imatch,igotallgrowth,ierr)
-       if (.not.imatch) call read_options_porosity(name,valstring,imatch,igotallporosity,ierr)
-#endif
-#endif
-#ifdef GR
-       if (.not.imatch) call read_options_metric(name,valstring,imatch,igotallgr,ierr)
-#endif
-#ifdef PHOTO
-       if (.not.imatch) call read_options_photoevap(name,valstring,imatch,igotallphoto,ierr)
-#endif
-=======
        if (.not.imatch .and. use_dust) call read_options_dust(name,valstring,imatch,igotalldust,ierr)
        if (.not.imatch .and. use_dustgrowth) call read_options_growth(name,valstring,imatch,igotallgrowth,ierr)
+       if (.not.imatch .and. use_porosity) call read_options_porosity(name,valstring,imatch,igotallporosity,ierr)
        if (.not.imatch .and. gr) call read_options_metric(name,valstring,imatch,igotallgr,ierr)
->>>>>>> e01f76c3
 #ifdef INJECT_PARTICLES
        if (.not.imatch) call read_options_inject(name,valstring,imatch,igotallinject,ierr)
 #endif
@@ -623,19 +574,11 @@
  enddo
  close(unit=ireadin)
 
-<<<<<<< HEAD
- igotallrequired = (ngot  >=  nrequired) .and. igotalllink    .and. igotallbowen   .and. igotalldust &
-                    .and. igotalleos    .and. igotallcooling  .and. igotallextern  .and. igotallturb &
-                    .and. igotallptmass .and. igotallinject   .and. igotallionise  .and. igotallnonideal &
-                    .and. igotallphoto  .and. igotallgrowth   .and. igotalldamping .and. igotallporosity &
-                    .and. igotallprad   .and. igotalldustform .and. igotallgw .and. igotallgr
-=======
  igotallrequired = (ngot  >=  nrequired) .and. igotalllink   .and. igotallbowen   .and. igotalldust &
                     .and. igotalleos    .and. igotallcooling .and. igotallextern  .and. igotallturb &
                     .and. igotallptmass .and. igotallinject  .and. igotallionise  .and. igotallnonideal &
-                    .and. igotallgrowth  .and. igotalldamping .and. igotallprad &
+                    .and. igotallgrowth  .and. igotallporosity .and. igotalldamping .and. igotallprad &
                     .and. igotalldustform .and. igotallgw    .and. igotallgr      .and. igotallbdy
->>>>>>> e01f76c3
 
  if (ierr /= 0 .or. ireaderr > 0 .or. .not.igotallrequired) then
     ierr = 1
@@ -654,11 +597,8 @@
           if (.not.igotalldust) write(*,*) 'missing dust options'
           if (.not.igotallgr) write(*,*) 'missing metric parameters (eg, spin, mass)'
           if (.not.igotallgrowth) write(*,*) 'missing growth options'
-<<<<<<< HEAD
           if (.not.igotallporosity) write(*,*) 'missing porosity options'
-          if (.not.igotallphoto) write(*,*) 'missing photoevaporation options'
-=======
->>>>>>> e01f76c3
+
           if (.not.igotallextern) then
              if (gr) then
                 write(*,*) 'missing GR quantities (eg: accretion radius)'
