!--------------------------------------------------------------------------!
! The Phantom Smoothed Particle Hydrodynamics code, by Daniel Price et al. !
! Copyright (c) 2007-2017 The Authors (see AUTHORS)                        !
! See LICENCE file for usage and distribution conditions                   !
! http://users.monash.edu.au/~dprice/phantom                               !
!--------------------------------------------------------------------------!
!+
!  MODULE: initial
!
!  DESCRIPTION:
!   This module initialises (and ends) the run
!
!  REFERENCES: None
!
!  OWNER: Daniel Price
!
!  $Id$
!
!  RUNTIME PARAMETERS: None
!
!  DEPENDENCIES: balance, boundary, centreofmass, checkoptions, checksetup,
!    chem, cpuinfo, densityforce, deriv, dim, domain, dust, energies, eos,
!    evwrite, externalforces, fastmath, forcing, h2cooling, initial_params,
!    io, io_summary, linklist, mf_write, mpi, mpiutils, nicil, nicil_sup,
!    omputils, options, part, photoevap, ptmass, readwrite_dumps,
!    readwrite_infile, setup, sort_particles, step_lf_global, timestep,
!    timestep_ind, timestep_sts, timing, units, writegitinfo, writeheader
!+
!--------------------------------------------------------------------------
module initial
#ifdef MPI
 use mpi
#endif
 implicit none
 public :: initialise,startrun,endrun
 real(kind=4), private :: twall_start, tcpu_start

 private

contains

!----------------------------------------------------------------
!+
!  short initialisation routine that should be called
!  by any utility which will subsequently call derivs
!+
!----------------------------------------------------------------
subroutine initialise()
 use dim, only:dimid=>modid,maxp
 use io,               only:fatal,die,id,master,nprocs
#ifdef FINVSQRT
 use fastmath,         only:testsqrt
#endif
 use omputils,         only:init_omp,info_omp
 use options,          only:optid=>modid,set_default_options
 use part,             only:partid=>modid,maxBevol
 use units,            only:set_units
 use boundary,         only:set_boundary
 use writeheader,      only:write_codeinfo
 use writegitinfo,     only:write_gitinfo
 use domain,           only:domid=>modid,init_domains
 use densityforce,     only:denid=>modid
 use deriv,            only:derivid=>modid
 use externalforces,   only:extid=>modid
 use linklist,         only:linkid=>modid
 use readwrite_infile, only:inid=>modid
 use readwrite_dumps,  only:dumpid=>modid
 use step_lf_global,   only:stepid=>modid
 use cpuinfo,          only:print_cpuinfo
 use checkoptions,     only:check_compile_time_settings

 integer :: ierr
!
!--write 'PHANTOM' and code version
!
 if (id==master) call write_codeinfo(6)
!
!--print info on compile
!
 if (id==master) then
    write(*,"(20(/,1x,a),/)") 'Compiled with module versions:', &
         trim(dimid),trim(denid),trim(stepid),trim(derivid), &
         trim(partid),trim(extid),trim(dumpid),trim(inid), &
         trim(optid),trim(linkid),trim(domid)
 endif
!
!--write info on latest git commit
!
 if (id==master) call write_gitinfo(6)
!
!--check that it is OK to use fast sqrt functions
!  on this architecture
!
#ifdef FINVSQRT
 if (id==master) write(*,"(1x,a)") 'checking fast inverse sqrt...'
 call testsqrt(ierr,(id==master))
 if (ierr /= 0) call die
 if (id==master) write(*,"(1x,a,/)") 'done'
#else
 if (id==master) write(*,"(1x,a)") 'Using NATIVE inverse sqrt'
#endif

!
!--set units and default options
!
 call set_units
 call set_default_options
 call set_boundary
!
!--check compile-time settings are OK
!
 call check_compile_time_settings(ierr)
 if (ierr /= 0) call fatal('initialise','incompatible compile-time settings')
!
!--initialise openMP things if required
!
 if (id==master) call print_cpuinfo()
 if (id==master) call info_omp
 call init_omp
!
!--initialise MPI domains
!
 call init_domains(nprocs)

 return
end subroutine initialise

!----------------------------------------------------------------
!+
!  routine which starts a Phantom run
!+
!----------------------------------------------------------------
subroutine startrun(infile,logfile,evfile,dumpfile)
 use mpiutils,         only:reduce_mpi,waitmyturn,endmyturn,reduceall_mpi,barrier_mpi
<<<<<<< HEAD
 use dim,              only:maxp,maxalpha,maxvxyzu,nalpha,calc_erot,use_dustfrac,ndusttypes
=======
 use dim,              only:maxp,maxalpha,maxvxyzu,nalpha,calc_erot
>>>>>>> 3d5c8013
 use deriv,            only:derivs
 use evwrite,          only:init_evfile,write_evfile,write_evlog
 use io,               only:idisk1,iprint,ievfile,error,iwritein,flush_warnings,&
                            die,fatal,id,master,nprocs,real4,warning
 use externalforces,   only:externalforce,initialise_externalforces,update_externalforce,&
                            externalforce_vdependent
 use options,          only:iexternalforce,damp,alpha,icooling,use_dustfrac
 use readwrite_infile, only:read_infile,write_infile
 use readwrite_dumps,  only:read_dump,write_fulldump
 use part,             only:npart,xyzh,vxyzu,fxyzu,fext,divcurlv,divcurlB,Bevol,dBevol,&
                            npartoftype,maxtypes,alphaind,ntot, &
                            maxphase,iphase,isetphase,iamtype, &
                            nptmass,xyzmh_ptmass,vxyz_ptmass,fxyz_ptmass,igas,massoftype,&
                            epot_sinksink,get_ntypes,isdead_or_accreted,dustfrac,ddustfrac,&
                            set_boundaries_to_active,n_R,n_electronT,dustevol,rhoh
#ifdef PHOTO
 use photoevap,        only:set_photoevap_grid
#endif
#ifdef NONIDEALMHD
 use units,            only:utime,udist,umass,unit_Bfield
 use nicil,            only:nicil_initialise
 use nicil_sup,        only:use_consistent_gmw
#endif
 use ptmass,           only:init_ptmass,get_accel_sink_gas,get_accel_sink_sink, &
                            r_crit,r_crit2,rho_crit,rho_crit_cgs
 use timestep,         only:time,dt,dtextforce,C_force,dtmax, &
                            rho_dtthresh,rho_dtthresh_cgs,dtmax_rat0,mod_dtmax,mod_dtmax_now
 use timing,           only:get_timings
#ifdef RESET_COFM
 use centreofmass,     only:reset_centreofmass
#endif
#ifdef SORT
 use sort_particles,   only:sort_part
#endif
#ifdef IND_TIMESTEPS
 use timestep,         only:dtmax
 use timestep_ind,     only:istepfrac,ibinnow,maxbins,init_ibin
 use part,             only:ibin,ibinold,ibinsink,alphaind
 use readwrite_dumps,  only:dt_read_in
#else
 use timestep,         only:dtcourant,dtforce
#endif
#ifdef STS_TIMESTEPS
 use timestep,         only:dtdiff
#endif
 use timestep_sts,     only:sts_initialise
#ifdef DRIVING
 use forcing,          only:init_forcing
#endif
#ifdef DUST
 use dust,             only:init_drag
#endif
#ifdef MFLOW
 use mf_write,         only:mflow_write,mflow_init
 use io,               only:imflow
#endif
#ifdef VMFLOW
 use mf_write,         only:vmflow_write,vmflow_init
 use io,               only:ivmflow
#endif
#ifdef BINPOS
 use mf_write,         only:binpos_write,binpos_init
 use io,               only:ibinpos,igpos
#endif
#ifdef MPI
 use balance,          only:balancedomains
 use domain,           only:ibelong
#endif
 use writeheader,      only:write_codeinfo,write_header
 use eos,              only:gamma,polyk,ieos,init_eos
 use part,             only:hfact,h2chemistry
 use setup,            only:setpart
 use checksetup,       only:check_setup
 use h2cooling,        only:coolinmo
 use chem,             only:init_chem
 use cpuinfo,          only:print_cpuinfo
 use io_summary,       only:summary_initialise
 use units,            only:unit_density
 use energies,         only:get_erot_com,etot,angtot,totmom,mdust
 use initial_params,   only:get_conserv,etot_in,angtot_in,totmom_in,mdust_in
 character(len=*), intent(in)  :: infile
 character(len=*), intent(out) :: logfile,evfile,dumpfile
 integer         :: ierr,i,j,idot,nerr,nwarn
 integer(kind=8) :: npartoftypetot(maxtypes)
 real            :: poti,dtf,hfactfile,fextv(3)
 real            :: pmassi,dtsinkgas,dtsinksink,fonrmax,dtphi2,dtnew_first
#ifdef NONIDEALMHD
 real            :: gmw_old,gmw_new
#endif
 integer         :: itype,iposinit,ipostmp,ntypes,nderivinit
 logical         :: iexist
 integer :: ncount(maxtypes)
 character(len=len(dumpfile)) :: dumpfileold,fileprefix
!
!--do preliminary initialisation
!
 call initialise
!
!--read parameters from the infile
!
 call read_infile(infile,logfile,evfile,dumpfile)
!
!--initialise alpha's (after the infile has been read)
!
 if (maxalpha==maxp) then
    alphaind(:,:) = real4(alpha)
 endif
!
!--initialise log output
!
 if (iprint /= 6 .and. id==master) then
    open(unit=iprint,file=logfile,form='formatted',status='replace')
!
!--write opening "splash screen" to logfile
!
    call write_codeinfo(iprint)
    call print_cpuinfo(iprint)
 endif
 if (id==master) write(iprint,"(a)") ' starting run '//trim(infile)

 if (id==master) call write_header(1,infile,evfile,logfile,dumpfile)
!
!--read particle setup from dumpfile
!
 if (trim(dumpfile)=='setup') then
    write(iprint,"(72('-'))")
    idot = index(infile,'.in')
    if (idot <= 1) idot = len_trim(infile)
    dumpfile = infile(1:idot-1)//'_00000.tmp'
    fileprefix = infile(1:idot-1)
    write(iprint,"(72('-'))")
    call setpart(id,npart,npartoftype,xyzh,massoftype,vxyzu,polyk,gamma,hfact,time,fileprefix)
    call check_setup(nerr,nwarn) ! sanity check output of setpart
    if (nwarn > 0) call warning('initial','warnings during particle setup',var='warnings',ival=nwarn)
    if (nerr > 0)  call fatal('initial','errors in particle setup',var='errors',ival=nerr)
 else
    call read_dump(trim(dumpfile),time,hfactfile,idisk1,iprint,id,nprocs,ierr)
    if (ierr /= 0) call fatal('initial','error reading dumpfile')
    call check_setup(nerr,nwarn,restart=.true.) ! sanity check what has been read from file
    if (nwarn > 0) call warning('initial','warnings from particle data in file',var='warnings',ival=nwarn)
    if (nerr > 0)  call fatal('initial','errors in particle data from file',var='errors',ival=nerr)
 endif
!
!--initialise values for non-ideal MHD
!
#ifdef NONIDEALMHD
 call nicil_initialise(utime,udist,umass,unit_Bfield,ierr,iprint,iprint)
 if (ierr/=0) call fatal('initial','error initialising nicil (the non-ideal MHD library)')
 call use_consistent_gmw(ierr,gmw_old,gmw_new)
 if (ierr/=0) write(iprint,'(2(a,Es18.7))')' initial: Modifying mean molecular mass from ',gmw_old,' to ',gmw_new
#endif
 n_R         = 0.0
 n_electronT = 0.0
!
!--Initialise and verify parameters for super-timestepping
!
#ifdef STS_TIMESTEPS
 call sts_initialise(ierr,dtdiff)
 if (ierr > 0) call fatal('initial','supertimestep: nu > 1 or < 0 or NaN.')
#endif
!
!--initialise the equation of state
!  (must be done AFTER the units are known & AFTER mu is calculated in non-ideal MHD)
!
 call init_eos(ieos,ierr)
 if (ierr /= 0) call fatal('initial','error initialising equation of state')
!
!--Initialise values for summary array
 call summary_initialise
!
!--get total number of particles (on all processors)
!
 ntot           = reduceall_mpi('+',npart)
 npartoftypetot = reduce_mpi('+',npartoftype)
 if (id==master) write(iprint,"(a,i12)") ' npart total   = ',ntot
 if (npart > 0) then
    if (id==master .and. maxalpha==maxp)  write(iprint,*) 'mean alpha  initial: ',sum(alphaind(1,1:npart))/real(npart)
 endif

 if (sum(npartoftype) /= npart) then
    print *, 'npartoftype = ', npartoftype(1:maxtypes)
    print *, 'npart = ', npart
    call fatal('setup','sum of npartoftype  /=  npart')
 endif

#ifdef DRIVING
!
!--initialise turbulence driving
!
 if (id==master) write(iprint,*) 'waiting on input for turbulent driving...'
 call init_forcing(dumpfile,infile,time)
#endif

#ifdef DUST
 call init_drag(ierr)
 if (ierr /= 0) call fatal('initial','error initialising drag coefficients')
#endif

!
!--initialise cooling function
!
 if (h2chemistry) then
    if (icooling > 0) then
       if (id==master) write(iprint,*) 'initialising cooling function...'
       call init_chem()
       call coolinmo()
    endif
 endif

 if (damp > 0. .and. any(abs(vxyzu(1:3,:)) > tiny(0.)) .and. abs(time) < tiny(time)) then
    call error('setup','damping on: setting non-zero velocities to zero')
    vxyzu(1:3,:) = 0.
 endif
!
!--Check that the numbers of each type add up correctly
!
 if (maxphase == maxp) then
    ncount(:) = 0
    do i=1,npart
       itype = iamtype(iphase(i))
       if (itype < 1 .or. itype > maxtypes) then
          call fatal('initial','unknown value for itype from iphase array',i,var='iphase',ival=int(iphase(i)))
       else
          ncount(itype) = ncount(itype) + 1
       endif
    enddo
    if (any(ncount /= npartoftype)) then
       write(iprint,*) 'ncount,',ncount,'npartoftype,',npartoftype
       call fatal('initial','sum of types in iphase is not equal to npartoftype')
    endif
 endif

#ifdef IND_TIMESTEPS
 ibin(:)      = 0
 ibinold(:)   = 0
 if (dt_read_in) call init_ibin(npart,dtmax)
 istepfrac    = 0
 ibinnow      = 0
 ibinsink     = 0
#else
 dtcourant = huge(dtcourant)
 dtforce   = huge(dtforce)
#endif

!
!--balance domains prior to starting calculation
!  (make sure this is called AFTER iphase has been set)
!
#ifdef MPI
 do i=1,npart
    ibelong(i) = id
 enddo
 call balancedomains(npart)
#endif

!
!--check that sorting is allowed
!  and if so sort particles
!
#ifdef SORT
 call sort_part()
#endif

!
!--set up photoevaporation grid, define relevant constants, etc.
!
#ifdef PHOTO
 call set_photoevap_grid
#endif
!
!--get timestep for external forces
!
 dtextforce = huge(dtextforce)
 fext(:,:)  = 0.
 if (iexternalforce > 0) then
    call initialise_externalforces(iexternalforce,ierr)
    call update_externalforce(iexternalforce,time,0.)
    if (ierr /= 0) call fatal('initial','error in external force settings/initialisation')

    !$omp parallel do default(none) &
    !$omp shared(npart,xyzh,vxyzu,fext,time,iexternalforce,C_force) &
    !$omp private(i,poti,dtf,fextv) &
    !$omp reduction(min:dtextforce)
    do i=1,npart
       if (.not.isdead_or_accreted(xyzh(4,i))) then
          call externalforce(iexternalforce,xyzh(1,i),xyzh(2,i),xyzh(3,i), &
                             xyzh(4,i),time,fext(1,i),fext(2,i),fext(3,i),poti,dtf,i)
          dtextforce = min(dtextforce,C_force*dtf)
          ! add velocity-dependent part
          call externalforce_vdependent(iexternalforce,xyzh(1:3,i),vxyzu(1:3,i),fextv,poti)
          fext(1:3,i) = fext(1:3,i) + fextv
       endif
    enddo
    !$omp end parallel do
    write(iprint,*) 'dt(extforce)  = ',dtextforce
 endif
!
!--get timestep and forces for sink particles
!
 dtsinkgas    = huge(dtsinkgas)
 r_crit2      = r_crit*r_crit
 rho_crit     = rho_crit_cgs/unit_density
 rho_dtthresh = rho_dtthresh_cgs/unit_density
 if (nptmass > 0) then
    write(iprint,"(a,i12)") ' nptmass       = ',nptmass

    ! compute initial sink-sink forces and get timestep
    call get_accel_sink_sink(nptmass,xyzmh_ptmass,fxyz_ptmass,epot_sinksink,dtsinksink,&
                             iexternalforce,time)
    dtsinksink = C_force*dtsinksink
    write(iprint,*) 'dt(sink-sink) = ',dtsinksink
    dtextforce = min(dtextforce,dtsinksink)

    ! compute initial sink-gas forces and get timestep
    pmassi = massoftype(igas)
    ntypes = get_ntypes(npartoftype)
    do i=1,npart
       if (.not.isdead_or_accreted(xyzh(4,i))) then
          if (ntypes > 1 .and. maxphase==maxp) then
             pmassi = massoftype(iamtype(iphase(i)))
          endif
          call get_accel_sink_gas(nptmass,xyzh(1,i),xyzh(2,i),xyzh(3,i),xyzh(4,i),xyzmh_ptmass, &
                   fext(1,i),fext(2,i),fext(3,i),poti,pmassi,fxyz_ptmass,fonrmax,dtphi2)
          dtsinkgas = min(dtsinkgas,C_force*1./sqrt(fonrmax),C_force*sqrt(dtphi2))
       endif
    enddo
    write(iprint,*) 'dt(sink-gas)  = ',dtsinkgas
    dtextforce = min(dtextforce,dtsinkgas)
 endif
 call init_ptmass(nptmass,logfile,dumpfile)
!
!--calculate (all) derivatives the first time around
!
 dtnew_first = dtmax  ! necessary in case ntot = 0
 nderivinit = 1
 ! call derivs twice with Cullen-Dehnen switch to update accelerations
 if (maxalpha==maxp .and. nalpha >= 0) nderivinit = 2
 do j=1,nderivinit
    if (ntot > 0) call derivs(1,npart,npart,xyzh,vxyzu,fxyzu,fext,divcurlv,divcurlB,&
                              Bevol,dBevol,dustfrac,ddustfrac,time,0.,dtnew_first)
    if (use_dustfrac) then
       ! set s = sqrt(rho*eps) from the initial dustfrac setting now we know rho
       pmassi = massoftype(igas)
       ntypes = get_ntypes(npartoftype)
       do i=1,npart
          if (.not.isdead_or_accreted(xyzh(4,i))) then
             if (ntypes > 1 .and. maxphase==maxp) then
                pmassi = massoftype(iamtype(iphase(i)))
             endif
             dustevol(:,i) = sqrt(rhoh(xyzh(4,i),pmassi)*dustfrac(:,i))
          endif
       enddo
    endif
 enddo
 if (nalpha >= 2) then
    !$omp parallel do private(i)
    do i=1,npart
       alphaind(1,i) = max(alphaind(1,i),alphaind(2,i)) ! set alpha = max(alphaloc,alpha)
    enddo
 endif
 set_boundaries_to_active = .false.
!
!--set initial timestep
!
#ifndef IND_TIMESTEPS
 dt = dtnew_first
 if (id==master) then
    write(iprint,*) 'dt(forces)    = ',dtforce
    write(iprint,*) 'dt(courant)   = ',dtcourant
    write(iprint,*) 'dt initial    = ',dt
 endif
#endif
!
!--Set parameters to allow for reduction of dtmax
!  (if mod_dtmax_now=true, then rhomax > rho_dtthresh and we do not want to decrease dt)
!
 if (rho_dtthresh > 0.0 .and. .not. mod_dtmax_now .and. dtmax_rat0 > 1) then
    dtmax_rat0 = int(2**(int(log(real(dtmax_rat0)-1.0)/log(2.0))+1)) ! ensure that dtmax_rat0 is a power of 2
 else
    mod_dtmax     = .false.
    mod_dtmax_now = .false.
 endif
!--write second header to logfile/screen
!

 if (id==master) call write_header(2,infile,evfile,logfile,dumpfile,ntot)

 if (calc_erot) call get_erot_com(npart,xyzh,vxyzu,nptmass,xyzmh_ptmass,vxyz_ptmass)

 call init_evfile(ievfile,evfile)
 call write_evfile(time,dt)
 if (id==master) call write_evlog(iprint)
#ifdef MFLOW
 call mflow_init(imflow,evfile,infile) !take evfile in input to create string.mf
 call mflow_write(time, dt)
#endif

#ifdef VMFLOW
 call vmflow_init(ivmflow,evfile,infile) !take evfile in input to create string_v.mflowv
 call vmflow_write(time, dt)
#endif

#ifdef BINPOS
 call binpos_init(ibinpos,evfile) !take evfile in input to create string.binpos
 call binpos_write(time, dt)
#endif
!
!--Set initial values for continual verification of conservation laws
!
 if (get_conserv > 0.0) then
    get_conserv = -1.
    etot_in   = etot
    angtot_in = angtot
    totmom_in = totmom
    mdust_in  = mdust
    write(iprint,'(1x,a)') "Setting initial values to verify conservation laws:"
 else
    write(iprint,'(1x,a)') "Reading initial values to verify conservation laws from previous run:"
 endif
 write(iprint,'(2x,a,Es18.6)') "Initial total energy:     ", etot_in
 write(iprint,'(2x,a,Es18.6)') "Initial angular momentum: ", angtot_in
 write(iprint,'(2x,a,Es18.6)') "Initial linear momentum:  ", totmom_in
 do i=1,ndusttypes
    write(iprint,'(2x,a,I3,Es18.6)') "Initial dust mass: i = ",i, mdust_in(i)
 enddo
!
!--write initial conditions to output file
!  if the input file ends in .tmp or .init
!
 iposinit = index(dumpfile,'.init')
 ipostmp  = index(dumpfile,'.tmp')
 if (iposinit > 0 .or. ipostmp > 0) then
    dumpfileold = dumpfile
    if (iposinit > 0) then
       dumpfile = trim(dumpfile(1:iposinit-1))
    else
       dumpfile = trim(dumpfile(1:ipostmp-1))
    endif
    call write_fulldump(time,trim(dumpfile))
    if (id==master) call write_infile(infile,logfile,evfile,trim(dumpfile),iwritein,iprint)
    !
    !  delete temporary dump file
    !
    call barrier_mpi() ! Ensure all procs have read temp file before deleting
    inquire(file=trim(dumpfileold),exist=iexist)
    if (id==master .and. iexist) then
       write(iprint,"(/,a,/)") ' ---> DELETING temporary dump file '//trim(dumpfileold)//' <---'
       open(unit=idisk1,file=trim(dumpfileold),status='old')
       close(unit=idisk1,status='delete')
    endif
 endif

 if (id==master) then
    call flush_warnings()
    call flush(iprint)
!
!--get starting cpu time
!
    call get_timings(twall_start,tcpu_start)
 endif

 return
end subroutine startrun

!----------------------------------------------------------------
!+
!  This module ends the run (prints footer and closes log).
!  Only called by master thread.
!+
!----------------------------------------------------------------

subroutine endrun
 use io,       only:iprint,ievfile,iscfile,ipafile,imflow,ivmflow,ibinpos,igpos
 use timing,   only:printused
 use part,     only:nptmass
 use eos,      only:ieos,finish_eos
 use ptmass,   only:finish_ptmass
 integer           :: ierr
 character(len=10) :: finishdate, finishtime


 call finish_eos(ieos,ierr)

 write (iprint,"(/,'>',74('_'),'<')")
!
!--print time and date of finishing
!
 call date_and_time(finishdate,finishtime)
 finishdate = finishdate(7:8)//'/'//finishdate(5:6)//'/'//finishdate(1:4)
 finishtime = finishtime(1:2)//':'//finishtime(3:4)//':'//finishtime(5:)
 write(iprint,"(/,' Run finished on ',a,' at ',a,/)") finishdate,finishtime
!
!--print out total code timings:
!
 call printused(twall_start,'Total wall time:',iprint)

 write(iprint,40)
40 format(/, &
   6x,' |   |           |               | |   _|       | |         ',/, &
   6x,' __| __ \   _` | __|  __|   _` | | |  |    _ \  | |  /  __| ',/, &
   6x,' |   | | | (   | |  \__ \  (   | | |  __| (   | |   < \__ \ ',/, &
   6x,'\__|_| |_|\__,_|\__|____/ \__,_|_|_| _|  \___/ _|_|\_\____/ ',/)

 write (iprint,"('>',74('_'),'<')")
!
!--close ev, log& ptmass-related files
!
 close(unit=ievfile)
 close(unit=iprint)
 close(unit=imflow)  ! does not matter if not open
 close(unit=ivmflow)
 close(unit=ibinpos)
 close(unit=igpos)

 if (iscfile > 0) close(unit=iscfile)
 if (ipafile > 0) close(unit=ipafile)

 call finish_ptmass(nptmass)

end subroutine endrun

end module initial<|MERGE_RESOLUTION|>--- conflicted
+++ resolved
@@ -132,11 +132,7 @@
 !----------------------------------------------------------------
 subroutine startrun(infile,logfile,evfile,dumpfile)
  use mpiutils,         only:reduce_mpi,waitmyturn,endmyturn,reduceall_mpi,barrier_mpi
-<<<<<<< HEAD
- use dim,              only:maxp,maxalpha,maxvxyzu,nalpha,calc_erot,use_dustfrac,ndusttypes
-=======
- use dim,              only:maxp,maxalpha,maxvxyzu,nalpha,calc_erot
->>>>>>> 3d5c8013
+ use dim,              only:maxp,maxalpha,maxvxyzu,nalpha,calc_erot,ndusttypes
  use deriv,            only:derivs
  use evwrite,          only:init_evfile,write_evfile,write_evlog
  use io,               only:idisk1,iprint,ievfile,error,iwritein,flush_warnings,&
