--- conflicted
+++ resolved
@@ -426,12 +426,8 @@
  !----------------------------------------------------------------
 subroutine substep(npart,ntypes,nptmass,dtsph,dtextforce,time,xyzh,vxyzu,fext, &
                    xyzmh_ptmass,vxyz_ptmass,fxyz_ptmass,dsdt_ptmass,dptmass, &
-<<<<<<< HEAD
-                   linklist_ptmass,fsink_old,nbinmax,ibin_wake)
-=======
-                   fsink_old,nbinmax,ibin_wake,gtgrad,group_info,nmatrix, &
-                   n_group,n_ingroup,n_sing)
->>>>>>> a7e5c6ab
+                   linklist_ptmass,fsink_old,nbinmax,ibin_wake,gtgrad,group_info, &
+                   nmatrix,n_group,n_ingroup,n_sing)
  use io,             only:iverbose,id,master,iprint,fatal
  use options,        only:iexternalforce
  use part,           only:fxyz_ptmass_sinksink
@@ -448,12 +444,8 @@
  real,            intent(inout) :: xyzmh_ptmass(:,:),vxyz_ptmass(:,:),fxyz_ptmass(:,:),dsdt_ptmass(:,:)
  real,            intent(inout) :: dptmass(:,:),fsink_old(:,:),gtgrad(:,:)
  integer(kind=1), intent(in)    :: nbinmax
-<<<<<<< HEAD
- integer(kind=1), intent(inout) :: ibin_wake(:)
  integer        , intent(inout) :: linklist_ptmass(:)
-=======
  integer(kind=1), intent(inout) :: ibin_wake(:),nmatrix(nptmass,nptmass)
->>>>>>> a7e5c6ab
  logical :: extf_vdep_flag,done,last_step,accreted
  integer :: force_count,nsubsteps
  real    :: timei,time_par,dt,t_end_step
@@ -498,61 +490,39 @@
        call drift(ck(1),dt,time_par,npart,nptmass,ntypes,xyzh,xyzmh_ptmass,vxyzu,vxyz_ptmass,n_ingroup,group_info)
 
        call get_force(nptmass,npart,nsubsteps,ntypes,time_par,dtextforce,xyzh,vxyzu,fext,xyzmh_ptmass, &
-                     vxyz_ptmass,fxyz_ptmass,dsdt_ptmass,dt,dk(2),force_count,extf_vdep_flag,group_info=group_info)
+                     vxyz_ptmass,fxyz_ptmass,dsdt_ptmass,dt,dk(2),force_count,extf_vdep_flag,linklist_ptmass,group_info=group_info)
     else
        call drift(ck(1),dt,time_par,npart,nptmass,ntypes,xyzh,xyzmh_ptmass,vxyzu,vxyz_ptmass)
 
-<<<<<<< HEAD
-    call get_force(nptmass,npart,nsubsteps,ntypes,time_par,dtextforce,xyzh,vxyzu,fext,xyzmh_ptmass, &
-                   vxyz_ptmass,fxyz_ptmass,dsdt_ptmass,dt,dk(2),force_count,extf_vdep_flag,linklist_ptmass)
-=======
        call get_force(nptmass,npart,nsubsteps,ntypes,time_par,dtextforce,xyzh,vxyzu,fext,xyzmh_ptmass, &
                    vxyz_ptmass,fxyz_ptmass,dsdt_ptmass,dt,dk(2),force_count,extf_vdep_flag)
     endif
->>>>>>> a7e5c6ab
 
     if (use_fourthorder) then !! FSI 4th order scheme
 
        ! FSI extrapolation method (Omelyan 2006)
-<<<<<<< HEAD
-       call get_force(nptmass,npart,nsubsteps,ntypes,time_par,dtextforce,xyzh,vxyzu,fext,xyzmh_ptmass, &
-                    vxyz_ptmass,fxyz_ptmass,dsdt_ptmass,dt,dk(2),force_count,extf_vdep_flag,linklist_ptmass,fsink_old)
-       call kick(dk(2),dt,npart,nptmass,ntypes,xyzh,vxyzu,xyzmh_ptmass,vxyz_ptmass,fext,fxyz_ptmass,dsdt_ptmass)
-=======
        if (use_regnbody) then
           call get_force(nptmass,npart,nsubsteps,ntypes,time_par,dtextforce,xyzh,vxyzu,fext,xyzmh_ptmass, &
-                         vxyz_ptmass,fxyz_ptmass,dsdt_ptmass,dt,dk(2),force_count,extf_vdep_flag,fsink_old,group_info)
->>>>>>> a7e5c6ab
+                         vxyz_ptmass,fxyz_ptmass,dsdt_ptmass,dt,dk(2),force_count,extf_vdep_flag,linklist_ptmass,fsink_old,group_info)
 
           call kick(dk(2),dt,npart,nptmass,ntypes,xyzh,vxyzu,xyzmh_ptmass,vxyz_ptmass,fext,fxyz_ptmass,dsdt_ptmass,dptmass)
 
-<<<<<<< HEAD
-       call get_force(nptmass,npart,nsubsteps,ntypes,time_par,dtextforce,xyzh,vxyzu,fext,xyzmh_ptmass, &
-                      vxyz_ptmass,fxyz_ptmass,dsdt_ptmass,dt,dk(3),force_count,extf_vdep_flag,linklist_ptmass)
-       ! the last kick phase of the scheme will perform the accretion loop after velocity update
-       call kick(dk(3),dt,npart,nptmass,ntypes,xyzh,vxyzu,xyzmh_ptmass,vxyz_ptmass,fext, &
-                 fxyz_ptmass,dsdt_ptmass,dptmass,ibin_wake,nbinmax,timei,fxyz_ptmass_sinksink,accreted)
-       if (accreted) then
+          call evolve_groups(n_group,nptmass,time_par,time_par+ck(2)*dt,group_info,xyzmh_ptmass,vxyz_ptmass,fxyz_ptmass,gtgrad)
+
+          call drift(ck(2),dt,time_par,npart,nptmass,ntypes,xyzh,xyzmh_ptmass,vxyzu,vxyz_ptmass,n_ingroup,group_info)
+
           call get_force(nptmass,npart,nsubsteps,ntypes,time_par,dtextforce,xyzh,vxyzu,fext,xyzmh_ptmass, &
-                      vxyz_ptmass,fxyz_ptmass,dsdt_ptmass,dt,dk(3),force_count,extf_vdep_flag,linklist_ptmass)
-=======
-          call evolve_groups(n_group,nptmass,time_par,time_par+ck(2)*dt,group_info,xyzmh_ptmass,vxyz_ptmass,fxyz_ptmass,gtgrad)
-
-          call drift(ck(2),dt,time_par,npart,nptmass,ntypes,xyzh,xyzmh_ptmass,vxyzu,vxyz_ptmass,n_ingroup,group_info)
-
-          call get_force(nptmass,npart,nsubsteps,ntypes,time_par,dtextforce,xyzh,vxyzu,fext,xyzmh_ptmass, &
-                         vxyz_ptmass,fxyz_ptmass,dsdt_ptmass,dt,dk(3),force_count,extf_vdep_flag,group_info=group_info)
+                         vxyz_ptmass,fxyz_ptmass,dsdt_ptmass,dt,dk(3),force_count,extf_vdep_flag,linklist_ptmass,group_info=group_info)
        else
           call get_force(nptmass,npart,nsubsteps,ntypes,time_par,dtextforce,xyzh,vxyzu,fext,xyzmh_ptmass, &
-                         vxyz_ptmass,fxyz_ptmass,dsdt_ptmass,dt,dk(2),force_count,extf_vdep_flag,fsink_old)
+                         vxyz_ptmass,fxyz_ptmass,dsdt_ptmass,dt,dk(2),force_count,extf_vdep_flag,linklist_ptmass,fsink_old)
           call kick(dk(2),dt,npart,nptmass,ntypes,xyzh,vxyzu,xyzmh_ptmass,vxyz_ptmass,fext,fxyz_ptmass,dsdt_ptmass,dptmass)
 
           call drift(ck(2),dt,time_par,npart,nptmass,ntypes,xyzh,xyzmh_ptmass,vxyzu,vxyz_ptmass)
 
           call get_force(nptmass,npart,nsubsteps,ntypes,time_par,dtextforce,xyzh,vxyzu,fext,xyzmh_ptmass, &
-                         vxyz_ptmass,fxyz_ptmass,dsdt_ptmass,dt,dk(3),force_count,extf_vdep_flag)
+                         vxyz_ptmass,fxyz_ptmass,dsdt_ptmass,dt,dk(3),force_count,extf_vdep_flag,linklist_ptmass)
           ! the last kick phase of the scheme will perform the accretion loop after velocity update
->>>>>>> a7e5c6ab
        endif
 
        call kick(dk(3),dt,npart,nptmass,ntypes,xyzh,vxyzu,xyzmh_ptmass,vxyz_ptmass,fext, &
@@ -561,10 +531,10 @@
        if (use_regnbody) then
           call group_identify(nptmass,n_group,n_ingroup,n_sing,xyzmh_ptmass,vxyz_ptmass,group_info,nmatrix)
           call get_force(nptmass,npart,nsubsteps,ntypes,time_par,dtextforce,xyzh,vxyzu,fext,xyzmh_ptmass, &
-                         vxyz_ptmass,fxyz_ptmass,dsdt_ptmass,dt,dk(3),force_count,extf_vdep_flag,group_info=group_info)
+                         vxyz_ptmass,fxyz_ptmass,dsdt_ptmass,dt,dk(3),force_count,extf_vdep_flag,linklist_ptmass,group_info=group_info)
        elseif (accreted) then
           call get_force(nptmass,npart,nsubsteps,ntypes,time_par,dtextforce,xyzh,vxyzu,fext,xyzmh_ptmass, &
-                         vxyz_ptmass,fxyz_ptmass,dsdt_ptmass,dt,dk(3),force_count,extf_vdep_flag)
+                         vxyz_ptmass,fxyz_ptmass,dsdt_ptmass,dt,dk(3),force_count,extf_vdep_flag,linklist_ptmass)
        endif
     else  !! standard leapfrog scheme
        ! the last kick phase of the scheme will perform the accretion loop after velocity update
@@ -848,11 +818,7 @@
 !----------------------------------------------------------------
 subroutine get_force(nptmass,npart,nsubsteps,ntypes,timei,dtextforce,xyzh,vxyzu, &
                      fext,xyzmh_ptmass,vxyz_ptmass,fxyz_ptmass,dsdt_ptmass,dt,dki, &
-<<<<<<< HEAD
-                     force_count,extf_vdep_flag,linklist_ptmass,fsink_old)
-=======
-                     force_count,extf_vdep_flag,fsink_old,group_info)
->>>>>>> a7e5c6ab
+                     force_count,extf_vdep_flag,fsink_old,linklist_ptmass,group_info)
  use io,              only:iverbose,master,id,iprint,warning,fatal
  use dim,             only:maxp,maxvxyzu,itau_alloc
  use ptmass,          only:get_accel_sink_gas,get_accel_sink_sink,merge_sinks, &
@@ -929,7 +895,7 @@
                                     dtf,iexternalforce,timei,merge_ij,merge_n,dsdt_ptmass, &
                                     extrapfac,fsink_old,group_info)
              if (merge_n > 0) then
-                call merge_sinks(timei,nptmass,xyzmh_ptmass,vxyz_ptmass,fxyz_ptmass,merge_ij)
+                call merge_sinks(timei,nptmass,xyzmh_ptmass,vxyz_ptmass,fxyz_ptmass,linklist_ptmass,merge_ij)
                 call get_accel_sink_sink(nptmass,xyzmh_ptmass,fxyz_ptmass,epot_sinksink,&
                                        dtf,iexternalforce,timei,merge_ij,merge_n,dsdt_ptmass, &
                                        extrapfac,fsink_old,group_info)
@@ -938,32 +904,19 @@
              call get_accel_sink_sink(nptmass,xyzmh_ptmass,fxyz_ptmass,epot_sinksink,&
                                    dtf,iexternalforce,timei,merge_ij,merge_n, &
                                    dsdt_ptmass,extrapfac,fsink_old)
-<<<<<<< HEAD
-          if (merge_n > 0) then
-             call merge_sinks(timei,nptmass,xyzmh_ptmass,vxyz_ptmass,fxyz_ptmass,linklist_ptmass,merge_ij)
-             call get_accel_sink_sink(nptmass,xyzmh_ptmass,fxyz_ptmass,epot_sinksink,&
-=======
              if (merge_n > 0) then
-                call merge_sinks(timei,nptmass,xyzmh_ptmass,vxyz_ptmass,fxyz_ptmass,merge_ij)
+                call merge_sinks(timei,nptmass,xyzmh_ptmass,vxyz_ptmass,fxyz_ptmass,linklist_ptmass,merge_ij)
                 call get_accel_sink_sink(nptmass,xyzmh_ptmass,fxyz_ptmass,epot_sinksink,&
->>>>>>> a7e5c6ab
                                       dtf,iexternalforce,timei,merge_ij,merge_n, &
                                       dsdt_ptmass,extrapfac,fsink_old)
              endif
           endif
        else
-<<<<<<< HEAD
-          call get_accel_sink_sink(nptmass,xyzmh_ptmass,fxyz_ptmass,epot_sinksink,&
-                                   dtf,iexternalforce,timei,merge_ij,merge_n,dsdt_ptmass)
-          if (merge_n > 0) then
-             call merge_sinks(timei,nptmass,xyzmh_ptmass,vxyz_ptmass,fxyz_ptmass,linklist_ptmass,merge_ij)
-=======
           if(wsub) then
->>>>>>> a7e5c6ab
              call get_accel_sink_sink(nptmass,xyzmh_ptmass,fxyz_ptmass,epot_sinksink,&
                                     dtf,iexternalforce,timei,merge_ij,merge_n,dsdt_ptmass,group_info=group_info)
              if (merge_n > 0) then
-                call merge_sinks(timei,nptmass,xyzmh_ptmass,vxyz_ptmass,fxyz_ptmass,merge_ij)
+                call merge_sinks(timei,nptmass,xyzmh_ptmass,vxyz_ptmass,fxyz_ptmass,linklist_ptmass,merge_ij)
                 call get_accel_sink_sink(nptmass,xyzmh_ptmass,fxyz_ptmass,epot_sinksink,&
                                        dtf,iexternalforce,timei,merge_ij,merge_n,dsdt_ptmass,group_info=group_info)
                 fxyz_ptmass_sinksink=fxyz_ptmass
@@ -974,7 +927,7 @@
              call get_accel_sink_sink(nptmass,xyzmh_ptmass,fxyz_ptmass,epot_sinksink,&
                                dtf,iexternalforce,timei,merge_ij,merge_n,dsdt_ptmass)
              if (merge_n > 0) then
-                call merge_sinks(timei,nptmass,xyzmh_ptmass,vxyz_ptmass,fxyz_ptmass,merge_ij)
+                call merge_sinks(timei,nptmass,xyzmh_ptmass,vxyz_ptmass,fxyz_ptmass,linklist_ptmass,merge_ij)
                 call get_accel_sink_sink(nptmass,xyzmh_ptmass,fxyz_ptmass,epot_sinksink,&
                                   dtf,iexternalforce,timei,merge_ij,merge_n,dsdt_ptmass)
                 fxyz_ptmass_sinksink=fxyz_ptmass
