!--------------------------------------------------------------------------!
! The Phantom Smoothed Particle Hydrodynamics code, by Daniel Price et al. !
! Copyright (c) 2007-2025 The Authors (see AUTHORS)                        !
! See LICENCE file for usage and distribution conditions                   !
! http://phantomsph.github.io/                                             !
!--------------------------------------------------------------------------!
module substepping
!
! Computes sub-steps in the RESPA algorithm
!
!   Multiple option of sub stepping can be choosed depending on
!   the physics and the precision needed
!
!   Only Hydro : substep_sph
!   Hydro + GR : substep_sph_gr substep_gr
!   2nd order with all fast physics implemented  : substep (use_fourthorder = false)
!   4th order without vdep forces and oblateness : substep (not yet implemented)
!
! :References:
!     Verlet (1967), Phys. Rev. 159, 98-103
!     Tuckerman, Berne & Martyna (1992), J. Chem. Phys. 97, 1990-2001
!     Rantala + (2020) (2023),Chin (2007a)
!
! :Owner: Alison Young
!
! :Runtime parameters: None
!
! :Dependencies: chem, cons2primsolver, cooling, cooling_ism, damping, dim,
!   dust_formation, eos, extern_gr, externalforces, io, io_summary,
!   krome_interface, metric_tools, mpiutils, options, part, ptmass,
!   ptmass_radiation, subgroup, timestep, timestep_sts
!
 implicit none


 public :: substep_gr
 public :: substep_sph
 public :: substep_sph_gr
 public :: substep
 public :: get_force
 public :: combine_forces_gr,combine_forces_gr_one

 private

contains

subroutine substep_sph_gr(dt,npart,xyzh,vxyzu,dens,pxyzu,metrics)
 use part,            only:isdead_or_accreted,igas,massoftype,rhoh,eos_vars,igasP,&
                              ien_type,eos_vars,igamma,itemp
 use cons2primsolver, only:conservative2primitive
 use eos,             only:ieos
 use io,              only:warning
 use metric_tools,    only:pack_metric
 use timestep,        only:xtol
 real,    intent(in)    :: dt
 integer, intent(in)    :: npart
 real,    intent(inout) :: xyzh(:,:),dens(:),metrics(:,:,:,:)
 real,    intent(in)    :: pxyzu(:,:)
 real,    intent(out)   :: vxyzu(:,:)
 integer, parameter :: nitermax = 50
 integer :: i,niter,ierr
 real    :: xpred(1:3),vold(1:3),diff
 logical :: converged
 real    :: rhoi,pri,tempi,gammai

 !$omp parallel do default(none) &
 !$omp shared(npart,xyzh,vxyzu,dens,dt,xtol) &
 !$omp shared(pxyzu,metrics,ieos,massoftype,ien_type,eos_vars) &
 !$omp private(i,niter,diff,xpred,vold,converged,ierr) &
 !$omp private(pri,rhoi,tempi,gammai)
 do i=1,npart
    if (.not.isdead_or_accreted(xyzh(4,i))) then

       !-- unpack and compute values for initial guess in cons2prim
       pri    = eos_vars(igasP,i)
       tempi  = eos_vars(itemp,i)
       gammai = eos_vars(igamma,i)
       rhoi   = rhoh(xyzh(4,i),massoftype(igas))

       call conservative2primitive(xyzh(1:3,i),metrics(:,:,:,i),vxyzu(1:3,i),dens(i),vxyzu(4,i),&
                                      pri,tempi,gammai,rhoi,pxyzu(1:3,i),pxyzu(4,i),ierr,ien_type)
       if (ierr > 0) call warning('cons2primsolver [in substep_sph_gr (a)]','enthalpy did not converge',i=i)
       !
       ! main position update
       !
       xpred = xyzh(1:3,i) + dt*vxyzu(1:3,i)
       vold  = vxyzu(1:3,i)
       converged = .false.
       niter = 0
       do while (.not. converged .and. niter<=nitermax)
          niter = niter + 1
          call conservative2primitive(xyzh(1:3,i),metrics(:,:,:,i),vxyzu(1:3,i),dens(i),vxyzu(4,i),&
                                         pri,tempi,gammai,rhoi,pxyzu(1:3,i),pxyzu(4,i),ierr,ien_type)
          if (ierr > 0) call warning('cons2primsolver [in substep_sph_gr (b)]','enthalpy did not converge',i=i)
          xyzh(1:3,i) = xpred + 0.5*dt*(vxyzu(1:3,i)-vold)
          diff = maxval(abs(xyzh(1:3,i)-xpred)/xpred)
          if (diff < xtol) converged = .true.
          ! UPDATE METRIC HERE
          call pack_metric(xyzh(1:3,i),metrics(:,:,:,i))
       enddo
       if (niter > nitermax) call warning('substep_sph_gr','Reached max number of x iterations. x_err ',val=diff)

       ! repack values
       eos_vars(igasP,i)  = pri
       eos_vars(itemp,i)  = tempi
       eos_vars(igamma,i) = gammai
    endif
 enddo
 !$omp end parallel do

end subroutine substep_sph_gr

subroutine substep_gr(npart,nptmass,ntypes,dtsph,dtextforce,xyzh,vxyzu,pxyzu,dens,metrics,metricderivs,fext,time,&
                       xyzmh_ptmass,vxyz_ptmass,pxyzu_ptmass,metrics_ptmass,metricderivs_ptmass,fxyz_ptmass)
 use dim,            only:maxptmass,maxvxyzu,use_apr
 use io,             only:iverbose,id,master,iprint,warning,fatal
 use part,           only:isdead_or_accreted,iamboundary,igas,iamtype,&
                             massoftype,rhoh,igamma,itemp,igasP
 use io_summary,     only:summary_variable,iosumextr,iosumextt,summary_accrete
 use timestep,       only:bignumber
 use eos,            only:equationofstate
 use cons2primsolver,only:conservative2primitive
 use extern_gr,      only:get_grforce
 use metric_tools,   only:pack_metric,pack_metricderivs
 use damping,        only:calc_damp,apply_damp
 integer, intent(in)    :: npart,ntypes,nptmass
 real,    intent(in)    :: dtsph,time
 real,    intent(inout) :: dtextforce
 real,    intent(inout) :: xyzh(:,:),vxyzu(:,:),fext(:,:),pxyzu(:,:),dens(:),metrics(:,:,:,:),metricderivs(:,:,:,:)
 real,    intent(inout) :: xyzmh_ptmass(:,:),vxyz_ptmass(:,:),fxyz_ptmass(:,:)
 real,    intent(inout) :: pxyzu_ptmass(:,:),metrics_ptmass(:,:,:,:),metricderivs_ptmass(:,:,:,:)

 integer :: itype,nsubsteps,naccreted,nlive,nlive_sinks,naccreted_sinks
 real    :: timei,t_end_step,hdt,pmassi
 real    :: dt,dtextforcenew,dtextforce_min
 real    :: accretedmass,damp_fac
 ! real, save :: dmdt = 0.
 logical :: last_step,done
 integer, parameter :: itsmax = 50
 integer :: pitsmax,xitsmax
 real    :: perrmax,xerrmax

 pitsmax = 0
 xitsmax = 0
 perrmax = 0.
 xerrmax = 0.

 !
 ! determine whether or not to use substepping
 !
 if (dtextforce < dtsph) then
    dt = dtextforce
    last_step = .false.
 else
    dt = dtsph
    last_step = .true.
 endif

 timei = time
 itype          = igas
 pmassi         = massoftype(igas)
 t_end_step     = timei + dtsph
 nsubsteps      = 0
 dtextforce_min = huge(dt)
 done           = .false.

 substeps: do while (timei <= t_end_step .and. .not.done)
    hdt           = 0.5*dt
    timei         = timei + dt
    nsubsteps     = nsubsteps + 1
    dtextforcenew = bignumber

    call calc_damp(time, damp_fac)

    if (.not.last_step .and. iverbose > 1 .and. id==master) then
       write(iprint,"(a,f14.6)") '> external forces only : t=',timei
    endif


    call predict_gr(xyzh,vxyzu,ntypes,pxyzu,fext,npart,nptmass,dt,timei,hdt, &
                    dens,metrics,metricderivs,xyzmh_ptmass,vxyz_ptmass,fxyz_ptmass,&
                    metrics_ptmass,metricderivs_ptmass,pxyzu_ptmass,pitsmax,perrmax, &
                    xitsmax,xerrmax,dtextforcenew)


    if (iverbose >= 2 .and. id==master) then
       write(iprint,*)                '------ Iterations summary: -------------------------------'
       write(iprint,"(a,i2,a,f14.6)") 'Most pmom iterations = ',pitsmax,' | max error = ',perrmax
       write(iprint,"(a,i2,a,f14.6)") 'Most xyz  iterations = ',xitsmax,' | max error = ',xerrmax
       write(iprint,*)
    endif

    !
    ! corrector step on gas particles (also accrete particles at end of step)
    !
    accretedmass = 0.
    naccreted    = 0
    nlive = 0
    dtextforce_min = bignumber
    call accrete_gr(xyzh,vxyzu,dens,fext,metrics,metricderivs,nlive,naccreted,&
                    pxyzu,accretedmass,hdt,npart,nptmass,&
                    ntypes,dtextforce_min,timei,xyzmh_ptmass,vxyz_ptmass,fxyz_ptmass,&
                    metrics_ptmass,metricderivs_ptmass,&
                    pxyzu_ptmass,nlive_sinks,naccreted_sinks)

    if (npart > 2 .and. nlive < 2) then
       call fatal('step','all particles accreted',var='nlive',ival=nlive)
    endif

    if (iverbose >= 2 .and. id==master .and. naccreted /= 0) write(iprint,"(a,es10.3,a,i4,a)") &
          'Step: at time ',timei,', ',naccreted,' particles were accreted. Mass accreted = ',accretedmass

    dtextforcenew = min(dtextforce_min,dtextforcenew)
    dtextforce    = dtextforcenew

    if (last_step) then
       done = .true.
    else
       dt = dtextforce
       if (timei + dt > t_end_step) then
          dt = t_end_step - timei
          last_step = .true.
       endif
    endif

 enddo substeps

 if (nsubsteps > 1) then
    if (iverbose>=1 .and. id==master) then
       write(iprint,"(a,i6,a,f8.2,a,es10.3,a,es10.3)") &
              ' using ',nsubsteps,' substeps (dthydro/dtextf = ',dtsph/dtextforce_min,'), dt = ',dtextforce_min,' dtsph = ',dtsph
    endif
    call summary_variable('ext',iosumextr ,nsubsteps,dtsph/dtextforce_min)
    call summary_variable('ext',iosumextt ,nsubsteps,dtextforce_min,1.0/dtextforce_min)
 endif

end subroutine substep_gr

 !----------------------------------------------------------------
 !+
 !  This is the equivalent of the routine below when no external
 !  forces, sink particles or cooling are used
 !+
 !----------------------------------------------------------------
subroutine substep_sph(dt,npart,xyzh,vxyzu)
 use part, only:isdead_or_accreted
 real,    intent(in)    :: dt
 integer, intent(in)    :: npart
 real,    intent(inout) :: xyzh(:,:)
 real,    intent(in)    :: vxyzu(:,:)
 integer :: i

 !$omp parallel do default(none) &
 !$omp shared(npart,xyzh,vxyzu,dt) &
 !$omp private(i)
 do i=1,npart
    if (.not.isdead_or_accreted(xyzh(4,i))) then
       !
       ! main position update
       !
       xyzh(1,i) = xyzh(1,i) + dt*vxyzu(1,i)
       xyzh(2,i) = xyzh(2,i) + dt*vxyzu(2,i)
       xyzh(3,i) = xyzh(3,i) + dt*vxyzu(3,i)
    endif
 enddo
 !$omp end parallel do

end subroutine substep_sph

!----------------------------------------------------------------
 !+
 !  Substepping of external and sink particle forces.
 !  Also updates position of all particles even if no external
 !  forces applied. This is the internal loop of the RESPA
 !  algorithm over the "fast" forces.
 !  (Here it can be FSI or Leapfrog)
 !+
 !----------------------------------------------------------------
subroutine substep(npart,ntypes,nptmass,dtsph,dtextforce,time,xyzh,vxyzu,fext, &
<<<<<<< HEAD
                   xyzmh_ptmass,vxyz_ptmass,fxyz_ptmass,fxyz_ptmass_tree,dsdt_ptmass,dptmass, &
                   linklist_ptmass,fsink_old,nbinmax,ibin_wake,gtgrad,group_info,bin_info, &
                   nmatrix,n_group,n_ingroup,n_sing,isionised)
=======
                   xyzmh_ptmass,vxyz_ptmass,fxyz_ptmass,dsdt_ptmass,dptmass, &
                   sf_ptmass,fsink_old,nbinmax,ibin_wake,gtgrad,group_info, &
                   bin_info,nmatrix,n_group,n_ingroup,n_sing,isionised)
>>>>>>> 6b52ee51
 use io,             only:iverbose,id,master,iprint,fatal
 use options,        only:iexternalforce
 use part,           only:fxyz_ptmass_sinksink,ndptmass
 use io_summary,     only:summary_variable,iosumextr,iosumextt
 use externalforces, only:is_velocity_dependent
 use ptmass,         only:use_fourthorder,use_regnbody,ck,dk,ptmass_check_stars,icreate_sinks
 use subgroup,     only:group_identify
 integer,         intent(in)    :: npart,ntypes
 integer,         intent(inout) :: n_group,n_ingroup,n_sing,nptmass
 integer,         intent(inout) :: group_info(:,:)
 real,            intent(in)    :: dtsph,time
 real,            intent(inout) :: dtextforce
 real,            intent(inout) :: xyzh(:,:),vxyzu(:,:),fext(:,:)
 real,            intent(inout) :: xyzmh_ptmass(:,:),vxyz_ptmass(:,:),fxyz_ptmass(:,:),dsdt_ptmass(:,:)
 real,            intent(inout) :: dptmass(ndptmass,nptmass),fsink_old(:,:),gtgrad(:,:),bin_info(:,:)
 real,            intent(inout) :: fxyz_ptmass_tree(:,:)
 integer(kind=1), intent(in)    :: nbinmax
 integer        , intent(inout) :: sf_ptmass(:,:)
 integer(kind=1), intent(inout) :: ibin_wake(:),nmatrix(nptmass,nptmass)
 logical,         intent(in)    :: isionised(:)
 logical :: extf_vdep_flag,done,last_step,accreted
 integer :: force_count,nsubsteps
 real    :: timei,time_par,dt,dtgroup,t_end_step
 real    :: dtextforce_min
!
! determine whether or not to use substepping
!
 if (dtextforce < dtsph) then
    dt = dtextforce
    last_step = .false.
 else
    dt = dtsph
    last_step = .true.
 endif

 timei = time
 time_par = time
 extf_vdep_flag = is_velocity_dependent(iexternalforce)
 t_end_step     = timei + dtsph
 nsubsteps      = 0
 dtextforce_min = huge(dt)
 done           = .false.
 accreted       = .false.

 substeps: do while (timei <= t_end_step .and. .not.done)
    force_count = 0
    timei = timei + dt
    if (abs(dt) < tiny(0.)) call fatal('substepping','dt <= 0 in sink-gas substepping',var='dt',val=dt)
    nsubsteps     = nsubsteps + 1

    if (.not.last_step .and. iverbose > 1 .and. id==master) then
       write(iprint,"(a,f14.6)") '> external/ptmass forces only : t=',timei
    endif
!
! Main integration scheme
!
    call kick(dk(1),dt,npart,nptmass,ntypes,xyzh,vxyzu,xyzmh_ptmass,vxyz_ptmass, &
              fext,fxyz_ptmass,dsdt_ptmass,dptmass)

    call drift(ck(1),dt,time_par,npart,nptmass,ntypes,xyzh,xyzmh_ptmass,&
               vxyzu,vxyz_ptmass,fxyz_ptmass,gtgrad,n_group,n_ingroup,&
               group_info,bin_info)

    call get_force(nptmass,npart,nsubsteps,ntypes,time_par,dtextforce,xyzh,vxyzu,fext,xyzmh_ptmass, &
<<<<<<< HEAD
                   vxyz_ptmass,fxyz_ptmass,fxyz_ptmass_tree,dsdt_ptmass,dt,dk(2),force_count,&
                   extf_vdep_flag,linklist_ptmass,bin_info,group_info,isionised=isionised)
=======
                   vxyz_ptmass,fxyz_ptmass,dsdt_ptmass,dt,dk(2),force_count,extf_vdep_flag,sf_ptmass,&
                   bin_info,group_info,nmatrix,isionised=isionised)
>>>>>>> 6b52ee51

    if (use_fourthorder) then !! FSI 4th order scheme

       ! FSI extrapolation method (Omelyan 2006)
       call get_force(nptmass,npart,nsubsteps,ntypes,time_par,dtextforce,xyzh,vxyzu,fext,xyzmh_ptmass, &
<<<<<<< HEAD
                      vxyz_ptmass,fxyz_ptmass,fxyz_ptmass_tree,dsdt_ptmass,dt,dk(2),force_count,&
                      extf_vdep_flag,linklist_ptmass,bin_info,group_info,fsink_old)
=======
                      vxyz_ptmass,fxyz_ptmass,dsdt_ptmass,dt,dk(2),force_count,extf_vdep_flag,sf_ptmass, &
                      bin_info,group_info,nmatrix,fsink_old)
>>>>>>> 6b52ee51

       call kick(dk(2),dt,npart,nptmass,ntypes,xyzh,vxyzu,xyzmh_ptmass,vxyz_ptmass,&
                 fext,fxyz_ptmass,dsdt_ptmass,dptmass)

       call drift(ck(2),dt,time_par,npart,nptmass,ntypes,xyzh,xyzmh_ptmass,&
                  vxyzu,vxyz_ptmass,fxyz_ptmass,gtgrad,n_group,n_ingroup,&
                  group_info,bin_info)

       call get_force(nptmass,npart,nsubsteps,ntypes,time_par,dtextforce,xyzh,vxyzu,fext,xyzmh_ptmass, &
<<<<<<< HEAD
                      vxyz_ptmass,fxyz_ptmass,fxyz_ptmass_tree,dsdt_ptmass,dt,dk(3),force_count,&
                      extf_vdep_flag,linklist_ptmass,bin_info,group_info,isionised=isionised)
=======
                      vxyz_ptmass,fxyz_ptmass,dsdt_ptmass,dt,dk(3),force_count,extf_vdep_flag,sf_ptmass, &
                      bin_info,group_info,nmatrix,isionised=isionised)
>>>>>>> 6b52ee51

       ! the last kick phase of the scheme will perform the accretion loop after velocity update

       call kick(dk(3),dt,npart,nptmass,ntypes,xyzh,vxyzu,xyzmh_ptmass,vxyz_ptmass,fext, &
                 fxyz_ptmass,dsdt_ptmass,dptmass,ibin_wake,nbinmax,timei, &
                 fxyz_ptmass_sinksink,accreted)

       if (use_regnbody) then
          call group_identify(nptmass,n_group,n_ingroup,n_sing,xyzmh_ptmass,vxyz_ptmass,group_info,bin_info,nmatrix,&
                              dtext=dtgroup)
          call get_force(nptmass,npart,nsubsteps,ntypes,time_par,dtextforce,xyzh,vxyzu,fext,xyzmh_ptmass, &
<<<<<<< HEAD
                         vxyz_ptmass,fxyz_ptmass,fxyz_ptmass_tree,dsdt_ptmass,dt,dk(3),force_count,&
                         extf_vdep_flag,linklist_ptmass,bin_info,group_info)
       elseif (accreted) then
          call get_force(nptmass,npart,nsubsteps,ntypes,time_par,dtextforce,xyzh,vxyzu,fext,xyzmh_ptmass, &
                         vxyz_ptmass,fxyz_ptmass,fxyz_ptmass_tree,dsdt_ptmass,dt,dk(3),force_count,&
                         extf_vdep_flag,linklist_ptmass,bin_info,group_info)
=======
                         vxyz_ptmass,fxyz_ptmass,dsdt_ptmass,dt,dk(3),force_count,extf_vdep_flag,sf_ptmass, &
                         bin_info,group_info,nmatrix)
       elseif (accreted) then
          call get_force(nptmass,npart,nsubsteps,ntypes,time_par,dtextforce,xyzh,vxyzu,fext,xyzmh_ptmass, &
                         vxyz_ptmass,fxyz_ptmass,dsdt_ptmass,dt,dk(3),force_count,extf_vdep_flag,sf_ptmass,&
                         bin_info,group_info,nmatrix)
>>>>>>> 6b52ee51
       endif
    else  !! standard leapfrog scheme
       ! the last kick phase of the scheme will perform the accretion loop after velocity update
       call kick(dk(2),dt,npart,nptmass,ntypes,xyzh,vxyzu,xyzmh_ptmass,vxyz_ptmass,fext, &
                fxyz_ptmass,dsdt_ptmass,dptmass,ibin_wake,nbinmax,timei, &
                fxyz_ptmass_sinksink,accreted)
       if (accreted) then
          call get_force(nptmass,npart,nsubsteps,ntypes,time_par,dtextforce,xyzh,vxyzu,fext,xyzmh_ptmass, &
<<<<<<< HEAD
                         vxyz_ptmass,fxyz_ptmass,fxyz_ptmass_tree,dsdt_ptmass,dt,dk(2),force_count,&
                         extf_vdep_flag,linklist_ptmass,bin_info,group_info)
=======
                         vxyz_ptmass,fxyz_ptmass,dsdt_ptmass,dt,dk(2),force_count,extf_vdep_flag,sf_ptmass,&
                         bin_info,group_info,nmatrix)
>>>>>>> 6b52ee51
       endif
    endif

    dtextforce_min = min(dtextforce_min,dtextforce)

    if (last_step) then
       done = .true.
    else
       dt = dtextforce
       dtgroup = dtextforce
       if (timei + dt > t_end_step) then
          dt = t_end_step - timei
          last_step = .true.
       endif
    endif
 enddo substeps

 if (icreate_sinks == 2) call ptmass_check_stars(xyzmh_ptmass,sf_ptmass,nptmass,timei)

 if (nsubsteps > 1) then
    if (iverbose >=1 .and. id==master) then
       write(iprint,"(a,i6,3(a,es10.3))") ' using ',nsubsteps,' substeps '//&
             '(dthydro/dtextf =',dtsph/dtextforce_min,'), dt =',dtextforce_min,' dtsph =',dtsph
    endif
    call summary_variable('ext',iosumextr ,nsubsteps,dtsph/dtextforce_min)
    call summary_variable('ext',iosumextt ,nsubsteps,dtextforce_min,1.0/dtextforce_min)
 endif

end subroutine substep

 !----------------------------------------------------------------
 !+
 !  drift routine for the whole system (part and ptmass)
 !+
 !----------------------------------------------------------------

subroutine drift(cki,dt,time_par,npart,nptmass,ntypes,xyzh,xyzmh_ptmass,vxyzu, &
                 vxyz_ptmass,fxyz_ptmass,gtgrad,n_group,n_ingroup,group_info, &
                 bin_info)
 use part, only: isdead_or_accreted,ispinx,ispiny,ispinz,igarg
 use ptmass,   only:ptmass_drift,use_regnbody
 use subgroup, only:evolve_groups
 use io  ,     only:id,master
 use mpiutils, only:bcast_mpi
 real,    intent(in)    :: dt,cki
 integer, intent(in)    :: npart,nptmass,ntypes
 real,    intent(inout) :: time_par
 real,    intent(inout) :: xyzh(:,:),vxyzu(:,:)
 real,    intent(inout) :: xyzmh_ptmass(:,:),vxyz_ptmass(:,:)
 real,    intent(inout) :: fxyz_ptmass(:,:),gtgrad(:,:),bin_info(:,:)
 integer, intent(in)    :: n_ingroup,n_group
 integer, intent(inout) :: group_info(:,:)
 integer :: i
 real    :: ckdt

 ckdt = cki*dt

 ! Drift gas particles

 !$omp parallel do default(none) &
 !$omp shared(npart,xyzh,vxyzu,ckdt) &
 !$omp private(i)
 do i=1,npart
    if (.not.isdead_or_accreted(xyzh(4,i))) then
       xyzh(1,i) = xyzh(1,i) + ckdt*vxyzu(1,i)
       xyzh(2,i) = xyzh(2,i) + ckdt*vxyzu(2,i)
       xyzh(3,i) = xyzh(3,i) + ckdt*vxyzu(3,i)
    endif
 enddo
 !$omp end parallel do

 ! Drift sink particles
 if (nptmass>0) then
    if (id==master) then
       if (use_regnbody) then
          call ptmass_drift(nptmass,ckdt,xyzmh_ptmass,vxyz_ptmass,group_info,n_ingroup)
       else
          call ptmass_drift(nptmass,ckdt,xyzmh_ptmass,vxyz_ptmass)
       endif
    endif
    call bcast_mpi(xyzmh_ptmass(:,1:nptmass))
 endif

 if (use_regnbody) then
    call evolve_groups(n_group,nptmass,time_par,time_par+cki*dt,group_info,bin_info, &
                       xyzmh_ptmass,vxyz_ptmass,fxyz_ptmass,gtgrad)
 endif

 time_par = time_par + ckdt !! update time for external potential in force routine

end subroutine drift

 !----------------------------------------------------------------
 !+
 !  kick routine for the whole system (part and ptmass)
 !+
 !----------------------------------------------------------------

subroutine kick(dki,dt,npart,nptmass,ntypes,xyzh,vxyzu,xyzmh_ptmass,vxyz_ptmass, &
                fext,fxyz_ptmass,dsdt_ptmass,dptmass,ibin_wake, &
                nbinmax,timei,fxyz_ptmass_sinksink,accreted)
 use part,           only:isdead_or_accreted,massoftype,iamtype,iamboundary,iphase,ispinx,ispiny,ispinz,igas,ndptmass
 use part,           only:apr_level,aprmassoftype
 use ptmass,         only:f_acc,ptmass_accrete,pt_write_sinkev,update_ptmass,ptmass_kick
 use externalforces, only:accrete_particles
 use options,        only:iexternalforce
 use io  ,           only:id,master,fatal,iprint,iverbose
 use io_summary,     only:summary_accrete,summary_accrete_fail
 use mpiutils,       only:bcast_mpi,reduce_in_place_mpi,reduceall_mpi
 use dim,            only:ind_timesteps,maxp,maxphase,use_apr
 use timestep_sts,   only:sts_it_n
 use timing,         only:get_timings,increment_timer,itimer_acc
 real,                      intent(in)    :: dt,dki
 integer,                   intent(in)    :: npart,nptmass,ntypes
 real,                      intent(inout) :: xyzh(:,:)
 real,                      intent(inout) :: vxyzu(:,:),fext(:,:)
 real,                      intent(inout) :: xyzmh_ptmass(:,:),vxyz_ptmass(:,:),fxyz_ptmass(:,:),dsdt_ptmass(:,:)
 real,                      intent(inout) :: dptmass(ndptmass,nptmass)
 real,            optional, intent(inout) :: fxyz_ptmass_sinksink(:,:)
 real,            optional, intent(in)    :: timei
 integer(kind=1), optional, intent(inout) :: ibin_wake(:)
 integer(kind=1), optional, intent(in)    :: nbinmax
 logical        , optional, intent(inout)   :: accreted
 real(kind=4)    :: t1,t2,tcpu1,tcpu2
 integer(kind=1) :: ibin_wakei
 logical         :: is_accretion
 integer         :: i,itype,nfaili
 integer         :: naccreted,nfail,nlive
 real            :: dkdt,pmassi,fxi,fyi,fzi,accretedmass

 if (present(timei) .and. present(ibin_wake) .and. present(nbinmax)) then
    is_accretion = .true.
 else
    is_accretion = .false.
 endif

 itype = igas
 pmassi = massoftype(igas)

 dkdt = dki*dt

 ! Kick sink particles
 if (nptmass>0) then
    if (id==master) then
       call ptmass_kick(nptmass,dkdt,vxyz_ptmass,fxyz_ptmass,xyzmh_ptmass,dsdt_ptmass)
    endif
    call bcast_mpi(vxyz_ptmass(:,1:nptmass))
    call bcast_mpi(xyzmh_ptmass(ispinx,1:nptmass))
    call bcast_mpi(xyzmh_ptmass(ispiny,1:nptmass))
    call bcast_mpi(xyzmh_ptmass(ispinz,1:nptmass))
 endif


 ! Kick gas particles

 if (.not.is_accretion) then
    !$omp parallel do default(none) &
    !$omp shared(maxp,maxphase) &
    !$omp shared(iphase,ntypes) &
    !$omp shared(npart,fext,xyzh,vxyzu,dkdt) &
    !$omp firstprivate(itype) &
    !$omp private(i)
    do i=1,npart
       if (.not.isdead_or_accreted(xyzh(4,i))) then
          if (ntypes > 1 .and. maxphase==maxp) then
             itype = iamtype(iphase(i))
             if (iamboundary(itype)) cycle
          endif
          vxyzu(1,i) = vxyzu(1,i) + dkdt*fext(1,i)
          vxyzu(2,i) = vxyzu(2,i) + dkdt*fext(2,i)
          vxyzu(3,i) = vxyzu(3,i) + dkdt*fext(3,i)
       endif
    enddo
    !$omp end parallel do

 else
    call get_timings(t1,tcpu1)
    accretedmass = 0.
    nfail        = 0
    naccreted    = 0
    nlive        = 0
    ibin_wakei   = 0
    dptmass(:,1:nptmass) = 0.
    !$omp parallel do default(none) &
    !$omp shared(maxp,maxphase) &
    !$omp shared(npart,xyzh,vxyzu,fext,dkdt,iphase,ntypes,massoftype,timei,nptmass,sts_it_n) &
    !$omp shared(xyzmh_ptmass,vxyz_ptmass,fxyz_ptmass,f_acc,apr_level,aprmassoftype) &
    !$omp shared(iexternalforce) &
    !$omp shared(nbinmax,ibin_wake) &
    !$omp private(i,accreted,nfaili,fxi,fyi,fzi) &
    !$omp firstprivate(itype,pmassi,ibin_wakei) &
    !$omp reduction(+:accretedmass) &
    !$omp reduction(+:nfail) &
    !$omp reduction(+:naccreted) &
    !$omp reduction(+:nlive) &
    !$omp reduction(+:dptmass)
    accreteloop: do i=1,npart
       if (.not.isdead_or_accreted(xyzh(4,i))) then
          if (ntypes > 1 .and. maxphase==maxp) then
             itype = iamtype(iphase(i))
             if (iamboundary(itype)) cycle accreteloop
             if (use_apr) then
                pmassi = aprmassoftype(itype,apr_level(i))
             else
                pmassi = massoftype(itype)
             endif
          elseif (use_apr) then
             pmassi = aprmassoftype(igas,apr_level(i))
          endif
          !
          ! correct v to the full step using only the external force
          !
          vxyzu(1,i) = vxyzu(1,i) + dkdt*fext(1,i)
          vxyzu(2,i) = vxyzu(2,i) + dkdt*fext(2,i)
          vxyzu(3,i) = vxyzu(3,i) + dkdt*fext(3,i)

          if (iexternalforce > 0) then
             call accrete_particles(iexternalforce,xyzh(1,i),xyzh(2,i), &
                                 xyzh(3,i),xyzh(4,i),pmassi,timei,accreted)
             if (accreted) accretedmass = accretedmass + pmassi
          endif
          !
          ! accretion onto sink particles
          ! need position, velocities and accelerations of both gas and sinks to be synchronised,
          ! otherwise will not conserve momentum
          ! Note: requiring sts_it_n since this is supertimestep with the most active particles
          !
          if (nptmass > 0 .and. sts_it_n) then
             fxi = fext(1,i)
             fyi = fext(2,i)
             fzi = fext(3,i)
             if (ind_timesteps) ibin_wakei = ibin_wake(i)

             call ptmass_accrete(1,nptmass,xyzh(1,i),xyzh(2,i),xyzh(3,i),xyzh(4,i),&
                              vxyzu(1,i),vxyzu(2,i),vxyzu(3,i),fxi,fyi,fzi,&
                              itype,pmassi,xyzmh_ptmass,vxyz_ptmass,accreted, &
                              dptmass,timei,f_acc,nbinmax,ibin_wakei,nfaili)
             if (accreted) then
                naccreted = naccreted + 1
                cycle accreteloop
             else
                if (ind_timesteps) ibin_wake(i) = ibin_wakei
             endif
             if (nfaili > 1) nfail = nfail + 1
          endif
          nlive = nlive + 1
       endif
    enddo accreteloop
    !$omp end parallel do

    call get_timings(t2,tcpu2)
    call increment_timer(itimer_acc,t2-t1,tcpu2-tcpu1)

    if (npart > 2 .and. nlive < 2) then
       call fatal('step','all particles accreted',var='nlive',ival=nlive)
    endif

!
! reduction of sink particle changes across MPI
!
    accreted = .false.
    if (nptmass > 0) then
       naccreted = int(reduceall_mpi('+',naccreted))
       nfail = int(reduceall_mpi('+',nfail))
       if (naccreted > 0) then
          accreted = .true.
          call reduce_in_place_mpi('+',dptmass(:,1:nptmass))
          if (id==master) call update_ptmass(dptmass,xyzmh_ptmass,vxyz_ptmass,fxyz_ptmass,nptmass)
       endif
       call bcast_mpi(xyzmh_ptmass(:,1:nptmass))
       call bcast_mpi(vxyz_ptmass(:,1:nptmass))
       call bcast_mpi(fxyz_ptmass(:,1:nptmass))
    endif

    if (iverbose >= 2 .and. id==master .and. naccreted /= 0) write(iprint,"(a,es10.3,a,i4,a,i4,a)") &
    'Step: at time ',timei,', ',naccreted,' particles were accreted amongst ',nptmass,' sink(s).'

    if (nptmass > 0) then
       call summary_accrete_fail(nfail)
       call summary_accrete(nptmass)
       ! only write to .ev during substeps if no gas particles present
       if (npart==0) call pt_write_sinkev(nptmass,timei,xyzmh_ptmass,vxyz_ptmass, &
                                       fxyz_ptmass,fxyz_ptmass_sinksink)
    endif
 endif


end subroutine kick

!----------------------------------------------------------------
!+
!  force routine for the whole system. First is computed the
!  sink/sink interaction and extf on sink, then comes forces
!  on gas. sink/gas, extf and dampening. Finally there is an
!  update of abundances and temp depending on cooling method
!  during the last force calculation of the substep.
!+
!----------------------------------------------------------------
subroutine get_force(nptmass,npart,nsubsteps,ntypes,timei,dtextforce,xyzh,vxyzu, &
<<<<<<< HEAD
                     fext,xyzmh_ptmass,vxyz_ptmass,fxyz_ptmass,fxyz_ptmass_tree,&
                     dsdt_ptmass,dt,dki,force_count,extf_vdep_flag,linklist_ptmass,&
                     bin_info,group_info,fsink_old,isionised)
 use io,              only:iverbose,master,id,iprint,warning,fatal
 use dim,             only:maxp,maxvxyzu,itau_alloc,use_apr,use_sinktree
=======
                     fext,xyzmh_ptmass,vxyz_ptmass,fxyz_ptmass,dsdt_ptmass,dt,dki, &
                     force_count,extf_vdep_flag,sf_ptmass,bin_info,group_info,&
                     nmatrix,fsink_old,isionised)
 use io,              only:iverbose,master,id,iprint,warning,fatal
 use dim,             only:maxp,maxvxyzu,itau_alloc,gr,use_apr,maxptmass
>>>>>>> 6b52ee51
 use ptmass,          only:get_accel_sink_gas,get_accel_sink_sink,merge_sinks, &
                           ptmass_vdependent_correction,n_force_order,use_regnbody,&
                           icreate_sinks
 use options,         only:iexternalforce
 use part,            only:maxphase,abundance,nabundances,epot_sinksink,eos_vars,&
                           isdead_or_accreted,iamboundary,igas,iphase,iamtype,massoftype,divcurlv, &
                           fxyz_ptmass_sinksink,dsdt_ptmass_sinksink,dust_temp,tau,&
                           nucleation,idK2,idmu,idkappa,idgamma,imu,igamma,n_group,n_ingroup,n_sing,&
                           apr_level,aprmassoftype
 use cooling_ism,     only:dphot0,dphotflag,abundsi,abundo,abunde,abundc,nabn
 use timestep,        only:bignumber,C_force
 use mpiutils,        only:bcast_mpi,reduce_in_place_mpi,reduceall_mpi
 use damping,         only:apply_damp,idamp,calc_damp
 use externalforces,  only:update_externalforce
 use ptmass_radiation,only:get_rad_accel_from_ptmass,isink_radiation
<<<<<<< HEAD
 integer,           intent(in)    :: nptmass,npart,nsubsteps,ntypes
 integer,           intent(inout) :: force_count
 integer,           intent(inout) :: linklist_ptmass(:)
 real,              intent(inout) :: xyzh(:,:),vxyzu(:,:),fext(:,:)
 real,              intent(inout) :: xyzmh_ptmass(:,:),vxyz_ptmass(:,:),fxyz_ptmass(4,nptmass),dsdt_ptmass(3,nptmass)
 real,              intent(inout) :: fxyz_ptmass_tree(3,nptmass)
 real,              intent(inout) :: dtextforce
 real,              intent(in)    :: timei,dki,dt
 logical,           intent(in)    :: extf_vdep_flag
 real,              intent(inout) :: bin_info(:,:)
 integer,           intent(in)    :: group_info(:,:)
 real,    optional, intent(inout) :: fsink_old(4,nptmass)
 logical, optional, intent(in)    :: isionised(:)
=======
 use subgroup,        only:group_identify
 use timing,          only:get_timings,increment_timer,itimer_gasf,itimer_sinksink
 integer,                  intent(in)    :: npart,nsubsteps,ntypes
 integer,                  intent(inout) :: force_count,nptmass
 integer,                  intent(inout) :: sf_ptmass(:,:)
 real,                     intent(inout) :: xyzh(:,:),vxyzu(:,:),fext(:,:)
 real,                     intent(inout) :: xyzmh_ptmass(:,:),vxyz_ptmass(:,:)
 real,                     intent(inout) :: fxyz_ptmass(4,maxptmass),dsdt_ptmass(3,maxptmass)
 real,                     intent(inout) :: dtextforce
 real,                     intent(in)    :: timei,dki,dt
 logical,                  intent(in)    :: extf_vdep_flag
 real,                     intent(inout) :: bin_info(:,:)
 integer,                  intent(inout) :: group_info(:,:)
 integer(kind=1),          intent(inout) :: nmatrix(:,:)
 real,           optional, intent(inout) :: fsink_old(4,maxptmass)
 logical,        optional, intent(in)    :: isionised(:)
 real(kind=4)    :: t1,t2,tcpu1,tcpu2
>>>>>>> 6b52ee51
 integer         :: merge_ij(nptmass)
 integer         :: merge_n
 integer         :: i,itype
 real, save      :: dmdt = 0.
 real            :: dtf,dtextforcenew,dtsinkgas,dtphi2,fonrmax
 real            :: fextx,fexty,fextz,xi,yi,zi,pmassi,damp_fac
 real            :: fonrmaxi,phii,dtphi2i
 real            :: dkdt,extrapfac
 logical         :: extrap,last

 if (present(fsink_old)) then
    fsink_old = fxyz_ptmass
    extrap  = .true.
 else
    extrap  = .false.
 endif

 force_count   = force_count + 1
 extrapfac     = (1./24.)*dt**2
 dkdt          = dki*dt
 itype         = igas
 pmassi        = massoftype(igas)
 dtextforcenew = bignumber
 dtsinkgas     = bignumber
 dtphi2        = bignumber
 fonrmax       = 0
 last          = (force_count == n_force_order)

 !
 ! update time-dependent external forces
 !
 call calc_damp(timei, damp_fac)
 call update_externalforce(iexternalforce,timei,dmdt)
 !
 ! Sink-sink interactions (loop over ptmass in get_accel_sink_sink)
 !
 if (nptmass > 0) then
    call get_timings(t1,tcpu1)
    if (id==master) then
       if (extrap) then
          call get_accel_sink_sink(nptmass,xyzmh_ptmass,fxyz_ptmass,epot_sinksink,&
                                   dtf,iexternalforce,timei,merge_ij,merge_n,dsdt_ptmass, &
                                   group_info,bin_info,extrapfac,fsink_old)
          if (merge_n > 0) then
<<<<<<< HEAD
             call merge_sinks(timei,nptmass,xyzmh_ptmass,vxyz_ptmass,fxyz_ptmass,fxyz_ptmass_tree,&
                              linklist_ptmass,merge_ij)
=======
             call merge_sinks(timei,nptmass,xyzmh_ptmass,vxyz_ptmass,fxyz_ptmass,sf_ptmass,merge_ij)
             if (use_regnbody) call group_identify(nptmass,n_group,n_ingroup,n_sing,xyzmh_ptmass,&
                                                   vxyz_ptmass,group_info,bin_info,nmatrix,dtext=dt)
>>>>>>> 6b52ee51
             call get_accel_sink_sink(nptmass,xyzmh_ptmass,fxyz_ptmass,epot_sinksink,&
                                      dtf,iexternalforce,timei,merge_ij,merge_n,dsdt_ptmass, &
                                      group_info,bin_info,extrapfac,fsink_old)
          endif
       else
          call get_accel_sink_sink(nptmass,xyzmh_ptmass,fxyz_ptmass,epot_sinksink,&
                                   dtf,iexternalforce,timei,merge_ij,merge_n,dsdt_ptmass, &
                                   group_info,bin_info)
          if (merge_n > 0) then
<<<<<<< HEAD
             call merge_sinks(timei,nptmass,xyzmh_ptmass,vxyz_ptmass,fxyz_ptmass,fxyz_ptmass_tree,&
                              linklist_ptmass,merge_ij)
=======
             call merge_sinks(timei,nptmass,xyzmh_ptmass,vxyz_ptmass,fxyz_ptmass,sf_ptmass,merge_ij)
             if (use_regnbody) call group_identify(nptmass,n_group,n_ingroup,n_sing,xyzmh_ptmass,&
                                                   vxyz_ptmass,group_info,bin_info,nmatrix,dtext=dt)
>>>>>>> 6b52ee51
             call get_accel_sink_sink(nptmass,xyzmh_ptmass,fxyz_ptmass,epot_sinksink,&
                                      dtf,iexternalforce,timei,merge_ij,merge_n,dsdt_ptmass, &
                                      group_info,bin_info)
          endif
       endif
       if (iverbose >= 2) write(iprint,*) 'dt(sink-sink) = ',C_force*dtf
       if (last) then
          fxyz_ptmass_sinksink(:,1:nptmass) = fxyz_ptmass (:,1:nptmass)
          dsdt_ptmass_sinksink(:,1:nptmass) = dsdt_ptmass (:,1:nptmass)
       endif
    else
       fxyz_ptmass(:,1:nptmass) = 0.
       dsdt_ptmass(:,1:nptmass) = 0.
    endif
    call bcast_mpi(epot_sinksink)
    call bcast_mpi(dtf)
    if (icreate_sinks==2) then
       call bcast_mpi(nptmass)
       call bcast_mpi(sf_ptmass)
    endif
    dtextforcenew = min(dtextforcenew,C_force*dtf)
    call get_timings(t2,tcpu2)
    call increment_timer(itimer_sinksink,t2-t1,tcpu2-tcpu1)
 endif

 !
 !-- Forces on gas particles (Sink/gas,extf,damp,cooling,rad pressure)
 !
 call get_timings(t1,tcpu1)

 !$omp parallel default(none) &
 !$omp shared(maxp,maxphase) &
 !$omp shared(npart,nptmass,xyzh,vxyzu,xyzmh_ptmass,fext) &
 !$omp shared(eos_vars,dust_temp,idamp,damp_fac,abundance,iphase,ntypes,massoftype) &
 !$omp shared(dkdt,dt,timei,iexternalforce,extf_vdep_flag,last,aprmassoftype,apr_level) &
 !$omp shared(divcurlv,dphotflag,dphot0,nucleation,extrap,use_sinktree) &
 !$omp shared(abundc,abundo,abundsi,abunde,extrapfac,fsink_old) &
 !$omp shared(isink_radiation,itau_alloc,tau,isionised) &
 !$omp private(fextx,fexty,fextz,xi,yi,zi) &
 !$omp private(i,fonrmaxi,dtphi2i,phii,dtf) &
 !$omp firstprivate(pmassi,itype) &
 !$omp reduction(min:dtextforcenew,dtphi2) &
 !$omp reduction(max:fonrmax) &
 !$omp reduction(+:fxyz_ptmass,dsdt_ptmass,bin_info)
 !$omp do
 do i=1,npart
    if (.not.isdead_or_accreted(xyzh(4,i))) then
       if (ntypes > 1 .and. maxphase==maxp) then
          itype  = iamtype(iphase(i))
          if (use_apr) then
             pmassi = aprmassoftype(itype,apr_level(i))
          else
             pmassi = massoftype(itype)
          endif
       endif
       fextx = 0.
       fexty = 0.
       fextz = 0.
       if (extrap) then
          xi = xyzh(1,i) + extrapfac*fext(1,i)
          yi = xyzh(2,i) + extrapfac*fext(2,i)
          zi = xyzh(3,i) + extrapfac*fext(3,i)
       else
          xi = xyzh(1,i)
          yi = xyzh(2,i)
          zi = xyzh(3,i)
       endif
       if (nptmass > 0 .and. .not.(use_sinktree)) then
          if (extrap) then
             call get_accel_sink_gas(nptmass,xi,yi,zi,xyzh(4,i),xyzmh_ptmass,&
                                     fextx,fexty,fextz,phii,pmassi,fxyz_ptmass, &
                                     dsdt_ptmass,fonrmaxi,dtphi2i,bin_info,&
                                     extrapfac,fsink_old)
          else
             call get_accel_sink_gas(nptmass,xi,yi,zi,xyzh(4,i),xyzmh_ptmass,&
                                     fextx,fexty,fextz,phii,pmassi,fxyz_ptmass,&
                                     dsdt_ptmass,fonrmaxi,dtphi2i,bin_info)
             fonrmax = max(fonrmax,fonrmaxi)
             dtphi2  = min(dtphi2,dtphi2i)
          endif
       endif

       !
       ! compute and add external forces
       !
       if (iexternalforce > 0) then
          call get_external_force_gas(xi,yi,zi,xyzh(4,i),vxyzu(1,i), &
                                      vxyzu(2,i),vxyzu(3,i),timei,i, &
                                      dtextforcenew,dtf,dkdt,fextx,fexty, &
                                      fextz,extf_vdep_flag,iexternalforce)
       endif
       !
       ! damping
       !
       if (idamp > 0) then
          call apply_damp(fextx, fexty, fextz, vxyzu(1:3,i), (/xi,yi,zi/), damp_fac)
       endif
       !
       ! Radiation pressure force with isink_radiation
       !
       if (nptmass > 0 .and. isink_radiation > 0) then
          if (extrap) then
             if (itau_alloc == 1) then
                call get_rad_accel_from_ptmass(nptmass,npart,i,xi,yi,zi,xyzmh_ptmass,fextx,fexty,fextz, &
                                               tau=tau,fsink_old=fsink_old,extrapfac=extrapfac)
             else
                call get_rad_accel_from_ptmass(nptmass,npart,i,xi,yi,zi,xyzmh_ptmass,fextx,fexty,fextz, &
                                               fsink_old=fsink_old,extrapfac=extrapfac)
             endif
          else
             if (itau_alloc == 1) then
                call get_rad_accel_from_ptmass(nptmass,npart,i,xi,yi,zi,xyzmh_ptmass,fextx,fexty,fextz,tau)
             else
                call get_rad_accel_from_ptmass(nptmass,npart,i,xi,yi,zi,xyzmh_ptmass,fextx,fexty,fextz)
             endif
          endif
       endif

       fext(1,i) = fextx
       fext(2,i) = fexty
       fext(3,i) = fextz
       !
       ! temperature and abundances update (only done during the last force calculation of the substep)
       !
       if (maxvxyzu >= 4 .and. itype==igas .and. last) then
          call cooling_abundances_update(i,pmassi,xyzh,vxyzu,eos_vars,abundance,nucleation,dust_temp, &
                                         divcurlv,abundc,abunde,abundo,abundsi,dt,dphot0,isionised(i))
       endif
    endif
 enddo
 !$omp enddo
 !$omp end parallel
 call get_timings(t2,tcpu2)
 call increment_timer(itimer_gasf,t2-t1,tcpu2-tcpu1)


 if (nptmass > 0) then
    call reduce_in_place_mpi('+',fxyz_ptmass(:,1:nptmass))
    call reduce_in_place_mpi('+',dsdt_ptmass(:,1:nptmass))
    if (id==master .and. extf_vdep_flag) then
       call ptmass_vdependent_correction(nptmass,dkdt,vxyz_ptmass,fxyz_ptmass,xyzmh_ptmass,iexternalforce)
    endif
 endif

 if (last) then
    if (nptmass > 0) then
       if (fonrmax > 0.) then
          dtsinkgas = min(dtsinkgas,C_force*1./sqrt(fonrmax),C_force*sqrt(dtphi2))
       endif
       if (iverbose >= 2) write(iprint,*) nsubsteps,'dt(ext/sink-sink) = ',dtextforcenew,', dt(sink-gas) = ',dtsinkgas
       dtextforcenew = min(dtextforcenew,dtsinkgas)
    endif

    dtextforcenew = reduceall_mpi('min',dtextforcenew)
    dtextforce = dtextforcenew
 endif

end subroutine get_force

!-----------------------------------------------------------------------------------
!+
! Update of abundances and internal energy using cooling method (see cooling module)
! NOTE: The chemistry and cooling here is implicitly calculated.  That is,
!       dt is *passed in* to the chemistry & cooling routines so that the
!       output will be at the correct time of time + dt.  Since this is
!       implicit, there is no cooling timestep.  Explicit cooling is
!       calculated in force and requires a cooling timestep.
!+
!------------------------------------------------------------------------------------
subroutine cooling_abundances_update(i,pmassi,xyzh,vxyzu,eos_vars,abundance,nucleation,dust_temp, &
                                     divcurlv,abundc,abunde,abundo,abundsi,dt,dphot0,isionisedi)
 use dim,             only:h2chemistry,do_nucleation,use_krome,update_muGamma,store_dust_temperature
 use part,            only:idK2,idmu,idkappa,idgamma,imu,igamma,nabundances
 use cooling_ism,     only:nabn,dphotflag
 use options,         only:icooling
 use chem,            only:update_abundances,get_dphot
 use dust_formation,  only:evolve_dust,calc_muGamma
 use cooling,         only:energ_cooling,cooling_in_step
 use part,            only:rhoh
#ifdef KROME
 use part,            only: T_gas_cool
 use krome_interface, only: update_krome
 real                       :: ui
#endif
 real,         intent(inout) :: vxyzu(:,:),xyzh(:,:)
 real,         intent(inout) :: eos_vars(:,:),abundance(:,:)
 real,         intent(inout) :: nucleation(:,:),dust_temp(:)
 real(kind=4), intent(in)    :: divcurlv(:,:)
 real,         intent(inout) :: abundc,abunde,abundo,abundsi
 real(kind=8), intent(in)    :: dphot0
 real,         intent(in)    :: dt,pmassi
 logical,      intent(in)    :: isionisedi
 integer,      intent(in)    :: i

 real :: dudtcool,rhoi,dphot,pH,pH_tot
 real :: abundi(nabn)

 dudtcool = 0.
 rhoi = rhoh(xyzh(4,i),pmassi)
 !
 ! CHEMISTRY
 !
 if (h2chemistry) then
    !
    ! Get updated abundances of all species, updates 'chemarrays',
    !
    dphot = get_dphot(dphotflag,dphot0,xyzh(1,i),xyzh(2,i),xyzh(3,i))
    call update_abundances(vxyzu(4,i),rhoi,abundance(:,i),nabundances,&
               dphot,dt,abundi,nabn,eos_vars(imu,i),abundc,abunde,abundo,abundsi)
 endif
#ifdef KROME
 ! evolve chemical composition and determine new internal energy
 ! Krome also computes cooling function but only associated with chemical processes
 ui = vxyzu(4,i)
 call update_krome(dt,xyzh(:,i),ui,rhoi,abundance(:,i),eos_vars(igamma,i),eos_vars(imu,i),T_gas_cool(i))
 dudtcool = (ui-vxyzu(4,i))/dt
#else
 !evolve dust chemistry and compute dust cooling
 if (do_nucleation) then
    call evolve_dust(dt, xyzh(:,i), vxyzu(4,i), nucleation(:,i), dust_temp(i), rhoi)
    eos_vars(imu,i)    = nucleation(idmu,i)
    eos_vars(igamma,i) = nucleation(idgamma,i)
 elseif (update_muGamma) then
    call calc_muGamma(rhoi, dust_temp(i),eos_vars(imu,i),eos_vars(igamma,i), pH, pH_tot)
 endif
 !
 ! COOLING
 !
 if (icooling > 0 .and. cooling_in_step .and. icooling/=9) then
    if (h2chemistry) then
       !
       ! Call cooling routine, requiring total density, some distance measure and
       ! abundances in the 'abund' format
       !
       call energ_cooling(xyzh(1,i),xyzh(2,i),xyzh(3,i),vxyzu(4,i),rhoi,dt,divcurlv(1,i),dudtcool,&
                 dust_temp(i),eos_vars(imu,i), eos_vars(igamma,i),abund_in=abundi)
    elseif (store_dust_temperature) then
       ! cooling with stored dust temperature
       if (do_nucleation) then
          call energ_cooling(xyzh(1,i),xyzh(2,i),xyzh(3,i),vxyzu(4,i),rhoi,dt,divcurlv(1,i),dudtcool,&
                    dust_temp(i),nucleation(idmu,i),nucleation(idgamma,i),nucleation(idK2,i),nucleation(idkappa,i))
       elseif (update_muGamma) then
          call energ_cooling(xyzh(1,i),xyzh(2,i),xyzh(3,i),vxyzu(4,i),rhoi,dt,divcurlv(1,i),dudtcool,&
                    dust_temp(i),eos_vars(imu,i), eos_vars(igamma,i))
       else
          call energ_cooling(xyzh(1,i),xyzh(2,i),xyzh(3,i),vxyzu(4,i),rhoi,dt,divcurlv(1,i),dudtcool,dust_temp(i))
       endif
    else
       ! cooling without stored dust temperature
       call energ_cooling(xyzh(1,i),xyzh(2,i),xyzh(3,i),vxyzu(4,i),rhoi,dt,divcurlv(1,i),dudtcool)
    endif
 endif
#endif
 ! update internal energy
 if (isionisedi .or. icooling == 9) dudtcool = 0.
 if (cooling_in_step .or. use_krome) vxyzu(4,i) = vxyzu(4,i) + dt * dudtcool


end subroutine cooling_abundances_update

 !----------------------------------------------------------------
 !+
 !  routine for external force applied on gas particle
 !+
 !----------------------------------------------------------------

subroutine get_external_force_gas(xi,yi,zi,hi,vxi,vyi,vzi,timei,i,dtextforcenew,dtf,dkdt, &
                                 fextx,fexty,fextz,extf_is_velocity_dependent,iexternalforce)
 use timestep,       only:C_force
 use externalforces, only: externalforce,update_vdependent_extforce
 real,    intent(in) :: xi,yi,zi,hi,vxi,vyi,vzi,timei,dkdt
 real, intent(inout) :: dtextforcenew,dtf,fextx,fexty,fextz
 integer, intent(in) :: iexternalforce,i
 logical, intent(in) :: extf_is_velocity_dependent
 real :: fextxi,fextyi,fextzi,poti
 real :: fextv(3)

 call externalforce(iexternalforce,xi,yi,zi,hi, &
   timei,fextxi,fextyi,fextzi,poti,dtf,i)
 dtextforcenew = min(dtextforcenew,C_force*dtf)

 fextx = fextx + fextxi
 fexty = fexty + fextyi
 fextz = fextz + fextzi
!
!  Velocity-dependent external forces require special handling
!  in leapfrog (corrector is implicit)
!
 if (extf_is_velocity_dependent) then
    fextxi = fextx
    fextyi = fexty
    fextzi = fextz
    call update_vdependent_extforce(iexternalforce,vxi,vyi,vzi, &
                                             fextxi,fextyi,fextzi,fextv,dkdt,xi,yi,zi)
    fextx = fextx + fextv(1)
    fexty = fexty + fextv(2)
    fextz = fextz + fextv(3)
 endif

end subroutine get_external_force_gas

 !----------------------------------------------------------------
 !+
 !  routine for prediction substep in GR case
 !+
 !----------------------------------------------------------------
subroutine predict_gr(xyzh,vxyzu,ntypes,pxyzu,fext,npart,nptmass,dt,timei,hdt, &
                     dens,metrics,metricderivs,&
                     xyzmh_ptmass,vxyz_ptmass,fxyz_ptmass,&
                     metrics_ptmass,metricderivs_ptmass,pxyzu_ptmass,&
                     pitsmax,perrmax,&
                     xitsmax,xerrmax,dtextforcenew)

 use dim,            only:maxptmass,maxp,maxvxyzu,use_apr
 use io,             only:master,warning,fatal
 use externalforces, only:externalforce,accrete_particles,update_externalforce
 use part,           only:maxphase,isdead_or_accreted,iamboundary,igas,iphase,iamtype,&
                          massoftype,rhoh,ien_type,eos_vars,igamma,itemp,igasP,&
                          aprmassoftype,apr_level,epot_sinksink,fxyz_ptmass_sinksink,dsdt_ptmass,&
                          fsink_old
 use io_summary,     only:summary_variable,iosumextr,iosumextt,summary_accrete
 use timestep,       only:bignumber,xtol,ptol
 use eos,            only:equationofstate,ieos
 use cons2primsolver,only:conservative2primitive
 use extern_gr,      only:get_grforce
 use metric_tools,   only:pack_metric,pack_metricderivs
 use damping,        only:calc_damp,apply_damp
 use options,        only:iexternalforce
 use ptmass,         only:get_accel_sink_sink,get_accel_sink_gas


 real,    intent(inout)   :: xyzh(:,:),vxyzu(:,:),fext(:,:),pxyzu(:,:),dens(:),metrics(:,:,:,:),metricderivs(:,:,:,:)
 real,    intent(inout)   :: xyzmh_ptmass(:,:),vxyz_ptmass(:,:),fxyz_ptmass(:,:),pxyzu_ptmass(:,:)
 real,    intent(inout)   :: metrics_ptmass(:,:,:,:),metricderivs_ptmass(:,:,:,:)
 real,    intent(in)      :: dt,hdt,timei
 integer, intent(in)      :: npart,ntypes,nptmass
 integer, intent(inout)   :: pitsmax,xitsmax
 real,    intent(inout)   :: perrmax,xerrmax,dtextforcenew

 integer :: i,its,ierr,itype
 integer, parameter :: itsmax = 50
 real    :: pmassi
 real    :: pri,spsoundi,tempi,gammai
 real, save :: pprev(3),xyz_prev(3),fstar(3),vxyz_star(3),xyz(3),pxyz(3),vxyz(3),fexti(3)
 !$omp threadprivate(pprev,xyz_prev,fstar,vxyz_star,xyz,pxyz,vxyz,fexti)
 real    :: x_err,pmom_err
 ! real, save :: dmdt = 0.
 logical :: converged
 real :: rhoi,hi,eni,uui,densi,poti
 real :: bin_info(6,nptmass)
 real :: dtphi2,dtsinksink,fonrmax
 integer :: merge_ij(nptmass),merge_n

 pmassi  = massoftype(igas)
 itype   = igas
 fsink_old = fxyz_ptmass
 fxyz_ptmass = 0.
 !----------------------------------------------
 ! calculate acceleration sink-sink
 !----------------------------------------------
 call get_accel_sink_sink(nptmass,xyzmh_ptmass,fxyz_ptmass_sinksink,epot_sinksink,dtsinksink,&
                         iexternalforce,timei,merge_ij,merge_n,dsdt_ptmass)
 !----------------------------------------------
 ! predictor during substeps for gas particles
 !----------------------------------------------
 !
 ! predictor step for external forces, also recompute external forces
 !
 !$omp parallel do default(none) &
 !$omp shared(npart,xyzh,vxyzu,fext,iphase,ntypes,massoftype) &
 !$omp shared(nptmass,xyzmh_ptmass,vxyz_ptmass,fxyz_ptmass) &
 !$omp shared(maxphase,maxp,eos_vars) &
 !$omp shared(bin_info,dtphi2,poti,fonrmax) &
 !$omp shared(fxyz_ptmass_sinksink) &
 !$omp shared(dt,hdt,xtol,ptol,aprmassoftype,apr_level) &
 !$omp shared(ieos,pxyzu,dens,metrics,metricderivs,ien_type) &
 !$omp shared(pxyzu_ptmass,metrics_ptmass,metricderivs_ptmass) &
 !$omp shared(dtsinksink,epot_sinksink,merge_ij,merge_n,dsdt_ptmass,iexternalforce) &
 !$omp private(i,its,spsoundi,tempi,rhoi,hi,eni,uui,densi) &
 !$omp private(converged,pmom_err,x_err,pri,ierr,gammai) &
 !$omp firstprivate(pmassi,itype) &
 !$omp reduction(max:xitsmax,pitsmax,perrmax,xerrmax) &
 !$omp reduction(min:dtextforcenew)
 predictor: do i=1,npart
    xyz(1) = xyzh(1,i)
    xyz(2) = xyzh(2,i)
    xyz(3) = xyzh(3,i)
    hi     = xyzh(4,i)
    if (.not.isdead_or_accreted(hi)) then
       if (ntypes > 1 .and. maxphase==maxp) then
          itype = iamtype(iphase(i))
          if (use_apr) then
             pmassi = aprmassoftype(itype,apr_level(i))
          else
             pmassi = massoftype(itype)
          endif
       elseif (use_apr) then
          pmassi = aprmassoftype(igas,apr_level(i))
       endif

       its       = 0
       converged = .false.
       !
       ! make local copies of array quantities
       !
       pxyz(1:3) = pxyzu(1:3,i)
       eni       = pxyzu(4,i)
       vxyz(1:3) = vxyzu(1:3,i)
       uui       = vxyzu(4,i)
       fexti     = fext(:,i)

       pxyz      = pxyz + hdt*fexti

       !-- unpack thermo variables for the first guess in cons2prim
       densi     = dens(i)
       pri       = eos_vars(igasP,i)
       gammai    = eos_vars(igamma,i)
       tempi     = eos_vars(itemp,i)
       rhoi      = rhoh(hi,massoftype(igas))

       ! Note: grforce needs derivatives of the metric,
       ! which do not change between pmom iterations
       pmom_iterations: do while (its <= itsmax .and. .not. converged)
          its   = its + 1
          pprev = pxyz
          call conservative2primitive(xyz,metrics(:,:,:,i),vxyz,densi,uui,pri,&
                                       tempi,gammai,rhoi,pxyz,eni,ierr,ien_type)

          if (ierr > 0) call warning('cons2primsolver [in substep_gr (a)]','enthalpy did not converge',i=i)
          call get_grforce(xyzh(:,i),metrics(:,:,:,i),metricderivs(:,:,:,i),vxyz,densi,uui,pri,fstar)

          ! calculate force between sink-gas particles
          call get_accel_sink_gas(nptmass,xyz(1),xyz(2),xyz(3),hi,xyzmh_ptmass, &
                                  fstar(1),fstar(2),fstar(3),poti,pmassi,fxyz_ptmass,&
                                  dsdt_ptmass,fonrmax,dtphi2,bin_info)

          pxyz = pprev + hdt*(fstar - fexti)
          pmom_err = maxval(abs(pxyz - pprev))
          if (pmom_err < ptol) converged = .true.
          fexti = fstar
       enddo pmom_iterations
       if (its > itsmax ) call warning('substep_gr',&
                              'max # of pmom iterations',var='pmom_err',val=pmom_err)
       pitsmax = max(its,pitsmax)
       perrmax = max(pmom_err,perrmax)

       call conservative2primitive(xyz,metrics(:,:,:,i),vxyz,densi,uui,pri,tempi,&
                                    gammai,rhoi,pxyz,eni,ierr,ien_type)
       if (ierr > 0) call warning('cons2primsolver [in substep_gr (b)]','enthalpy did not converge',i=i)
       xyz = xyz + dt*vxyz
       call pack_metric(xyz,metrics(:,:,:,i))

       its        = 0
       converged  = .false.
       vxyz_star = vxyz
       ! Note: since particle positions change between iterations
       !  the metric and its derivatives need to be updated.
       !  cons2prim does not require derivatives of the metric,
       !  so those can updated once the iterations are complete
       !  in order to reduce the number of computations.
       xyz_iterations: do while (its <= itsmax .and. .not. converged)
          its         = its+1
          xyz_prev    = xyz
          call conservative2primitive(xyz,metrics(:,:,:,i),vxyz_star,densi,uui,&
                                       pri,tempi,gammai,rhoi,pxyz,eni,ierr,ien_type)
          if (ierr > 0) call warning('cons2primsolver [in substep_gr (c)]','enthalpy did not converge',i=i)
          xyz  = xyz_prev + hdt*(vxyz_star - vxyz)
          x_err = maxval(abs(xyz-xyz_prev))
          if (x_err < xtol) converged = .true.
          vxyz = vxyz_star
          ! UPDATE METRIC HERE
          call pack_metric(xyz,metrics(:,:,:,i))
       enddo xyz_iterations
       call pack_metricderivs(xyz,metricderivs(:,:,:,i))
       if (its > itsmax ) call warning('substep_gr','Reached max number of x iterations. x_err ',val=x_err)
       xitsmax = max(its,xitsmax)
       xerrmax = max(x_err,xerrmax)

       ! re-pack arrays back where they belong
       xyzh(1:3,i) = xyz(1:3)
       pxyzu(1:3,i) = pxyz(1:3)
       vxyzu(1:3,i) = vxyz(1:3)
       vxyzu(4,i) = uui
       fext(:,i)  = fexti
       dens(i) = densi
       eos_vars(igasP,i)  = pri
       eos_vars(itemp,i)  = tempi
       eos_vars(igamma,i) = gammai

       ! Skip remainder of update if boundary particle; note that fext==0 for these particles
       if (iamboundary(itype)) cycle predictor
    endif
 enddo predictor
!$omp end parallel do

 call predict_gr_sink(xyzmh_ptmass,vxyz_ptmass,ntypes,pxyzu_ptmass,fsink_old,fxyz_ptmass,fxyz_ptmass_sinksink,nptmass,&
                      dt,timei,hdt,metrics_ptmass,metricderivs_ptmass,dtextforcenew,pitsmax,perrmax,&
                      xitsmax,xerrmax)

end subroutine predict_gr

 !----------------------------------------------------------------
 !+
 !  routine for prediction substep in GR case
 !+
 !----------------------------------------------------------------
subroutine predict_gr_sink(xyzmh_ptmass,vxyz_ptmass,ntypes,pxyzu_ptmass,fsink_old,fxyz_ptmass,&
                     fxyz_ptmass_sinksink,nptmass,dt,timei,hdt, &
                     metrics_ptmass,metricderivs_ptmass,dtextforcenew,pitsmax,perrmax, &
                     xitsmax,xerrmax)
 use dim,            only:maxptmass
 use io,             only:master,warning,fatal
 use part,           only:epot_sinksink,dsdt_ptmass
 use timestep,       only:bignumber,xtol,ptol
 use cons2primsolver,only:conservative2primitive
 use extern_gr,      only:get_grforce
 use metric_tools,   only:pack_metric,pack_metricderivs
 use ptmass,         only:get_accel_sink_sink

 real,    intent(inout)   :: xyzmh_ptmass(:,:),vxyz_ptmass(:,:),fxyz_ptmass(:,:),fxyz_ptmass_sinksink(:,:),pxyzu_ptmass(:,:)
 real,    intent(inout)   :: metrics_ptmass(:,:,:,:),metricderivs_ptmass(:,:,:,:),dtextforcenew,fsink_old(:,:)
 real,    intent(in)      :: dt,hdt,timei
 integer, intent(in)      :: nptmass,ntypes
 integer, intent(inout)   :: pitsmax,xitsmax
 real,    intent(inout)   :: perrmax,xerrmax

 integer :: i,its,ierr
 integer, parameter :: itsmax = 50
 real    :: pmassi,xyzhi(4)
 real    :: pri,tempi,gammai
 real, save :: pprev(3),xyz_prev(3),fstar(3),vxyz_star(3),xyz(3),pxyz(3),vxyz(3),fexti(3)
 !$omp threadprivate(pprev,xyz_prev,fstar,vxyz_star,xyz,pxyz,vxyz,fexti)
 real    :: x_err,pmom_err
 ! real, save :: dmdt = 0.
 logical :: converged
 real :: rhoi,hi,eni,uui,densi
 integer :: merge_ij(2),merge_n
 real    :: dtsinksink

 !---------------------------
 ! predictor during substeps
 !---------------------------
 !
 ! predictor step for external forces, also recompute external forces
 !
 !$omp parallel do default(none) &
 !$omp shared(xyzmh_ptmass,vxyz_ptmass,fxyz_ptmass,fxyz_ptmass_sinksink) &
 !$omp shared(dt,hdt,xtol,ptol,nptmass) &
 !$omp shared(pxyzu_ptmass,metrics_ptmass,metricderivs_ptmass,fsink_old) &
 !$omp shared(dtsinksink,epot_sinksink,merge_ij,merge_n,dsdt_ptmass) &
 !$omp private(i,its,tempi,rhoi,hi,eni,uui,densi,xyzhi) &
 !$omp private(converged,pmom_err,x_err,pri,ierr,gammai,pmassi) &
 !$omp reduction(max:xitsmax,pitsmax,perrmax,xerrmax) &
 !$omp reduction(min:dtextforcenew)

 predictor: do i=1,nptmass
    xyzhi(1) = xyzmh_ptmass(1,i)
    xyzhi(2) = xyzmh_ptmass(2,i)
    xyzhi(3) = xyzmh_ptmass(3,i)
    pmassi   = xyzmh_ptmass(4,i)
    hi       = xyzmh_ptmass(5,i)

    xyz(1)   = xyzhi(1)
    xyz(2)   = xyzhi(2)
    xyz(3)   = xyzhi(3)
    xyzhi(4) = hi
    if (pmassi >= 0) then
       its       = 0
       converged = .false.
       !
       ! make local copies of array quantities
       !
       pxyz(1:3) = pxyzu_ptmass(1:3,i)
       eni       = 0.
       vxyz(1:3) = vxyz_ptmass(1:3,i)
       uui       = 0.
       fexti     = fsink_old(1:3,i)
       pxyz      = pxyz + hdt*fexti

       !-- unpack thermo variables for the first guess in cons2prim
       densi     = 1.
       pri       = 0.
       gammai    = 0.
       tempi     = 0.
       rhoi      = 1.
       ! Note: grforce needs derivatives of the metric,
       ! which do not change between pmom iterations
       pmom_iterations: do while (its <= itsmax .and. .not. converged)
          its   = its + 1
          pprev = pxyz
          call conservative2primitive(xyz,metrics_ptmass(:,:,:,i),vxyz,densi,uui,pri,&
                                     tempi,gammai,rhoi,pxyz,eni,ierr,1)

          if (ierr > 0) call warning('cons2primsolver [in substep_gr (a)]','enthalpy did not converge',i=i)

          call get_grforce(xyzhi,metrics_ptmass(:,:,:,i),metricderivs_ptmass(:,:,:,i),vxyz,densi,uui,pri,fstar)

          ! add forces from curvature on sink, from sink sink interaction and sink-gas interaction
          fstar = fstar + fxyz_ptmass_sinksink(1:3,i) + fxyz_ptmass(1:3,i)

          pxyz = pprev + hdt*(fstar - fexti)
          pmom_err = maxval(abs(pxyz - pprev))
          if (pmom_err < ptol) converged = .true.
          fexti = fstar
       enddo pmom_iterations
       if (its > itsmax ) call warning('substep_gr',&
                              'max # of pmom iterations',var='pmom_err',val=pmom_err)
       pitsmax = max(its,pitsmax)
       perrmax = max(pmom_err,perrmax)

       call conservative2primitive(xyz,metrics_ptmass(:,:,:,i),vxyz,densi,uui,pri,tempi,&
                                    gammai,rhoi,pxyz,eni,ierr,1)

       if (ierr > 0) call warning('cons2primsolver [in substep_gr (b)]','enthalpy did not converge',i=i)
       xyz = xyz + dt*vxyz
       call pack_metric(xyz,metrics_ptmass(:,:,:,i))

       its        = 0
       converged  = .false.
       vxyz_star = vxyz
       ! Note: since particle positions change between iterations
       !  the metric and its derivatives need to be updated.
       !  cons2prim does not require derivatives of the metric,
       !  so those can updated once the iterations are complete
       !  in order to reduce the number of computations.
       xyz_iterations: do while (its <= itsmax .and. .not. converged)
          its         = its+1
          xyz_prev    = xyz
          call conservative2primitive(xyz,metrics_ptmass(:,:,:,i),vxyz_star,densi,uui,&
                                       pri,tempi,gammai,rhoi,pxyz,eni,ierr,1)
          if (ierr > 0) call warning('cons2primsolver [in substep_gr (c)]','enthalpy did not converge',i=i)
          xyz  = xyz_prev + hdt*(vxyz_star - vxyz)
          x_err = maxval(abs(xyz-xyz_prev))
          if (x_err < xtol) converged = .true.
          vxyz = vxyz_star
          ! UPDATE METRIC HERE
          call pack_metric(xyz,metrics_ptmass(:,:,:,i))
       enddo xyz_iterations
       call pack_metricderivs(xyz,metricderivs_ptmass(:,:,:,i))
       if (its > itsmax ) call warning('substep_gr','Reached max number of x iterations. x_err ',val=x_err)
       xitsmax = max(its,xitsmax)
       xerrmax = max(x_err,xerrmax)

       ! re-pack arrays back where they belong
       xyzmh_ptmass(1:3,i) = xyz(1:3)
       pxyzu_ptmass(1:3,i) = pxyz(1:3)
       vxyz_ptmass(1:3,i)  = vxyz(1:3)
       fxyz_ptmass(1:3,i)  = fexti

    endif
 enddo predictor
!$omp end parallel do

end subroutine predict_gr_sink

 !----------------------------------------------------------------
 !+
 !  routine for accretion step in GR case
 !+
 !----------------------------------------------------------------
subroutine accrete_gr(xyzh,vxyzu,dens,fext,metrics,metricderivs,nlive,naccreted,&
                      pxyzu,accretedmass,hdt,npart,nptmass,ntypes,dtextforce_min,timei,&
                      xyzmh_ptmass,vxyz_ptmass,fxyz_ptmass,&
                      metrics_ptmass,metricderivs_ptmass,&
                      pxyzu_ptmass,nlive_sinks,naccreted_sinks)

 use dim,            only:maxptmass,maxp,maxvxyzu,use_apr
 use io,             only:master,warning,fatal
 use externalforces, only:externalforce,accrete_particles,update_externalforce
 use options,        only:iexternalforce
 use part,           only:maxphase,isdead_or_accreted,iamboundary,igas,iphase,iamtype,&
                          massoftype,rhoh,igamma,itemp,igasP,aprmassoftype,apr_level,&
                          fxyz_ptmass_sinksink,fsink_old
 use io_summary,     only:summary_variable,iosumextr,iosumextt,summary_accrete
 use timestep,       only:bignumber,C_force
 use eos,            only:equationofstate,ieos
 use cons2primsolver,only:conservative2primitive
 use extern_gr,      only:get_grforce
 use metric_tools,   only:pack_metric,pack_metricderivs
 use damping,        only:calc_damp,apply_damp,idamp
 use part,           only:epot_sinksink
 use ptmass,         only:get_accel_sink_sink,get_accel_sink_gas

 real,    intent(inout) :: xyzh(:,:),vxyzu(:,:),fext(:,:),pxyzu(:,:),dens(:),metrics(:,:,:,:),metricderivs(:,:,:,:)
 real,    intent(inout) :: xyzmh_ptmass(:,:),vxyz_ptmass(:,:),fxyz_ptmass(:,:),pxyzu_ptmass(:,:)
 real,    intent(inout) :: metrics_ptmass(:,:,:,:),metricderivs_ptmass(:,:,:,:)
 integer, intent(in)    :: npart,ntypes,nptmass
 integer, intent(inout) :: nlive,naccreted
 integer, intent(inout) :: nlive_sinks,naccreted_sinks
 real,    intent(inout) :: accretedmass
 real,    intent(in)    :: hdt,timei
 real,    intent(inout) :: dtextforce_min

 logical :: accreted
 integer :: i,itype
 real    :: pmassi
 real    :: dtf
 real    :: pri,spsoundi,pondensi,tempi
 real    :: damp_fac
 ! real, save :: dmdt = 0.
 integer, parameter :: itsmax = 50
 real :: bin_info(6,nptmass),dsdt_ptmass(3,nptmass)
 real :: dtphi2,dtsinksink,fonrmax,poti
 integer :: merge_ij(nptmass),merge_n

 pmassi     = massoftype(igas)
 itype      = igas
 fsink_old = fxyz_ptmass
 fxyz_ptmass = 0.
 !----------------------------------------------
 ! calculate acceleration sink-sink
 !----------------------------------------------
 call get_accel_sink_sink(nptmass,xyzmh_ptmass,fxyz_ptmass_sinksink,epot_sinksink,dtsinksink,&
                         iexternalforce,timei,merge_ij,merge_n,dsdt_ptmass)

 dtextforce_min = min(dtextforce_min,C_force*dtsinksink)

 !$omp parallel default(none) &
 !$omp shared(npart,xyzh,metrics,metricderivs,vxyzu,fext,iphase,ntypes,massoftype,hdt,timei) &
 !$omp shared(nptmass,xyzmh_ptmass,vxyz_ptmass,fxyz_ptmass) &
 !$omp shared(pxyzu_ptmass,metrics_ptmass,metricderivs_ptmass) &
 !$omp shared(maxphase,maxp,aprmassoftype,apr_level) &
 !$omp shared(dtsinksink,epot_sinksink,merge_ij,merge_n,dsdt_ptmass) &
 !$omp shared(bin_info,dtphi2,poti,fonrmax) &
 !$omp private(i,accreted) &
 !$omp shared(ieos,dens,pxyzu,iexternalforce,C_force) &
 !$omp private(pri,pondensi,spsoundi,tempi,dtf) &
 !$omp firstprivate(itype,pmassi) &
 !$omp reduction(min:dtextforce_min) &
 !$omp reduction(+:accretedmass,naccreted,nlive) &
 !$omp shared(idamp,damp_fac)
 !$omp do
 accreteloop: do i=1,npart
    if (.not.isdead_or_accreted(xyzh(4,i))) then
       if (ntypes > 1 .and. maxphase==maxp) then
          itype = iamtype(iphase(i))
          if (use_apr) then
          else
             pmassi = massoftype(itype)
          endif
          !  if (itype==iboundary) cycle accreteloop
       elseif (use_apr) then
          pmassi = aprmassoftype(igas,apr_level(i))
       endif

       call equationofstate(ieos,pondensi,spsoundi,dens(i),xyzh(1,i),xyzh(2,i),xyzh(3,i),tempi,vxyzu(4,i))
       pri = pondensi*dens(i)

       call get_grforce(xyzh(:,i),metrics(:,:,:,i),metricderivs(:,:,:,i),vxyzu(1:3,i),dens(i),vxyzu(4,i),pri,fext(1:3,i),dtf)
       call get_accel_sink_gas(nptmass,xyzh(1,i),xyzh(2,i),xyzh(3,i),xyzh(4,i),xyzmh_ptmass, &
                                  fext(1,i),fext(2,i),fext(3,i),poti,pmassi,fxyz_ptmass,&
                                  dsdt_ptmass,fonrmax,dtphi2,bin_info)

       dtextforce_min = min(dtextforce_min,C_force*dtf,C_force*sqrt(dtphi2))

       if (idamp > 0) then
          call apply_damp(fext(1,i), fext(2,i), fext(3,i), vxyzu(1:3,i), xyzh(1:3,i), damp_fac)
       endif

       !
       ! correct v to the full step using only the external force
       !
       pxyzu(1:3,i) = pxyzu(1:3,i) + hdt*fext(1:3,i)
       ! Do we need call cons2prim here ??

       if (iexternalforce > 0) then
          call accrete_particles(iexternalforce,xyzh(1,i),xyzh(2,i), &
                                 xyzh(3,i),xyzh(4,i),pmassi,timei,accreted,i)
          if (accreted) then
             accretedmass = accretedmass + pmassi
             naccreted = naccreted + 1
          endif
       endif
       nlive = nlive + 1
    endif
 enddo accreteloop
 !$omp enddo
 !$omp end parallel
 call accrete_gr_sink(xyzmh_ptmass,vxyz_ptmass,fsink_old,fxyz_ptmass,fxyz_ptmass_sinksink,&
                      metrics_ptmass,metricderivs_ptmass,nlive_sinks,naccreted_sinks,pxyzu_ptmass,&
                      accretedmass,hdt,nptmass,dtextforce_min,timei,dtsinksink)
end subroutine accrete_gr

 !----------------------------------------------------------------
 !+
 !  routine for accretion step in GR case
 !+
 !----------------------------------------------------------------
subroutine accrete_gr_sink(xyzmh_ptmass,vxyz_ptmass,fsink_old,fxyz_ptmass,fxyz_ptmass_sinksink,metrics_ptmass,metricderivs_ptmass,&
                            nlive_sinks,naccreted_sinks,&
                            pxyzu_ptmass,accretedmass,hdt,nptmass,dtextforce_min,timei,dtsinksink)
 use part,           only:ihsoft
 use externalforces, only:accrete_particles
 use options,        only:iexternalforce
 use timestep,       only:bignumber,C_force
 use cons2primsolver,only:conservative2primitive
 use extern_gr,      only:get_grforce
 real,    intent(inout) :: xyzmh_ptmass(:,:),vxyz_ptmass(:,:),fxyz_ptmass(:,:),pxyzu_ptmass(:,:),fsink_old(:,:)
 real,    intent(inout) :: metrics_ptmass(:,:,:,:),metricderivs_ptmass(:,:,:,:),fxyz_ptmass_sinksink(:,:)
 integer, intent(in)    :: nptmass
 integer, intent(inout) :: nlive_sinks,naccreted_sinks
 real,    intent(inout) :: accretedmass
 real,    intent(in)    :: hdt,timei,dtsinksink
 real,    intent(inout) :: dtextforce_min

 logical :: accreted
 integer :: i
 real    :: xyzhi(4),pmassi,densi,pri
 real    :: dtf,hsofti
 ! real, save :: dmdt = 0.
 integer, parameter :: itsmax = 50

 !$omp parallel default(none) &
 !$omp shared(nptmass,xyzmh_ptmass,metrics_ptmass,metricderivs_ptmass,vxyz_ptmass,fxyz_ptmass,hdt,timei) &
 !$omp shared(dtsinksink,fxyz_ptmass_sinksink) &
 !$omp private(i,accreted) &
 !$omp shared(pxyzu_ptmass,iexternalforce,C_force) &
 !$omp private(dtf,xyzhi,hsofti,pmassi,pri,densi) &
 !$omp reduction(min:dtextforce_min) &
 !$omp reduction(+:accretedmass,naccreted_sinks,nlive_sinks)
 !$omp do
 accreteloop: do i=1,nptmass
    pri = 0.
    densi = 1.

    ! add this force due to the curvature of the metric.
    xyzhi(1:3) = xyzmh_ptmass(1:3,i)

    ! if a sink particle is already eaten by the black hole, skip it...
    pmassi = xyzmh_ptmass(4,i)
    if (pmassi < 0.) cycle accreteloop
    !
    ! the smoothing length is used inside get_grforce to set the timestep based
    ! on h/abs(dp/dt), but for sink particles this is meaningless unless
    ! a softening length is set
    !
    hsofti = xyzmh_ptmass(ihsoft,i)
    xyzhi(4) = xyzmh_ptmass(5,i)
    if (hsofti > 0.) xyzhi(4) = hsofti
    ! add force from sink-gas interaction to the sink-sink interaction array
    fxyz_ptmass_sinksink(:,i) = fxyz_ptmass_sinksink(:,i) + fxyz_ptmass(:,i)
    ! calculate force due to curvature
    call get_grforce(xyzhi,metrics_ptmass(:,:,:,i),metricderivs_ptmass(:,:,:,i),vxyz_ptmass(1:3,i),&
                     densi,0.,pri,fxyz_ptmass(1:3,i),dtf)
    ! get total force on sinks
    fxyz_ptmass(:,i) = fxyz_ptmass(:,i) + fxyz_ptmass_sinksink(:,i)

    dtextforce_min = min(dtextforce_min,C_force*dtf)
    !
    ! correct v to the full step using only the external force
    !
    pxyzu_ptmass(1:3,i) = pxyzu_ptmass(1:3,i) + hdt*fxyz_ptmass(1:3,i)
    if (pmassi < 0.) then
       !
       ! sending the mass twice here is deliberate, as an accreted sink particle is indicated by
       ! a negative mass, unlike gas particles which are flagged with a negative smoothing length
       !
       call accrete_particles(iexternalforce,xyzmh_ptmass(1,i),xyzmh_ptmass(2,i), &
                                 xyzmh_ptmass(3,i),xyzmh_ptmass(4,i),xyzmh_ptmass(4,i),timei,accreted)
       if (accreted) then
          accretedmass = accretedmass + abs(xyzmh_ptmass(4,i))
          naccreted_sinks = naccreted_sinks + 1
       endif
    endif
    nlive_sinks = nlive_sinks + 1

 enddo accreteloop
 !$omp enddo
 !$omp end parallel

end subroutine accrete_gr_sink

subroutine combine_forces_gr(nptmass,fsinks,fgr)
 real, intent(in)    :: fsinks(:,:)
 integer, intent(in) :: nptmass

 real, intent(inout) :: fgr(:,:)

 integer :: i

 do i=1,nptmass
    fgr(:,i) = fsinks(:,i) + fgr(:,i)
 enddo
end subroutine combine_forces_gr


subroutine combine_forces_gr_one(fsink,fgr)
 real, intent(in)    :: fsink(:)
 real, intent(inout) :: fgr(:)

 fgr(:) = fgr(:) + fsink(:)

end subroutine combine_forces_gr_one

end module substepping<|MERGE_RESOLUTION|>--- conflicted
+++ resolved
@@ -277,15 +277,10 @@
  !+
  !----------------------------------------------------------------
 subroutine substep(npart,ntypes,nptmass,dtsph,dtextforce,time,xyzh,vxyzu,fext, &
-<<<<<<< HEAD
-                   xyzmh_ptmass,vxyz_ptmass,fxyz_ptmass,fxyz_ptmass_tree,dsdt_ptmass,dptmass, &
-                   linklist_ptmass,fsink_old,nbinmax,ibin_wake,gtgrad,group_info,bin_info, &
-                   nmatrix,n_group,n_ingroup,n_sing,isionised)
-=======
-                   xyzmh_ptmass,vxyz_ptmass,fxyz_ptmass,dsdt_ptmass,dptmass, &
+ use dim , only:use_sinktree
+ xyzmh_ptmass,vxyz_ptmass,fxyz_ptmass,fxyz_ptmass_tree,dsdt_ptmass,dptmass, &
                    sf_ptmass,fsink_old,nbinmax,ibin_wake,gtgrad,group_info, &
                    bin_info,nmatrix,n_group,n_ingroup,n_sing,isionised)
->>>>>>> 6b52ee51
  use io,             only:iverbose,id,master,iprint,fatal
  use options,        only:iexternalforce
  use part,           only:fxyz_ptmass_sinksink,ndptmass
@@ -350,25 +345,15 @@
                group_info,bin_info)
 
     call get_force(nptmass,npart,nsubsteps,ntypes,time_par,dtextforce,xyzh,vxyzu,fext,xyzmh_ptmass, &
-<<<<<<< HEAD
                    vxyz_ptmass,fxyz_ptmass,fxyz_ptmass_tree,dsdt_ptmass,dt,dk(2),force_count,&
-                   extf_vdep_flag,linklist_ptmass,bin_info,group_info,isionised=isionised)
-=======
-                   vxyz_ptmass,fxyz_ptmass,dsdt_ptmass,dt,dk(2),force_count,extf_vdep_flag,sf_ptmass,&
-                   bin_info,group_info,nmatrix,isionised=isionised)
->>>>>>> 6b52ee51
+                   extf_vdep_flag,sf_ptmass,bin_info,group_info,nmatrix,isionised=isionised)
 
     if (use_fourthorder) then !! FSI 4th order scheme
 
        ! FSI extrapolation method (Omelyan 2006)
        call get_force(nptmass,npart,nsubsteps,ntypes,time_par,dtextforce,xyzh,vxyzu,fext,xyzmh_ptmass, &
-<<<<<<< HEAD
                       vxyz_ptmass,fxyz_ptmass,fxyz_ptmass_tree,dsdt_ptmass,dt,dk(2),force_count,&
-                      extf_vdep_flag,linklist_ptmass,bin_info,group_info,fsink_old)
-=======
-                      vxyz_ptmass,fxyz_ptmass,dsdt_ptmass,dt,dk(2),force_count,extf_vdep_flag,sf_ptmass, &
-                      bin_info,group_info,nmatrix,fsink_old)
->>>>>>> 6b52ee51
+                      extf_vdep_flag,sf_ptmass,bin_info,group_info,nmatrix,fsink_old)
 
        call kick(dk(2),dt,npart,nptmass,ntypes,xyzh,vxyzu,xyzmh_ptmass,vxyz_ptmass,&
                  fext,fxyz_ptmass,dsdt_ptmass,dptmass)
@@ -378,13 +363,8 @@
                   group_info,bin_info)
 
        call get_force(nptmass,npart,nsubsteps,ntypes,time_par,dtextforce,xyzh,vxyzu,fext,xyzmh_ptmass, &
-<<<<<<< HEAD
                       vxyz_ptmass,fxyz_ptmass,fxyz_ptmass_tree,dsdt_ptmass,dt,dk(3),force_count,&
-                      extf_vdep_flag,linklist_ptmass,bin_info,group_info,isionised=isionised)
-=======
-                      vxyz_ptmass,fxyz_ptmass,dsdt_ptmass,dt,dk(3),force_count,extf_vdep_flag,sf_ptmass, &
-                      bin_info,group_info,nmatrix,isionised=isionised)
->>>>>>> 6b52ee51
+                      extf_vdep_flag,sf_ptmass,bin_info,group_info,nmatrix,isionised=isionised)
 
        ! the last kick phase of the scheme will perform the accretion loop after velocity update
 
@@ -396,21 +376,12 @@
           call group_identify(nptmass,n_group,n_ingroup,n_sing,xyzmh_ptmass,vxyz_ptmass,group_info,bin_info,nmatrix,&
                               dtext=dtgroup)
           call get_force(nptmass,npart,nsubsteps,ntypes,time_par,dtextforce,xyzh,vxyzu,fext,xyzmh_ptmass, &
-<<<<<<< HEAD
                          vxyz_ptmass,fxyz_ptmass,fxyz_ptmass_tree,dsdt_ptmass,dt,dk(3),force_count,&
-                         extf_vdep_flag,linklist_ptmass,bin_info,group_info)
+                         extf_vdep_flag,sf_ptmass,bin_info,group_info,nmatrix)
        elseif (accreted) then
           call get_force(nptmass,npart,nsubsteps,ntypes,time_par,dtextforce,xyzh,vxyzu,fext,xyzmh_ptmass, &
                          vxyz_ptmass,fxyz_ptmass,fxyz_ptmass_tree,dsdt_ptmass,dt,dk(3),force_count,&
-                         extf_vdep_flag,linklist_ptmass,bin_info,group_info)
-=======
-                         vxyz_ptmass,fxyz_ptmass,dsdt_ptmass,dt,dk(3),force_count,extf_vdep_flag,sf_ptmass, &
-                         bin_info,group_info,nmatrix)
-       elseif (accreted) then
-          call get_force(nptmass,npart,nsubsteps,ntypes,time_par,dtextforce,xyzh,vxyzu,fext,xyzmh_ptmass, &
-                         vxyz_ptmass,fxyz_ptmass,dsdt_ptmass,dt,dk(3),force_count,extf_vdep_flag,sf_ptmass,&
-                         bin_info,group_info,nmatrix)
->>>>>>> 6b52ee51
+                         extf_vdep_flag,sf_ptmass,bin_info,group_info,nmatrix)
        endif
     else  !! standard leapfrog scheme
        ! the last kick phase of the scheme will perform the accretion loop after velocity update
@@ -419,13 +390,8 @@
                 fxyz_ptmass_sinksink,accreted)
        if (accreted) then
           call get_force(nptmass,npart,nsubsteps,ntypes,time_par,dtextforce,xyzh,vxyzu,fext,xyzmh_ptmass, &
-<<<<<<< HEAD
                          vxyz_ptmass,fxyz_ptmass,fxyz_ptmass_tree,dsdt_ptmass,dt,dk(2),force_count,&
-                         extf_vdep_flag,linklist_ptmass,bin_info,group_info)
-=======
-                         vxyz_ptmass,fxyz_ptmass,dsdt_ptmass,dt,dk(2),force_count,extf_vdep_flag,sf_ptmass,&
-                         bin_info,group_info,nmatrix)
->>>>>>> 6b52ee51
+                         extf_vdep_flag,sf_ptmass,bin_info,group_info,nmatrix)
        endif
     endif
 
@@ -725,19 +691,11 @@
 !+
 !----------------------------------------------------------------
 subroutine get_force(nptmass,npart,nsubsteps,ntypes,timei,dtextforce,xyzh,vxyzu, &
-<<<<<<< HEAD
                      fext,xyzmh_ptmass,vxyz_ptmass,fxyz_ptmass,fxyz_ptmass_tree,&
-                     dsdt_ptmass,dt,dki,force_count,extf_vdep_flag,linklist_ptmass,&
-                     bin_info,group_info,fsink_old,isionised)
+                     dsdt_ptmass,dt,dki,force_count,extf_vdep_flag,sf_ptmass,&
+                     bin_info,group_info,nmatrix,fsink_old,isionised)
  use io,              only:iverbose,master,id,iprint,warning,fatal
- use dim,             only:maxp,maxvxyzu,itau_alloc,use_apr,use_sinktree
-=======
-                     fext,xyzmh_ptmass,vxyz_ptmass,fxyz_ptmass,dsdt_ptmass,dt,dki, &
-                     force_count,extf_vdep_flag,sf_ptmass,bin_info,group_info,&
-                     nmatrix,fsink_old,isionised)
- use io,              only:iverbose,master,id,iprint,warning,fatal
- use dim,             only:maxp,maxvxyzu,itau_alloc,gr,use_apr,maxptmass
->>>>>>> 6b52ee51
+ use dim,             only:maxp,maxvxyzu,itau_alloc,gr,use_apr,maxptmass,use_sinktree
  use ptmass,          only:get_accel_sink_gas,get_accel_sink_sink,merge_sinks, &
                            ptmass_vdependent_correction,n_force_order,use_regnbody,&
                            icreate_sinks
@@ -753,21 +711,6 @@
  use damping,         only:apply_damp,idamp,calc_damp
  use externalforces,  only:update_externalforce
  use ptmass_radiation,only:get_rad_accel_from_ptmass,isink_radiation
-<<<<<<< HEAD
- integer,           intent(in)    :: nptmass,npart,nsubsteps,ntypes
- integer,           intent(inout) :: force_count
- integer,           intent(inout) :: linklist_ptmass(:)
- real,              intent(inout) :: xyzh(:,:),vxyzu(:,:),fext(:,:)
- real,              intent(inout) :: xyzmh_ptmass(:,:),vxyz_ptmass(:,:),fxyz_ptmass(4,nptmass),dsdt_ptmass(3,nptmass)
- real,              intent(inout) :: fxyz_ptmass_tree(3,nptmass)
- real,              intent(inout) :: dtextforce
- real,              intent(in)    :: timei,dki,dt
- logical,           intent(in)    :: extf_vdep_flag
- real,              intent(inout) :: bin_info(:,:)
- integer,           intent(in)    :: group_info(:,:)
- real,    optional, intent(inout) :: fsink_old(4,nptmass)
- logical, optional, intent(in)    :: isionised(:)
-=======
  use subgroup,        only:group_identify
  use timing,          only:get_timings,increment_timer,itimer_gasf,itimer_sinksink
  integer,                  intent(in)    :: npart,nsubsteps,ntypes
@@ -776,6 +719,7 @@
  real,                     intent(inout) :: xyzh(:,:),vxyzu(:,:),fext(:,:)
  real,                     intent(inout) :: xyzmh_ptmass(:,:),vxyz_ptmass(:,:)
  real,                     intent(inout) :: fxyz_ptmass(4,maxptmass),dsdt_ptmass(3,maxptmass)
+ real,                     intent(inout) :: fxyz_ptmass_tree(3,maxptmass)
  real,                     intent(inout) :: dtextforce
  real,                     intent(in)    :: timei,dki,dt
  logical,                  intent(in)    :: extf_vdep_flag
@@ -785,7 +729,6 @@
  real,           optional, intent(inout) :: fsink_old(4,maxptmass)
  logical,        optional, intent(in)    :: isionised(:)
  real(kind=4)    :: t1,t2,tcpu1,tcpu2
->>>>>>> 6b52ee51
  integer         :: merge_ij(nptmass)
  integer         :: merge_n
  integer         :: i,itype
@@ -830,14 +773,10 @@
                                    dtf,iexternalforce,timei,merge_ij,merge_n,dsdt_ptmass, &
                                    group_info,bin_info,extrapfac,fsink_old)
           if (merge_n > 0) then
-<<<<<<< HEAD
-             call merge_sinks(timei,nptmass,xyzmh_ptmass,vxyz_ptmass,fxyz_ptmass,fxyz_ptmass_tree,&
-                              linklist_ptmass,merge_ij)
-=======
-             call merge_sinks(timei,nptmass,xyzmh_ptmass,vxyz_ptmass,fxyz_ptmass,sf_ptmass,merge_ij)
+             call merge_sinks(timei,nptmass,xyzmh_ptmass,vxyz_ptmass,fxyz_ptmass,&
+                              fxyz_ptmass_tree,sf_ptmass,merge_ij)
              if (use_regnbody) call group_identify(nptmass,n_group,n_ingroup,n_sing,xyzmh_ptmass,&
                                                    vxyz_ptmass,group_info,bin_info,nmatrix,dtext=dt)
->>>>>>> 6b52ee51
              call get_accel_sink_sink(nptmass,xyzmh_ptmass,fxyz_ptmass,epot_sinksink,&
                                       dtf,iexternalforce,timei,merge_ij,merge_n,dsdt_ptmass, &
                                       group_info,bin_info,extrapfac,fsink_old)
@@ -847,14 +786,10 @@
                                    dtf,iexternalforce,timei,merge_ij,merge_n,dsdt_ptmass, &
                                    group_info,bin_info)
           if (merge_n > 0) then
-<<<<<<< HEAD
-             call merge_sinks(timei,nptmass,xyzmh_ptmass,vxyz_ptmass,fxyz_ptmass,fxyz_ptmass_tree,&
-                              linklist_ptmass,merge_ij)
-=======
-             call merge_sinks(timei,nptmass,xyzmh_ptmass,vxyz_ptmass,fxyz_ptmass,sf_ptmass,merge_ij)
+             call merge_sinks(timei,nptmass,xyzmh_ptmass,vxyz_ptmass,fxyz_ptmass,&
+                              fxyz_ptmass_tree,sf_ptmass,merge_ij)
              if (use_regnbody) call group_identify(nptmass,n_group,n_ingroup,n_sing,xyzmh_ptmass,&
                                                    vxyz_ptmass,group_info,bin_info,nmatrix,dtext=dt)
->>>>>>> 6b52ee51
              call get_accel_sink_sink(nptmass,xyzmh_ptmass,fxyz_ptmass,epot_sinksink,&
                                       dtf,iexternalforce,timei,merge_ij,merge_n,dsdt_ptmass, &
                                       group_info,bin_info)
