--- conflicted
+++ resolved
@@ -559,39 +559,7 @@
  if (present(Zi))  Z  = Zi
  if (present(gammai)) gam = gammai
 
-<<<<<<< HEAD
- select case(trim(name))
- case('ieos')
-    read(valstring,*,iostat=ierr) ieos
-    ngot = ngot + 1
-    if (ieos <= 0 .or. ieos > maxeos) call fatal(label,'equation of state choice out of range')
- case('mu')
-    read(valstring,*,iostat=ierr) gmw
-    ! not compulsory to read in
-    if (gmw <= 0.)  call fatal(label,'mu <= 0')
- case('X')
-    read(valstring,*,iostat=ierr) X_in
-    if (X_in <= 0. .or. X_in >= 1.) call fatal(label,'X must be between 0 and 1')
-    ngot = ngot + 1
- case('Z')
-    read(valstring,*,iostat=ierr) Z_in
-    if (Z_in <= 0. .or. Z_in > 1.) call fatal(label,'Z must be between 0 and 1')
-    ngot = ngot + 1
- case('relaxflag')
-    ! ideally would like this to be self-contained within eos_helmholtz,
-    ! but it's a bit of a pain and this is easy
-    read(valstring,*,iostat=ierr) tmp
-    call eos_helmholtz_set_relaxflag(tmp)
-    ngot = ngot + 1
- case default
-    imatch = .false.
- end select
- if (.not.imatch .and. ieos==8) call read_options_eos_barotropic(name,valstring,imatch,igotall_barotropic,ierr)
- if (.not.imatch .and. ieos==9) call read_options_eos_piecewise(name,valstring,imatch,igotall_piecewise,ierr)
- if (.not.imatch .and. ieos==20) call read_options_eos_gasradrec(name,valstring,imatch,igotall_gasradrec,ierr)
-=======
  call get_TempPresCs(eos_type,xyzi,vxyzui,rhoi,tempi,gammai=gam,mui=mu,Xi=X,Zi=Z)
->>>>>>> f42bab72
 
  get_temperature = tempi
 
