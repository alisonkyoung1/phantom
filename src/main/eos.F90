!--------------------------------------------------------------------------!
! The Phantom Smoothed Particle Hydrodynamics code, by Daniel Price et al. !
! Copyright (c) 2007-2021 The Authors (see AUTHORS)                        !
! See LICENCE file for usage and distribution conditions                   !
! http://phantomsph.bitbucket.io/                                          !
!--------------------------------------------------------------------------!
module eos
!
! This module contains stuff to do with the equation of state
!  Current options:
!     1 = isothermal eos
!     2 = adiabatic/polytropic eos
!     3 = eos for a locally isothermal disc as in Lodato & Pringle (2007)
!     4 = GR isothermal
!     6 = eos for a locally isothermal disc as in Lodato & Pringle (2007),
!         centered on a sink particle
!     7 = z-dependent locally isothermal eos
!     8 = Barotropic eos
!     9 = Piecewise polytrope
!    10 = MESA EoS
!    11 = isothermal eos with zero pressure
!    12 = ideal gas with radiation pressure
!    14 = locally isothermal prescription from Farris et al. (2014) for binary system
!    15 = Helmholtz free energy eos
!    16 = Shen eos
!    19 = Variable gamma (requires KROME)
!
! :References: None
!
! :Owner: Daniel Price
!
! :Runtime parameters:
!   - X           : *hydrogen mass fraction*
!   - drhocrit    : *transition size between rhocrit0 & 1 (fraction of rhocrit0; barotropic eos)*
!   - gamma0pwp   : *adiabatic index 0 (piecewise polytropic eos)*
!   - gamma1      : *adiabatic index 1 (barotropic eos)*
!   - gamma1pwp   : *adiabatic index 1 (piecewise polytropic eos)*
!   - gamma2      : *adiabatic index 2 (barotropic eos)*
!   - gamma2pwp   : *adiabatic index 2 (piecewise polytropic eos)*
!   - gamma3      : *adiabatic index 3 (barotropic eos)*
!   - gamma3pwp   : *adiabatic index 3 (piecewise polytropic eos)*
!   - ieos        : *eqn of state (1=isoth;2=adiab;3=locally iso;8=barotropic)*
!   - metallicity : *metallicity*
!   - mu          : *mean molecular weight*
!   - p1pwp       : *pressure at cutoff density rhocrit1pwp (piecewise polytropic eos)*
!   - rhocrit0    : *critical density 0 in g/cm^3 (barotropic eos)*
!   - rhocrit0pwp : *critical density 0 in g/cm^3 (piecewise polytropic eos)*
!   - rhocrit1    : *critical density 1 in g/cm^3 (barotropic eos)*
!   - rhocrit1pwp : *critical density 1 in g/cm^3 (piecewise polytropic eos)*
!   - rhocrit2    : *critical density 2 in g/cm^3 (barotropic eos)*
!   - rhocrit2pwp : *critical density 2 in g/cm^3 (piecewise polytropic eos)*
!   - rhocrit3    : *critical density 3 in g/cm^3 (barotropic eos)*
!
! :Dependencies: dim, eos_helmholtz, eos_idealplusrad, eos_mesa, eos_shen,
!   infile_utils, io, mesa_microphysics, part, physcon, units
!
 implicit none
 integer, parameter, public :: maxeos = 19
 real,               public :: polyk, polyk2, gamma
 real,               public :: qfacdisc
 logical, parameter, public :: use_entropy = .false.
 logical,            public :: extract_eos_from_hdr = .false.
 integer,            public :: isink = 0

 data qfacdisc /0.75/

 public  :: equationofstate,setpolyk,eosinfo,utherm,en_from_utherm
 public  :: get_spsound,get_temperature,get_temperature_from_ponrho,eos_is_non_ideal
#ifdef KROME
 public  :: get_local_temperature, get_local_u_internal
#endif
 public  :: gamma_pwp,calc_rec_ene,calc_temp_and_ene,entropy,get_rho_from_p_s
 public  :: init_eos, init_eos_9, finish_eos, write_options_eos, read_options_eos
 public  :: print_eos_to_file

 private

 integer, public :: ieos        = 1
 integer, public :: iopacity_type = 0 ! used for radiation
 !--Default initial parameters for Barotropic Eos
 real,    public :: drhocrit0   = 0.50
 real,    public :: rhocrit0cgs = 1.e-18
 real,    public :: rhocrit1cgs = 1.e-14
 real,    public :: rhocrit2cgs = 1.e-10
 real,    public :: rhocrit3cgs = 1.e-3
 real,    public :: gamma1      = 1.4
 real,    public :: gamma2      = 1.1
 real,    public :: gamma3      = 5./3.
 !--Default initial parameters for piecewise polytrope Eos
 integer, parameter, public :: maxEOSopt =  4 ! maximum number of piecewise polytrope defaults
 real,    public :: rhocrit0pwpcgs = 2.62780d12
 real,    public :: rhocrit1pwpcgs = 5.01187d14
 real,    public :: rhocrit2pwpcgs = 1.0d15
 real,    public :: p1pwpcgs       = 2.46604d34
 real,    public :: gamma0pwp      = 5./3.
 real,    public :: gamma1pwp      = 3.166
 real,    public :: gamma2pwp      = 3.573
 real,    public :: gamma3pwp      = 3.281
 !--Mean molecular weight if temperature required
 real,    public :: gmw            = 2.381
 real,    public :: X_in = 0.74, Z_in = 0.02
 !--Minimum temperature (failsafe to prevent u < 0)
 logical, public, parameter :: use_Tfloor = .true.
 real,    public            :: Tfloor     = 10. ![K]
 real,    public            :: ufloor

 real            :: rhocritT,rhocrit0,rhocrit1,rhocrit2,rhocrit3
 real            :: fac2,fac3,log10polyk2,log10rhocritT,rhocritT0slope
 real            :: rhocrit0pwp,rhocrit1pwp,rhocrit2pwp,p0pwp,p1pwp,p2pwp,k0pwp,k1pwp,k2pwp,k3pwp
 real, public    :: temperature_coef

 logical, public :: done_init_eos = .false.
 !
 ! error codes for calls to init_eos
 !
 integer, public, parameter :: &
    ierr_file_not_found  = 1, &
    ierr_option_conflict = 2, &
    ierr_units_not_set   = 3, &
    ierr_isink_not_set   = 4

contains

!----------------------------------------------------------------
!+
!  subroutine returns pressure/density as a function of density
!  (and position in the case of the isothermal disc)
!+
!----------------------------------------------------------------
subroutine equationofstate(eos_type,ponrhoi,spsoundi,rhoi,xi,yi,zi,eni,tempi,gamma_local)
 use io,            only:fatal,error,warning
 use part,          only:xyzmh_ptmass
 use units,         only:unit_density,unit_pressure,unit_ergg,unit_velocity
 use eos_mesa,      only:get_eos_pressure_temp_gamma1_mesa
 use eos_helmholtz, only:eos_helmholtz_pres_sound
 use eos_shen,      only:eos_shen_NL3
 use eos_idealplusrad

 integer, intent(in)  :: eos_type
 real,    intent(in)  :: rhoi,xi,yi,zi
 real,    intent(out) :: ponrhoi,spsoundi
 real,    intent(inout), optional :: eni
 real,    intent(inout), optional :: tempi
 real,    intent(in)   , optional :: gamma_local
 real :: r,omega,bigH,polyk_new,r1,r2
 real :: gammai,temperaturei
 real :: cgsrhoi,cgseni,cgspresi,presi,gam1,cgsspsoundi
 integer :: ierr
 real :: uthermconst
#ifdef GR
 real :: enthi,pondensi
! Check to see if adiabatic equation of state is being used.
 if (eos_type /= 2 .and. eos_type /= 4 .and. eos_type /= 11 .and. eos_type /= 12) &
 call fatal('eos','GR is only compatible with an adiabatic equation of state (ieos=2), for the time being.',&
 var='eos_type',val=real(eos_type))
#endif

 select case(eos_type)
 case(1)
!
!--isothermal eos
!
    ponrhoi  = polyk
    spsoundi = sqrt(ponrhoi)
    if (present(tempi)) tempi = temperature_coef*gmw*ponrhoi

 case(2)
!
!--adiabatic/polytropic eos
!  (polytropic using polyk if energy not stored, adiabatic if utherm stored)
!
!   check value of gamma
    if (gamma < tiny(gamma)) call fatal('eos','gamma not set for adiabatic eos',var='gamma',val=gamma)

#ifdef GR
    if (.not. present(eni)) call fatal('eos','GR call to equationofstate requires thermal energy as input!')
    if (eni < 0.) call fatal('eos','utherm < 0',var='u',val=eni)
    if (gamma == 1.) then
       call fatal('eos','GR not compatible with isothermal equation of state, yet...',var='gamma',val=gamma)
    elseif (gamma > 1.0001) then
       pondensi = (gamma-1.)*eni   ! eni is the thermal energy
       enthi = 1. + eni + pondensi    ! enthalpy
       spsoundi = sqrt(gamma*pondensi/enthi)
       ponrhoi = pondensi ! With GR this routine actually outputs pondensi (i.e. pressure on primitive density, not conserved.)
    endif
#else
    if (present(eni)) then
<<<<<<< HEAD
=======
!       if (eni < 0.) call fatal('eos','utherm < 0',var='u',val=eni)
       if (eni < 0.) eni = ufloor

>>>>>>> 4893db1d
       if (use_entropy) then
          ponrhoi = eni*rhoi**(gamma-1.)  ! use this if en is entropy
       elseif (gamma > 1.0001) then
          ponrhoi = (gamma-1.)*eni   ! use this if en is thermal energy
       else
          ponrhoi = 2./3.*eni ! en is thermal energy and gamma = 1
       endif
    else
       ponrhoi = polyk*rhoi**(gamma-1.)
    endif
    spsoundi = sqrt(gamma*ponrhoi)
#endif

    if (present(tempi)) tempi = temperature_coef*gmw*ponrhoi

 case(3)
!
!--this is for a locally isothermal disc as in Lodato & Pringle (2007)
!   cs = cs_0*R^(-q) -- polyk is cs^2, so this is (R^2)^(-q)
!
    ponrhoi  = polyk*(xi**2 + yi**2 + zi**2)**(-qfacdisc)
    spsoundi = sqrt(ponrhoi)
    if (present(tempi)) tempi = temperature_coef*gmw*ponrhoi

!
!--GR isothermal
!
 case(4)
    uthermconst = polyk
    ponrhoi = (gamma-1.)*uthermconst
    spsoundi = sqrt(ponrhoi/(1.+uthermconst))
    if (present(tempi)) tempi = temperature_coef*gmw*ponrhoi

 case(6)
!
!--this is for a locally isothermal disc as in Lodato & Pringle (2007), centered on a sink particle
!   cs = cs_0*R^(-q) -- polyk is cs^2, so this is (R^2)^(-q)
    ponrhoi  = polyk*((xi-xyzmh_ptmass(1,isink))**2 + (yi-xyzmh_ptmass(2,isink))**2 + &
                      (zi-xyzmh_ptmass(3,isink))**2)**(-qfacdisc)
    spsoundi = sqrt(ponrhoi)
    if (present(tempi)) tempi = temperature_coef*gmw*ponrhoi

 case(7)
!
!-- z-dependent locally isothermal eos
!
    r = sqrt(xi**2 + yi**2 + zi**2)
    omega = r**(-1.5)
    bigH = (sqrt(polyk)*r**(-qfacdisc))/omega

    if (abs(zi) <= bigH) then
       polyk_new = polyk
    elseif (abs(zi) <= 2.0*bigH) then
       polyk_new = polyk*(1.0+99.0*(abs(zi)-bigH))
    else
       polyk_new = 100.0*polyk
    endif

    ponrhoi = polyk_new*(xi**2 + yi**2 + zi**2)**(-qfacdisc)
    spsoundi = sqrt(ponrhoi)
    if (present(tempi)) tempi = temperature_coef*gmw*ponrhoi

 case(8)
!
!--Barotropic equation of state
!
    ! variables calculated in the eos initialisation routine:
    !    fac2 = polyk*(rhocrit2/rhocrit1)**(gamma1-1.)
    !    fac3 =  fac2*(rhocrit3/rhocrit2)**(gamma2-1.)
    !    rhocritT0slope = (log10(polyk)-log10(polyk2)) &
    !                   /(log10(rhocritT)-log10(rhocrit0)))
    !
    if (rhoi < rhocritT) then
       gammai  = 1.0
       ponrhoi = polyk2
    elseif (rhoi < rhocrit0) then
       gammai  = 1.0
       ponrhoi = 10**(log10polyk2 + rhocritT0slope*(log10rhocritT-log10(rhoi))  )
    elseif (rhoi < rhocrit1) then
       gammai  = 1.0
       ponrhoi = polyk
    elseif (rhoi < rhocrit2) then
       gammai  = gamma1
       ponrhoi = polyk*(rhoi/rhocrit1)**(gamma1-1.)
    elseif (rhoi < rhocrit3) then
       gammai  = gamma2
       ponrhoi = fac2*(rhoi/rhocrit2)**(gamma2-1.)
    else
       gammai  = gamma3
       ponrhoi = fac3*(rhoi/rhocrit3)**(gamma3-1.)
    endif
    spsoundi = sqrt(gammai*ponrhoi)
    if (present(tempi)) tempi = temperature_coef*gmw*ponrhoi

 case(9)
!
!--Piecewise Polytropic equation of state
!
    if (rhoi < rhocrit0pwp) then
       gammai  = gamma0pwp
       ponrhoi = k0pwp*rhoi**(gamma0pwp-1.)
    elseif (rhoi < rhocrit1pwp) then
       gammai  = gamma1pwp
       ponrhoi = k1pwp*rhoi**(gamma1pwp-1.)
    elseif (rhoi < rhocrit2pwp) then
       gammai  = gamma2pwp
       ponrhoi = k2pwp*rhoi**(gamma2pwp-1.)
    else
       gammai  = gamma3pwp
       ponrhoi = k3pwp*rhoi**(gamma3pwp-1.)
    endif
    spsoundi = sqrt(gammai*ponrhoi)
    if (present(tempi)) tempi = temperature_coef*gmw*ponrhoi

 case(10)
!
!--MESA eos
!
    cgsrhoi = rhoi * unit_density
    cgseni  = eni * unit_ergg
    call get_eos_pressure_temp_gamma1_mesa(cgsrhoi,cgseni,cgspresi,temperaturei,gam1,ierr)
    presi = cgspresi / unit_pressure

    ponrhoi  = presi / rhoi
    spsoundi = sqrt(gam1*ponrhoi)
    if (present(tempi)) tempi = temperaturei
    if (ierr /= 0) call warning('eos_mesa','extrapolating off tables')

 case(11)
!
!--isothermal eos with zero pressure
!
    ponrhoi  = 0.
    spsoundi = sqrt(polyk)
    if (present(tempi)) tempi = temperature_coef*gmw*ponrhoi

 case(12)
!
!--ideal gas plus radiation pressure
!
    if (present(tempi)) then
       temperaturei = tempi
    else
       temperaturei = -1. ! Use gas temperature as initial guess
    endif
    cgsrhoi = rhoi * unit_density
    cgseni  = eni * unit_ergg
    call get_idealplusrad_temp(cgsrhoi,cgseni,gmw,temperaturei,ierr)
    call get_idealplusrad_pres(cgsrhoi,temperaturei,gmw,cgspresi)
    call get_idealplusrad_spsoundi(cgsrhoi,cgspresi,cgseni,spsoundi)
    spsoundi = spsoundi / unit_velocity
    presi = cgspresi / unit_pressure
    ponrhoi = presi / rhoi
    if (present(tempi)) tempi = temperaturei
    if (ierr /= 0) call warning('eos_idealplusrad','temperature iteration did not converge')

 case(14)
!
!--locally isothermal prescription from Farris et al. (2014) for binary system
!
    r1=sqrt((xi-xyzmh_ptmass(1,1))**2+(yi-xyzmh_ptmass(2,1))**2 + (zi-xyzmh_ptmass(3,1))**2)
    r2=sqrt((xi-xyzmh_ptmass(1,2))**2+(yi-xyzmh_ptmass(2,2))**2 + (zi-xyzmh_ptmass(3,2))**2)
!  ponrhoi=polyk*(xyzmh_ptmass(4,1)/r1+xyzmh_ptmass(4,2)/r2)**(2*qfacdisc)/(xyzmh_ptmass(4,1)+xyzmh_ptmass(4,2))**(2*qfacdisc)
    ponrhoi=polyk*(xyzmh_ptmass(4,1)/r1+xyzmh_ptmass(4,2)/r2)**(2*qfacdisc)/(xyzmh_ptmass(4,1))**(2*qfacdisc)
    spsoundi=sqrt(ponrhoi)
    if (present(tempi)) tempi = temperature_coef*gmw*ponrhoi

 case(15)
!
!--helmholtz free energy eos
!
    if (present(tempi)) then
       call eos_helmholtz_pres_sound(tempi, rhoi, ponrhoi, spsoundi, eni)
    else
       ponrhoi  = 0.
       spsoundi = 0.
       call fatal('eos','tried to call Helmholtz free energy eos without passing temperature')
    endif

 case(16)
!
!--shen eos
!
!    if (present(enei)) then
    cgsrhoi = rhoi * unit_density
    !note eni is actually tempi
    call eos_shen_NL3(cgsrhoi,eni,0.05,cgspresi,cgsspsoundi)
    spsoundi=cgsspsoundi / unit_velocity
    presi = cgspresi / unit_pressure
    ponrhoi = presi / rhoi
    if (present(tempi)) tempi = eni
!    else
!       call fatal('eos','tried to call NL3 eos without passing temperature')
!    endif

 case(19)
!
!--variable gamma
!
    if (present(gamma_local)) then
       ponrhoi  = (gamma_local-1.)*eni
       spsoundi = sqrt(gamma_local*ponrhoi)
       if (present(tempi)) tempi = temperature_coef*gmw*ponrhoi
    else
       ponrhoi = 0.
       spsoundi = 0.
       call fatal('eos','invoking KROME to calculate local gamma but variable not passed in equationofstate (bad ieos?)')
    endif

 case default
    spsoundi = 0. ! avoids compiler warnings
    ponrhoi  = 0.
    if (present(tempi)) tempi = temperature_coef*gmw*ponrhoi
    call fatal('eos','unknown equation of state')
 end select

 return
end subroutine equationofstate

!----------------------------------------------------------------
!+
!  Query function to return whether an EoS is non-ideal
!+
!----------------------------------------------------------------
logical function eos_is_non_ideal(ieos)
 integer, intent(in) :: ieos

 select case(ieos)
 case(10,12,15)
    eos_is_non_ideal = .true.
 case default
    eos_is_non_ideal = .false.
 end select

end function eos_is_non_ideal

!----------------------------------------------------------------
!+
!  query function to return the sound speed
!  (called from step for decay timescale in alpha switches)
!+
!----------------------------------------------------------------
real function get_spsound(eos_type,xyzi,rhoi,vxyzui,tempi,gammai)
 use dim, only:maxvxyzu
 integer,      intent(in)      :: eos_type
 real,         intent(in)      :: xyzi(:),rhoi
 real,         intent(inout)   :: vxyzui(:)
 real, intent(inout)   , optional    :: tempi
 real, intent(in)      , optional    :: gammai
 real :: spsoundi,ponrhoi

 if (maxvxyzu==4) then
    if (present(gammai)) then
       call equationofstate(eos_type,ponrhoi,spsoundi,rhoi,xyzi(1),xyzi(2),xyzi(3),vxyzui(4),gamma_local=gammai)
    elseif (present(tempi)) then
       call equationofstate(eos_type,ponrhoi,spsoundi,rhoi,xyzi(1),xyzi(2),xyzi(3),vxyzui(4),tempi=tempi)
    else
       call equationofstate(eos_type,ponrhoi,spsoundi,rhoi,xyzi(1),xyzi(2),xyzi(3),vxyzui(4))
    endif
 else
    call equationofstate(eos_type,ponrhoi,spsoundi,rhoi,xyzi(1),xyzi(2),xyzi(3))
 endif
 get_spsound = spsoundi

end function get_spsound

!-----------------------------------------------------------------------
!+
!  query function to return the temperature given density,
!  position and/or thermal energy
!+
!-----------------------------------------------------------------------
real function get_temperature(eos_type,xyzi,rhoi,vxyzui,gammai)
 use dim, only:maxvxyzu
 integer,      intent(in)    :: eos_type
 real,         intent(in)    :: xyzi(:),rhoi
 real,         intent(inout) :: vxyzui(:)
 real, intent(in), optional  :: gammai
 real :: spsoundi,ponrhoi

 if (maxvxyzu==4) then
    if (present(gammai)) then
       call equationofstate(eos_type,ponrhoi,spsoundi,rhoi,xyzi(1),xyzi(2),xyzi(3),vxyzui(4),gamma_local=gammai)
    else
       call equationofstate(eos_type,ponrhoi,spsoundi,rhoi,xyzi(1),xyzi(2),xyzi(3),vxyzui(4))
    endif
 else
    call equationofstate(eos_type,ponrhoi,spsoundi,rhoi,xyzi(1),xyzi(2),xyzi(3))
 endif

 get_temperature = temperature_coef*gmw*ponrhoi

end function get_temperature

#ifdef KROME
!-----------------------------------------------------------------------
!+
!  query function to return the temperature for calculations with a local
!  mean molecular weight and local adiabatic index
!+
!-----------------------------------------------------------------------
subroutine get_local_temperature(eos_type,xi,yi,zi,rhoi,gmwi,intenerg,gammai,local_temperature)
 use dim, only:maxvxyzu
 integer,      intent(in)    :: eos_type
 real,         intent(in)    :: xi,yi,zi,rhoi,gmwi,gammai
 real,         intent(inout) :: intenerg
 real,         intent(out)   :: local_temperature
 real :: spsoundi,ponrhoi

 if (maxvxyzu==4) then
    call equationofstate(eos_type,ponrhoi,spsoundi,rhoi,xi,yi,zi,eni=intenerg,gamma_local=gammai)
 else
    print *, "CHEMISTRY PROBLEM: ISOTHERMAL SETUP USED, INTERNAL ENERGY NOT STORED"
 endif
 local_temperature = temperature_coef*gmwi*ponrhoi

end subroutine get_local_temperature

!----------------------------------------------------------------------------
!+
!  query function to return the internal energyfor calculations with a local
!  mean molecular weight and local adiabatic index
!+
!----------------------------------------------------------------------------

real function get_local_u_internal(gammai, gmwi, gas_temp_local)
 real,         intent(in)    :: gammai, gmwi, gas_temp_local
 real :: ponrhoi

 ponrhoi              = gas_temp_local/(gmwi*temperature_coef)
 get_local_u_internal = ponrhoi/(gammai-1.)

end function get_local_u_internal
#endif
!-----------------------------------------------------------------------
!
!  query function to get (gas) temperature given P/rho, assuming fixed
!  mean molecular weight (gmw)
!
!-----------------------------------------------------------------------
real function get_temperature_from_ponrho(ponrho)
 real, intent(in) :: ponrho

 get_temperature_from_ponrho = temperature_coef*gmw*ponrho

end function get_temperature_from_ponrho
!-----------------------------------------------------------------------
!+
!  Get gamma for thermal energy calculations when using the
!  piecewise polytrope
!+
!-----------------------------------------------------------------------
real function gamma_pwp(rhoi)
 real, intent(in) :: rhoi

 if (rhoi < rhocrit0pwp) then
    gamma_pwp = gamma0pwp
 elseif (rhoi < rhocrit1pwp) then
    gamma_pwp = gamma1pwp
 elseif (rhoi < rhocrit2pwp) then
    gamma_pwp = gamma2pwp
 else
    gamma_pwp = gamma3pwp
 endif

end function gamma_pwp
!-----------------------------------------------------------------------
!+
!  initialise equation of state (read tables etc.)
!+
!-----------------------------------------------------------------------
subroutine init_eos(eos_type,ierr)
 use units,    only:unit_density,unit_velocity,unit_pressure
 use physcon,  only:mass_proton_cgs,kboltz
 use io,       only:error,warning
 use eos_mesa, only:init_eos_mesa
 use eos_helmholtz, only:eos_helmholtz_init
 use eos_shen, only:init_eos_shen_NL3
 use dim,      only:maxvxyzu,do_radiation

 integer, intent(in)  :: eos_type
 integer, intent(out) :: ierr
 real                 :: logrhomin,logrhomax

 ierr = 0
 logrhomin = -22.  ! for printing the EoS to file [cgs]; value is for ieos=8
 logrhomax =  -8.  ! for printing the EoS to file [cgs]; value is for ieos=8
 !
 !--Set coefficient to convert P/rho into temperature
 !  calculation will be in cgs; the mean molecular weight, gmw, will be
 !  included in the function call rather than here
 !  c_s^2 = gamma*P/rho = gamma*kT/(gmw*m_p) -> T = P/rho * (gmw*m_p)/k
 !
 temperature_coef = mass_proton_cgs/kboltz * unit_velocity**2

 select case(eos_type)
 case(6)
    !
    !--Check that if using ieos=6, then isink is set properly
    !
    if (isink==0) then
       call error('eos','ieos=6, but isink is not set')
       ierr = ierr_isink_not_set
       return
    endif

 case(8)
    !
    !--calculate initial variables for the barotropic equation of state
    !
    if (unit_density <= 0.) then
       ierr = ierr_units_not_set
       return
    endif

    ! Convert to code units, and calculate constants
    rhocrit0 = rhocrit0cgs/unit_density
    rhocrit1 = rhocrit1cgs/unit_density
    rhocrit2 = rhocrit2cgs/unit_density
    rhocrit3 = rhocrit3cgs/unit_density
    fac2     = polyk*(rhocrit2/rhocrit1)**(gamma1-1.)
    fac3     =  fac2*(rhocrit3/rhocrit2)**(gamma2-1.)

    ! verify that the rhocrit's are in the correct order
    call verify_less_than(ierr,rhocrit0,rhocrit1)
    call verify_less_than(ierr,rhocrit1,rhocrit2)
    call verify_less_than(ierr,rhocrit2,rhocrit3)
    ! Calculate values for the first transition region (no transition if drhocrit0=0)
    if (polyk < tiny(polyk) .or. polyk2 < tiny(polyk2)) drhocrit0 = 0.0

    if (drhocrit0 > 0.0) then
       rhocritT       = rhocrit0*(1.0-drhocrit0)
       log10polyk2    = log10(polyk2)
       log10rhocritT  = log10(rhocritT)
       rhocritT0slope = (log10(polyk)-log10(polyk2)) /(log10(rhocritT)-log10(rhocrit0))
    else
       rhocritT       = rhocrit0  ! moving the transition boundary to rhocrit0
       rhocrit0       = 0.0       ! removing the valid threshhold to enter the transition region
       log10polyk2    = 0.0
       log10rhocritT  = 0.0
       rhocritT0slope = 0.0
    endif

    ! Reset rhocrit0 if a warm medium is not defined
    if (rhocrit0cgs > 0.0 .and. polyk2 < tiny(polyk2)) then
       call warning('init_eos','warm medium defined by critical density rho0 but not polyk2.  Resetting rho0 = 0.')
       drhocrit0   = 0.0
       rhocritT    = 0.0
       rhocrit0    = 0.0
       rhocrit0cgs = 0.0
    endif

 case(9)
    !
    !--calculate initial variables for the piecewise polytrope equation of state
    !
    if (unit_density <= 0.0 .or. unit_pressure<=0.0) then
       ierr = ierr_units_not_set
       return
    endif
    rhocrit0pwp = rhocrit0pwpcgs/unit_density
    rhocrit1pwp = rhocrit1pwpcgs/unit_density
    rhocrit2pwp = rhocrit2pwpcgs/unit_density
    p1pwp       = p1pwpcgs/unit_pressure
    k1pwp       = p1pwp/rhocrit1pwp**gamma1pwp
    k2pwp       = p1pwp/rhocrit1pwp**gamma2pwp
    p2pwp       = k2pwp*rhocrit2pwp**gamma2pwp
    k3pwp       = p2pwp/rhocrit2pwp**gamma3pwp
    k0pwp       = k1pwp/(rhocrit0pwp**(gamma0pwp-gamma1pwp))
    p0pwp       = k0pwp*rhocrit0pwp**gamma0pwp
    !
    ! for testing the EoS
    logrhomin = 10.  ! for testing the EoS [cgs]
    logrhomax = 20.  ! for testing the EoS [cgs]

 case(10)
    !
    !--MESA EoS initialisation
    !
    write(*,'(1x,a,f7.5,a,f7.5)') 'Initialising MESA EoS with X = ',X_in,', Z = ',Z_in
    call init_eos_mesa(X_in,Z_in,ierr)
    if (do_radiation .and. ierr==0) then
       call error('eos','ieos=10, cannot use eos with radiation, will double count radiation pressure')
       ierr=ierr_option_conflict !return error if using radiation and mesa EOS, shouldn't use mesa eos, as it will double count rad pres
    endif

 case(12)
    !
    ! ideal plus radiation
    !
    write(*,'(1x,a,f7.5)') 'Initialising ideal plus radiation EoS with mu = ',gmw
    if (do_radiation) then
       call error('eos','ieos=12, cannot use eos with radiation, will double count radiation pressure')
       ierr = ierr_option_conflict
    endif

 case(15)

    call eos_helmholtz_init(ierr)

 case(16)

    call init_eos_shen_NL3(ierr)

 end select
 done_init_eos = .true.

 if (do_radiation .and. iopacity_type==1) call init_eos_mesa(X_in,Z_in,ierr)

end subroutine init_eos

!-----------------------------------------------------------------------
!+
!  The default piecewise polytrope options, as per Read et al (2009)
!  The unlisted values are common to all options; all values are in cgs
!  The array is
!  pw(i,:) = (/ prescrit,gamma1,gamma2,gamma3 /)
!  pw(:,j) = (/ ARP3,SLy,MS1,ENG/)
!+
!-----------------------------------------------------------------------
subroutine init_eos_9(EOSopt)
 integer, parameter :: numparam =  4 ! number of parameters governing the piecewise polytrope
 integer, intent(in) :: EOSopt
 real :: pw(maxEOSopt,numparam)
 !
 ! Define the default options
 !
 pw(1,:)  = (/ 10**34.392, 3.166, 3.573, 3.281 /)
 pw(2,:)  = (/ 10**34.384, 3.005, 2.988, 2.851 /)
 pw(3,:)  = (/ 10**34.858, 3.224, 3.033, 1.325 /)
 pw(4,:)  = (/ 10**34.437, 3.514, 3.130, 3.168 /)
 !
 ! Choose the default option
 !
 p1pwpcgs  = pw(EOSopt,1)
 gamma1pwp = pw(EOSopt,2)
 gamma2pwp = pw(EOSopt,3)
 gamma3pwp = pw(EOSopt,4)

end subroutine init_eos_9

!-----------------------------------------------------------------------
!+
!  finish equation of state
!+
!-----------------------------------------------------------------------
subroutine finish_eos(eos_type,ierr)
 use eos_mesa, only: finish_eos_mesa

 integer, intent(in)  :: eos_type
 integer, intent(out) :: ierr

 ierr = 0

 select case(eos_type)
 case(10)
    !
    !--MESA EoS deallocation
    !
    call finish_eos_mesa
 end select
 done_init_eos=.false.

end subroutine finish_eos

!-----------------------------------------------------------------------
!+
!  verify that val1 < val2
!+
!-----------------------------------------------------------------------
subroutine verify_less_than(ierr,val1,val2)
 use io, only: error
 integer, intent(inout) :: ierr
 real,    intent(in)    :: val1,val2

 if (val1 > val2) then
    ierr = ierr + 1
    call error('eos','incorrect ordering of rhocrit')
 endif

end subroutine verify_less_than
!-----------------------------------------------------------------------
!+
!  allow the user to print the eos to file
!+
!-----------------------------------------------------------------------
subroutine print_eos_to_file(logrhomin,logrhomax,unit_density,unit_velocity)
 use io,               only: iuniteos
 real,         intent(in) :: logrhomin,logrhomax
 real(kind=8), intent(in) :: unit_density,unit_velocity
 integer,      parameter  :: nlogrho   = 1000
 real                     :: rho,drho,ponrhoi,spsoundi,dummy,temperaturei
 integer                  :: i
 !
 !--Open file
 !
 open(unit=iuniteos,file="EOS.dat",form='formatted',status='replace')
 write(iuniteos,'("# Equation of state properties; all values in cgs")')
 write(iuniteos,"('#',5(1x,'[',i2.2,1x,a11,']',2x))") &
       1,'rho', &
       2,'P', &
       3,'P/rho', &
       4,'c_s', &
       5,'T'

 dummy = 0.0  ! initialise to avoid compiler warning
 drho  = (logrhomax - logrhomin)/float(nlogrho)
 do i = 1,nlogrho
    rho = 10**(logrhomin +(i-1)*drho)/unit_density
    call equationofstate(ieos,ponrhoi,spsoundi,rho,dummy,dummy,dummy)
    temperaturei = get_temperature_from_ponrho(ponrhoi)
    write(iuniteos,'(5(1pe18.10,1x))') &
       rho*unit_density, ponrhoi*unit_velocity**2*rho*unit_density, &
       ponrhoi*unit_velocity**2, spsoundi*unit_velocity**2, temperaturei
 enddo
 close(iuniteos)

end subroutine print_eos_to_file
!-----------------------------------------------------------------------
!+
!  writes equation of state options to the input file
!+
!-----------------------------------------------------------------------
subroutine write_options_eos(iunit)
 use infile_utils, only:write_inopt
 use eos_helmholtz, only:eos_helmholtz_write_inopt
 integer, intent(in) :: iunit

 write(iunit,"(/,a)") '# options controlling equation of state'
 call write_inopt(ieos,'ieos','eqn of state (1=isoth;2=adiab;3=locally iso;8=barotropic)',iunit)
#ifndef KROME
 call write_inopt(gmw,'mu','mean molecular weight',iunit)
#endif
 select case(ieos)
 case(8)
    call write_inopt(drhocrit0,  'drhocrit','transition size between rhocrit0 & 1 (fraction of rhocrit0; barotropic eos)',iunit)
    call write_inopt(rhocrit0cgs,'rhocrit0','critical density 0 in g/cm^3 (barotropic eos)',iunit)
    call write_inopt(rhocrit1cgs,'rhocrit1','critical density 1 in g/cm^3 (barotropic eos)',iunit)
    call write_inopt(rhocrit2cgs,'rhocrit2','critical density 2 in g/cm^3 (barotropic eos)',iunit)
    call write_inopt(rhocrit3cgs,'rhocrit3','critical density 3 in g/cm^3 (barotropic eos)',iunit,exp=.true.)
    call write_inopt(gamma1,'gamma1','adiabatic index 1 (barotropic eos)',iunit)
    call write_inopt(gamma2,'gamma2','adiabatic index 2 (barotropic eos)',iunit)
    call write_inopt(gamma3,'gamma3','adiabatic index 3 (barotropic eos)',iunit)
 case(9)
    call write_inopt(rhocrit0pwpcgs,'rhocrit0pwp','critical density 0 in g/cm^3 (piecewise polytropic eos)',iunit)
    call write_inopt(rhocrit1pwpcgs,'rhocrit1pwp','critical density 1 in g/cm^3 (piecewise polytropic eos)',iunit)
    call write_inopt(rhocrit2pwpcgs,'rhocrit2pwp','critical density 2 in g/cm^3 (piecewise polytropic eos)',iunit,exp=.true.)
    call write_inopt(gamma0pwp,'gamma0pwp','adiabatic index 0 (piecewise polytropic eos)',iunit)
    call write_inopt(gamma1pwp,'gamma1pwp','adiabatic index 1 (piecewise polytropic eos)',iunit)
    call write_inopt(gamma2pwp,'gamma2pwp','adiabatic index 2 (piecewise polytropic eos)',iunit)
    call write_inopt(gamma3pwp,'gamma3pwp','adiabatic index 3 (piecewise polytropic eos)',iunit)
    call write_inopt(p1pwpcgs,'p1pwp','pressure at cutoff density rhocrit1pwp (piecewise polytropic eos)',iunit)
 case(10)
    call write_inopt(X_in,'X','hydrogen mass fraction',iunit)
    call write_inopt(Z_in,'Z','metallicity',iunit)
 case(15) ! helmholtz eos
    call eos_helmholtz_write_inopt(iunit)
 end select

end subroutine write_options_eos

!-----------------------------------------------------------------------
!+
!  reads equation of state options from the input file
!+
!-----------------------------------------------------------------------
subroutine read_options_eos(name,valstring,imatch,igotall,ierr)
 use io,            only:fatal
 use eos_helmholtz, only:eos_helmholtz_set_relaxflag
 character(len=*), intent(in)  :: name,valstring
 logical,          intent(out) :: imatch,igotall
 integer,          intent(out) :: ierr
 integer,          save        :: ngot  = 0
 character(len=30), parameter  :: label = 'read_options_eos'
 integer :: tmp

 imatch  = .true.
 select case(trim(name))
 case('ieos')
    read(valstring,*,iostat=ierr) ieos
    ngot = ngot + 1
    if (ieos <= 0 .or. ieos > maxeos) call fatal(label,'equation of state choice out of range')
 case('mu')
    read(valstring,*,iostat=ierr) gmw
    ! not compulsory to read in
    if (gmw <= 0.)  call fatal(label,'mu <= 0')
 case('drhocrit')
    read(valstring,*,iostat=ierr) drhocrit0
    if (drhocrit0 < 0.)  call fatal(label,'drhocrit0 < 0: Negative transition region is nonsense')
    if (drhocrit0 > 1.)  call fatal(label,'drhocrit0 > 1: Too large of transition region')
    ngot = ngot + 1
 case('rhocrit0')
    read(valstring,*,iostat=ierr) rhocrit0cgs
    ! if (rhocrit0cgs <= 0.) call fatal(label,'rhocrit0 <= 0')  ! This region can be 0 if the warm medium is undefined
    ngot = ngot + 1
 case('rhocrit1')
    read(valstring,*,iostat=ierr) rhocrit1cgs
    if (rhocrit1cgs <= 0.) call fatal(label,'rhocrit1 <= 0')
    ngot = ngot + 1
 case('rhocrit2')
    read(valstring,*,iostat=ierr) rhocrit2cgs
    if (rhocrit2cgs <= 0.) call fatal(label,'rhocrit2 <= 0')
    ngot = ngot + 1
 case('rhocrit3')
    read(valstring,*,iostat=ierr) rhocrit3cgs
    if (rhocrit3cgs <= 0.) call fatal(label,'rhocrit3 <= 0')
    ngot = ngot + 1
 case('gamma1')
    read(valstring,*,iostat=ierr) gamma1
    if (gamma1 < 1.) call fatal(label,'gamma1 < 1.0')
    ngot = ngot + 1
 case('gamma2')
    read(valstring,*,iostat=ierr) gamma2
    if (gamma2 < 1.) call fatal(label,'gamma2 < 1.0')
    ngot = ngot + 1
 case('gamma3')
    read(valstring,*,iostat=ierr) gamma3
    if (gamma3 < 1.) call fatal(label,'gamma3 < 1.0')
    ngot = ngot + 1
 case('rhocrit0pwp')
    read(valstring,*,iostat=ierr) rhocrit0pwpcgs
    if (rhocrit0pwpcgs <= 0.) call fatal(label,'rhocrit0pwp <= 0')
    ngot = ngot + 1
 case('rhocrit1pwp')
    read(valstring,*,iostat=ierr) rhocrit1pwpcgs
    if (rhocrit1pwpcgs <= 0.) call fatal(label,'rhocrit1pwp <= 0')
    ngot = ngot + 1
 case('rhocrit2pwp')
    read(valstring,*,iostat=ierr) rhocrit2pwpcgs
    if (rhocrit2pwpcgs <= 0.) call fatal(label,'rhocrit2pwp <= 0')
    ngot = ngot + 1
 case('gamma0pwp')
    read(valstring,*,iostat=ierr) gamma0pwp
    if (gamma0pwp <= 0.) call fatal(label,'gamma0pwp < 1.0')
    ngot = ngot + 1
 case('gamma1pwp')
    read(valstring,*,iostat=ierr) gamma1pwp
    if (gamma1pwp < 1.) call fatal(label,'gamma1pwp < 1.0')
    ngot = ngot + 1
 case('gamma2pwp')
    read(valstring,*,iostat=ierr) gamma2pwp
    if (gamma2pwp < 1.) call fatal(label,'gamma2pwp < 1.0')
    ngot = ngot + 1
 case('gamma3pwp')
    read(valstring,*,iostat=ierr) gamma3pwp
    if (gamma3pwp < 1.) call fatal(label,'gamma3pwp < 1.0')
    ngot = ngot + 1
 case('p1pwp')
    read(valstring,*,iostat=ierr) p1pwpcgs
    if (p1pwpcgs <= 0.) call fatal(label,'p1pwp <= 0.0')
    ngot = ngot + 1
 case('X')
    read(valstring,*,iostat=ierr) X_in
    if (X_in <= 0.) call fatal(label,'X <= 0.0')
    ngot = ngot + 1
 case('Z')
    read(valstring,*,iostat=ierr) Z_in
    if (Z_in <= 0.) call fatal(label,'Z <= 0.0')
    ngot = ngot + 1
 case('relaxflag')
    ! ideally would like this to be self-contained within eos_helmholtz,
    ! but it's a bit of a pain and this is easy
    read(valstring,*,iostat=ierr) tmp
    call eos_helmholtz_set_relaxflag(tmp)
    ngot = ngot + 1
 case default
    imatch = .false.
 end select

 !--make sure we have got all compulsory options (otherwise, rewrite input file)
 if (ieos==8) then
    igotall = (ngot >= 9)
 elseif (ieos==9) then
    igotall = (ngot >= 9)
 else
    igotall = (ngot >= 1)
 endif

end subroutine read_options_eos

!----------------------------------------------------------------
!+
!  subroutine sets polyk based on utherm/positions
!  read from an sphNG dump file
!+
!----------------------------------------------------------------
subroutine setpolyk(eos_type,iprint,utherm,xyzhi,npart)
 use part, only:xyzmh_ptmass
 integer, intent(in) :: eos_type,iprint
 real,    intent(in) :: utherm(:)
 real,    intent(in) :: xyzhi(:,:)
 integer, intent(in) :: npart
 integer :: ipart
 real :: r2,polykalt

 !-- pick a random particle from which to extract polyk
 ipart = npart/2

 select case(eos_type)
 case(1,8)
!
!--isothermal eos
!
    polykalt = 2./3.*utherm(ipart)
    !--check all other utherms identical
    if (any(utherm(1:npart) /= utherm(ipart))) then
       write(iprint,*) 'WARNING! different utherms but run is isothermal'
    endif

 case(2)
!
!--adiabatic/polytropic eos
!  this routine is ONLY called if utherm is NOT stored, so polyk matters
!
    write(iprint,*) 'Using polytropic equation of state, gamma = ',gamma
    polykalt = 2./3.*utherm(ipart)
    if (gamma <= 1.00000001) then
       stop 'silly to use gamma==1 without using isothermal eos'
    endif

 case(3)
!
!--locally isothermal disc as in Lodato & Pringle (2007)
!   cs = cs_0*R^(-q) -- polyk is cs^2, so this is (R^2)^(-q)
!
    r2 = xyzhi(1,ipart)*xyzhi(1,ipart) + xyzhi(2,ipart)*xyzhi(2,ipart) &
       + xyzhi(3,ipart)*xyzhi(3,ipart)
    polykalt = 2./3.*utherm(ipart)*r2**qfacdisc

 case(6)
!
!--locally isothermal disc as in Lodato & Pringle (2007), centered on specified sink particle
!   cs = cs_0*R^(-q) -- polyk is cs^2, so this is (R^2)^(-q)
!
    r2 = (xyzhi(1,ipart)-xyzmh_ptmass(1,isink))**2 + &
         (xyzhi(2,ipart)-xyzmh_ptmass(2,isink))**2 + &
         (xyzhi(3,ipart)-xyzmh_ptmass(3,isink))**2

    polykalt = 2./3.*utherm(ipart)*r2**qfacdisc
 case default
!
!--don't die in this routine as it can be called from readdump
!  (ie. not necessarily as part of a run)
!
    write(iprint,*) ' WARNING! unknown equation of state in setpolyk'
    polykalt = polyk

 end select

 if (diff(polykalt,polyk)) then
    write(iprint,*) 'WARNING! polyk set using RK2 in dump differs from that set using thermal energy'
    write(iprint,*) 'using polyk = ',polykalt, ' (from RK2 = ',polyk,')'
 endif
 polyk = polykalt
!
!--warn if polyk is zero, die if negative
!
 if (polyk < 0.) then
    write(iprint,*) 'ERROR: polyk < 0 in setting equation of state'
    stop
 elseif (polyk < tiny(polyk)) then
    write(iprint,*) 'WARNING: polyk = 0 in equation of state'
 endif

end subroutine setpolyk
!----------------------------------------------------------------
!+
!  small utility returns whether two real numbers differ
!+
!----------------------------------------------------------------
logical pure function diff(r1,r2)
 real, intent(in) :: r1,r2

 diff = abs(r1-r2) > tiny(r1)

end function diff

!----------------------------------------------------------------
!+
!  prints equation of state info in the run header
!+
!----------------------------------------------------------------

subroutine eosinfo(eos_type,iprint)
 use dim,           only:maxvxyzu,gr
 use io,            only:fatal
 use units,         only:unit_density,unit_velocity
 use eos_helmholtz, only:eos_helmholtz_eosinfo
 integer, intent(in) :: eos_type,iprint
 real, parameter     :: uthermcheck = 3.14159, rhocheck = 23.456
 character(len=14)   :: cu
 character(len=25)   :: baro

 select case(eos_type)
 case(1,11)
    write(iprint,"(/,a,f10.6)") ' Isothermal equation of state:     cs^2 = ',polyk
    if (eos_type==11) write(iprint,*) ' (ZERO PRESSURE) '
 case(2)
    if (use_entropy) then
       write(iprint,"(/,a,f10.6,a,f10.6)") ' Adiabatic equation of state (evolving ENTROPY): polyk = ',polyk,' gamma = ',gamma
!
!--run a unit test on the en-> utherm and utherm-> en conversion utilities
!
       write(iprint,"(a)",ADVANCE='NO') ' checking utherm -> entropy -> utherm conversion ...'
       if (abs(utherm(en_from_utherm(uthermcheck,rhocheck),rhocheck)-uthermcheck) > epsilon(uthermcheck)) then
          call fatal('eosinfo','failed consistency check in eos: utherm0 -> entropy -> utherm  /=  utherm0')
       elseif (abs(en_from_utherm(utherm(uthermcheck,rhocheck),rhocheck)-uthermcheck) > epsilon(uthermcheck)) then
          call fatal('eosinfo','failed consistency check in eos: entropy0 -> utherm -> entropy  /=  entropy0')
       else
          write(iprint,*) 'OK'
       endif
    elseif (maxvxyzu >= 4) then
       if (gr) then
          write(iprint,"(/,a,f10.6)") ' Adiabatic equation of state with gamma = ',gamma
       else
          write(iprint,"(/,a,f10.6)") ' Adiabatic equation of state (evolving UTHERM): P = (gamma-1)*rho*u, gamma = ',gamma
       endif
    else
       write(iprint,"(/,a,f10.6,a,f10.6)") ' Polytropic equation of state: P = ',polyk,'*rho^',gamma
    endif
 case(3)
    write(iprint,"(/,a,f10.6,a,f10.6)") ' Locally isothermal eq of state (R_sph): cs^2_0 = ',polyk,' qfac = ',qfacdisc
 case(6)
    write(iprint,"(/,a,i2,a,f10.6,a,f10.6)") ' Locally (on sink ',isink, &
          ') isothermal eos (R_sph): cs^2_0 = ',polyk,' qfac = ',qfacdisc
 case(8)
    write(baro,"(a)") ' Barotropic eq of state: '
    write(cu,  "(a)") ' code units = '
    write(iprint,"(a)") ' '
    if (polyk2 > 0.0) then
       write(iprint,"(/,2a,2(es10.3,a))") baro, 'cs_ld            = ',sqrt(polyk2),cu,sqrt(polyk2)*unit_velocity,' cm/s'
    endif
    write(iprint,"(  2a,2(es10.3,a))")    baro, 'cs               = ',sqrt(polyk), cu,sqrt(polyk)*unit_velocity, ' cm/s'
    if (drhocrit0 > 0.0) then
       write(iprint,"(  2a,2(es10.3,a))") baro, 'rhocritT == rhoT = ',rhocritT,    cu,rhocritT*unit_density,     ' g/cm^3'
       write(iprint,"(  2a,2(es10.3,a))") baro, 'rhocrit0 == rho0 = ',rhocrit0,    cu,rhocrit0*unit_density,     ' g/cm^3'
    else
       if (rhocritT > 0.0) then
          write(iprint,"(2a,2(es10.3,a))")baro, 'rhocrit0 == rho0 = ',rhocritT,    cu,rhocritT*unit_density,     ' g/cm^3'
       endif
    endif

    write(iprint,"(  2a,2(es10.3,a))")    baro, 'rhocrit1 == rho1 = ',rhocrit1,    cu,rhocrit1*unit_density,     ' g/cm^3'
    write(iprint,"(  2a,2(es10.3,a))")    baro, 'rhocrit2 == rho2 = ',rhocrit2,    cu,rhocrit2*unit_density,     ' g/cm^3'
    write(iprint,"(  2a,2(es10.3,a))")    baro, 'rhocrit3 == rho3 = ',rhocrit3,    cu,rhocrit3*unit_density,     ' g/cm^3'
    write(iprint,"(a)")                   baro
    if (drhocrit0 > 0.0) then
       write(iprint,"(2a,53x,a)")         baro, 'P = cs_ld*rho','for         rho < rhoT'
       write(iprint,"(2a,11x,a)")         baro, 'P = 10**(log10(cs_ld**2) + M*(log10(rhoT)-log10(rho)))',' for rhoT <= rho < rho0'
    else
       if (polyk2 > 0.0) then
          write(iprint,"(2a,53x,a)")      baro, 'P = cs_ld*rho','for         rho < rho0'
       endif
    endif
    if (polyk2 > 0.0) then
       write(iprint,"(2a,56x,a)")         baro, 'P = cs*rho','for rho0 <= rho < rho1'
    else
       write(iprint,"(2a,56x,a)")         baro, 'P = cs*rho','for         rho < rho1'
    endif
    write(iprint,"(2a,f5.3,37x,a)")       baro, 'P = cs*rho1*(rho /rho1)^',gamma1,'for rho1 <= rho < rho2'
    write(iprint,"(a,2(a,f5.3),18x,a)")   baro, 'P = cs*rho1*(rho2/rho1)^',gamma1,'*(rho /rho2)^',gamma2,' for rho2 <= rho < rho3'
    write(iprint,"(a,3(a,f5.3),a)")       baro, 'P = cs*rho1*(rho2/rho1)^',gamma1,'*(rho3/rho2)^',gamma2, &
                                                                                  '*(rho /rho3)^',gamma3,' for rho3 <= rho'
 case(9)
    write(iprint,"(/,a,3(es10.3),a,4(es10.3))") ' Piecewise polytropic eq of state (code units) : rhocrit = '&
                                                 ,rhocrit0pwp,rhocrit1pwp,rhocrit2pwp, '; K = ',k0pwp,k1pwp,k2pwp,k3pwp
    write(iprint,"(  a,3(es10.3)            )") ' Piecewise polytropic eq of state (g/cm^3)     : rhocrit = '&
                                                 ,rhocrit0pwp*unit_density,rhocrit1pwp*unit_density,rhocrit2pwp*unit_density
 case(15)
    call eos_helmholtz_eosinfo(iprint)

 end select
 write(iprint,*)

 return
end subroutine eosinfo

!----------------------------------------------------------------
!+
!  the following two functions transparently handle evolution
!  of the entropy instead of the thermal energy
!+
!----------------------------------------------------------------
real function utherm(en,rho)
 real, intent(in) :: en, rho
 real :: gamm1

 if (use_entropy) then
    gamm1 = gamma - 1.
    if (gamm1 > tiny(gamm1)) then
       utherm = (en/gamm1)*rho**gamm1
    else
       stop 'gamma=1 using entropy evolution'
    endif
 else
    utherm = en
 endif

 return
end function utherm

!----------------------------------------------------------------
!+
!  function to transparently handle evolution of the entropy
!  instead of the thermal energy
!+
!----------------------------------------------------------------
real function en_from_utherm(utherm,rho)
 real, intent(in) :: utherm, rho
 real :: gamm1

 if (use_entropy) then
    gamm1 = gamma - 1.
    if (gamm1 > tiny(gamm1)) then
       en_from_utherm = gamm1*utherm*rho**(1.-gamma)
    else
       stop 'gamma=1 using entropy evolution'
    endif
 else
    en_from_utherm = utherm
 endif

 return
end function en_from_utherm

!----------------------------------------------------------------
!+
!  Get recombination energy (per unit mass) assumming complete
!  ionisation
!+
!----------------------------------------------------------------
subroutine calc_rec_ene(XX,YY,e_rec)
 real, intent(in)  :: XX, YY
 real, intent(out) :: e_rec
 real              :: e_H2,e_HI,e_HeI,e_HeII
 real, parameter   :: e_ion_H2   = 1.312d13, & ! ionisation energies in erg/mol
                      e_ion_HI   = 4.36d12, &
                      e_ion_HeI  = 2.3723d13, &
                      e_ion_HeII = 5.2505d13

 ! XX     : Hydrogen mass fraction
 ! YY     : Helium mass fraction
 ! e_rec  : Total ionisation energy due to H2, HI, HeI, and HeII

 e_H2   = 0.5 * XX * e_ion_H2
 e_HI   = XX * e_ion_HI
 e_HeI  = 0.25 * YY * e_ion_HeI
 e_HeII = 0.25 * YY * e_ion_HeII
 e_rec  = e_H2 + e_HI + e_HeI + e_HeII

end subroutine calc_rec_ene

!----------------------------------------------------------------
!+
!  Calculate temperature and specific internal energy from
!  pressure and density, assuming inputs are in cgs units
!+
!----------------------------------------------------------------
subroutine calc_temp_and_ene(rho,pres,ene,temp,ierr,guesseint)
 use physcon,          only:kb_on_mh
 use eos_idealplusrad, only:get_idealgasplusrad_tempfrompres,get_idealplusrad_enfromtemp
 use eos_mesa,         only:get_eos_eT_from_rhop_mesa
 real, intent(in)           :: rho,pres
 real, intent(inout)        :: ene,temp
 real, intent(in), optional :: guesseint
 integer, intent(out)       :: ierr

 ierr = 0
 select case(ieos)
 case(2) ! Adiabatic/polytropic EoS
    temp = pres / (rho * kb_on_mh) * gmw
    ene = pres / ( (gamma-1.) * rho)
 case(12) ! Ideal plus rad. EoS
    call get_idealgasplusrad_tempfrompres(pres,rho,gmw,temp)
    call get_idealplusrad_enfromtemp(rho,temp,gmw,ene)
 case(10) ! MESA-like EoS
    call get_eos_eT_from_rhop_mesa(rho,pres,ene,temp,guesseint)
 case default
    ierr = 1
 end select

end subroutine calc_temp_and_ene

!-----------------------------------------------------------------------
!+
!  Calculates specific entropy (gas + radiation + recombination)
!  up to an additive integration constant, from density and pressure.
!+
!-----------------------------------------------------------------------
function entropy(rho,pres,ientropy,ierr)
 use io,                only:fatal
 use physcon,           only:radconst,kb_on_mh
 use eos_idealplusrad,  only:get_idealgasplusrad_tempfrompres
 use eos_mesa,          only:get_eos_eT_from_rhop_mesa
 use mesa_microphysics, only:getvalue_mesa
 real, intent(in)               :: rho,pres
 integer, intent(in)            :: ientropy
 integer, intent(out), optional :: ierr
 real                           :: inv_mu,entropy,logentropy,temp,eint

 if (present(ierr)) ierr=0
 inv_mu = 1/gmw

 select case(ientropy)
 case(1) ! Include only gas entropy (up to additive constants)
    temp = pres * gmw / (rho * kb_on_mh)
    entropy = kb_on_mh * inv_mu * log(temp**1.5/rho)

 case(2) ! Include both gas and radiation entropy (up to additive constants)
    temp = pres * gmw / (rho * kb_on_mh) ! Guess for temp
    call get_idealgasplusrad_tempfrompres(pres,rho,gmw,temp) ! First solve for temp from rho and pres
    entropy = kb_on_mh * inv_mu * log(temp**1.5/rho) + 4.*radconst*temp**3 / (3.*rho)

 case(3) ! Get entropy from MESA tables if using MESA EoS
    if (ieos /= 10) call fatal('eos','Using MESA tables to calculate S from rho and pres, but not using MESA EoS')
    call get_eos_eT_from_rhop_mesa(rho,pres,eint,temp)

    ! Get entropy from rho and eint from MESA tables
    if (present(ierr)) then
       call getvalue_mesa(rho,eint,9,logentropy,ierr)
    else
       call getvalue_mesa(rho,eint,9,logentropy)
    endif
    entropy = 10.**logentropy

 case default
    entropy = 0.
    call fatal('eos','Unknown ientropy (can only be 1, 2, or 3)')
 end select

end function entropy


!-----------------------------------------------------------------------
!+
!  Calculate density given pressure and entropy using Newton-Raphson
!  method
!+
!-----------------------------------------------------------------------
subroutine get_rho_from_p_s(pres,S,rho,rhoguess,ientropy)
 use physcon, only:kb_on_mh
 real, intent(in)    :: pres,S,rhoguess
 real, intent(inout) :: rho
 real                :: srho,srho_plus_dsrho,S_plus_dS,dSdsrho
 real(kind=8)        :: corr
 real, parameter     :: eoserr=1d-9,dfac=1d-12
 integer, intent(in) :: ientropy
 ! We apply the Newton-Raphson method directly to rho^1/2 ("srho") instead
 ! of rho since S(rho) cannot take a negative argument.
 srho = sqrt(rhoguess) ! Initial guess
 corr = huge(corr);
 do while (abs(corr) > eoserr*abs(srho))
    ! First calculate dS/dsrho
    srho_plus_dsrho = srho * (1. + dfac)
    S_plus_dS = entropy(srho_plus_dsrho**2, pres, ientropy)
    dSdsrho = (S_plus_dS - entropy(srho**2,pres,ientropy)) / (srho_plus_dsrho - srho)
    corr = ( entropy(srho**2,pres,ientropy) - S ) / dSdsrho
    srho = srho - corr
 enddo
 rho = srho**2
 return
end subroutine get_rho_from_p_s

end module eos<|MERGE_RESOLUTION|>--- conflicted
+++ resolved
@@ -185,12 +185,6 @@
     endif
 #else
     if (present(eni)) then
-<<<<<<< HEAD
-=======
-!       if (eni < 0.) call fatal('eos','utherm < 0',var='u',val=eni)
-       if (eni < 0.) eni = ufloor
-
->>>>>>> 4893db1d
        if (use_entropy) then
           ponrhoi = eni*rhoi**(gamma-1.)  ! use this if en is entropy
        elseif (gamma > 1.0001) then
