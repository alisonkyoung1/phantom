!--------------------------------------------------------------------------!
! The Phantom Smoothed Particle Hydrodynamics code, by Daniel Price et al. !
! Copyright (c) 2007-2023 The Authors (see AUTHORS)                        !
! See LICENCE file for usage and distribution conditions                   !
! http://phantomsph.github.io/                                             !
!--------------------------------------------------------------------------!
module forces
!
! This module is the "guts" of the code
!   Calculates force and rates of change for all particles
!
! :References:
!
!  Code paper:
!      Price et al. (2018), PASA 35, e031
!  Hydro:
!      Price (2012), J. Comp. Phys. 231, 759-794
!      Lodato & Price (2010), MNRAS 405, 1212-1226
!      Price & Federrath (2010), MNRAS 406, 1659-1674
!  MHD:
!      Tricco & Price (2012), J. Comp. Phys. 231, 7214-7236
!      Tricco, Price & Bate (2016), MNRAS 322, 326-344
!      Wurster, Price & Ayliffe (2014), MNRAS 444, 1104-1112
!      Wurster, Price & Bate (2016), MNRAS 457, 1037-1061
!  Dust:
!      Laibe & Price (2012a), MNRAS 420, 2345-2364
!      Laibe & Price (2012b), MNRAS 420, 2365-2376
!      Price & Laibe (2015), MNRAS 451, 5332-5345
!      Hutchison, Price & Laibe (2018), MNRAS 476, 2186-2198
!      Ballabio et al. (2018), MNRAS 477, 2766-2771
!      Mentiplay, Price, Pinte & Laibe (2020), MNRAS 499, 3806-3818
!      Price & Laibe (2020), MNRAS 495, 3929-3934
!  Radiation:
!      Whitehouse & Bate (2004), MNRAS 353, 1078-1094
!  GR:
!      Liptai & Price (2019), MNRAS 485, 819-842
!
! :Owner: Conrad Chan
!
! :Runtime parameters: None
!
! :Dependencies: boundary, cooling, dim, dust, eos, eos_shen,
!   eos_stamatellos, fastmath, io, io_summary, kdtree, kernel, linklist,
!   metric_tools, mpiderivs, mpiforce, mpimemory, mpiutils, nicil,
!   omputils, options, part, physcon, ptmass, ptmass_heating,
!   radiation_utils, timestep, timestep_ind, timestep_sts, timing, units,
!   utils_gr, viscosity
!
 use dim, only:maxfsum,maxxpartveciforce,maxp,ndivcurlB,ndivcurlv,&
               maxdusttypes,maxdustsmall,do_radiation
 use mpiforce, only:cellforce,stackforce
 use linklist, only:ifirstincell
 use kdtree,   only:inodeparts,inoderange
 use part,     only:iradxi,ifluxx,ifluxy,ifluxz,ikappa,ien_type,ien_entropy,ien_etotal,ien_entropy_s

 implicit none

 integer, parameter :: maxcellcache = 1000

 public :: force, reconstruct_dv, get_drag_terms ! latter to avoid compiler warning

 !--indexing for xpartveci array
 integer, parameter ::       &
       ixi             = 1,  &
       iyi             = 2,  &
       izi             = 3,  &
       ihi             = 4,  &
       ivxi            = 5,  &
       ivyi            = 6,  &
       ivzi            = 7,  &
       ieni            = 8,  &
       iBevolxi        = 9,  &
       iBevolyi        = 10, &
       iBevolzi        = 11, &
       ipsi            = 12, &
       igradhi1        = 13, &
       igradhi2        = 14, &
       ialphai         = 15, &
       ialphaBi        = 16, &
       ivwavei         = 17, &
       irhoi           = 18, &
       irhogasi        = 19, &
       ispsoundi       = 20, &
       itempi          = 21, &
       isxxi           = 22, &
       isxyi           = 23, &
       isxzi           = 24, &
       isyyi           = 25, &
       isyzi           = 26, &
       iszzi           = 27, &
       ivisctermisoi   = 28, &
       ivisctermanisoi = 29, &
       ipri            = 30, &
       ipro2i          = 31, &
       ietaohmi        = 32, &
       ietahalli       = 33, &
       ietaambii       = 34, &
       ijcbcbxi        = 35, &
       ijcbcbyi        = 36, &
       ijcbcbzi        = 37, &
       ijcbxi          = 38, &
       ijcbyi          = 39, &
       ijcbzi          = 40, &
       idivBi          = 41, &
       icurlBxi        = 42, &
       icurlByi        = 43, &
       icurlBzi        = 44, &
       igrainsizei     = 45, &
       igraindensi     = 46, &
       ifxi_drag       = 47, &
       ifyi_drag       = 48, &
       ifzi_drag       = 49, &
       idti            = 50, &
       idvxdxi         = 51, &
       idvzdzi         = 59, &
 !--dust arrays initial index
       idustfraci      = 60, &
 !--dust arrays final index
       idustfraciend   = 60 + (maxdusttypes - 1), &
       itstop          = 61 + (maxdusttypes - 1), &
       itstopend       = 61 + 2*(maxdusttypes - 1), &
 !--final dust index
       lastxpvdust     = 61 + 2*(maxdusttypes - 1), &
       iradxii         = lastxpvdust + 1, &
       iradfxi         = lastxpvdust + 2, &
       iradfyi         = lastxpvdust + 3, &
       iradfzi         = lastxpvdust + 4, &
       iradkappai      = lastxpvdust + 5, &
       iradlambdai     = lastxpvdust + 6, &
       iradrbigi       = lastxpvdust + 7, &
 !--final radiation index
       lastxpvrad      = lastxpvdust + 7, &
 !--gr primitive density
       idensGRi        = lastxpvrad + 1, &
 !--gr metrics
       imetricstart    = idensGRi + 1, &
       imetricend      = imetricstart + 31

 !--indexing for fsum array
 integer, parameter ::   &
       ifxi           = 1,  &
       ifyi           = 2,  &
       ifzi           = 3,  &
       ipot           = 4,  &
       idrhodti       = 5,  &
       idudtdissi     = 6,  &
       idendtdissi    = 7,  &
       idivBsymi      = 8,  &
       idBevolxi      = 9,  &
       idBevolyi      = 10, &
       idBevolzi      = 11, &
       idivBdiffi     = 12, &
       ihdivBBmax     = 13, &
 !--dust array indexing
       ifdragxi       = 14, &
       ifdragyi       = 15, &
       ifdragzi       = 16, &
       iddustevoli    = 17, &
       iddustevoliend = 17 +   (maxdustsmall-1), &
       idudtdusti     = 18 +   (maxdustsmall-1), &
       idudtdustiend  = 18 + 2*(maxdustsmall-1), &
       ideltavxi      = 19 + 2*(maxdustsmall-1), &
       ideltavxiend   = 19 + 3*(maxdustsmall-1), &
       ideltavyi      = 20 + 3*(maxdustsmall-1), &
       ideltavyiend   = 20 + 4*(maxdustsmall-1), &
       ideltavzi      = 21 + 4*(maxdustsmall-1), &
       ideltavziend   = 21 + 5*(maxdustsmall-1), &
       idvix          = 22 + 5*(maxdustsmall-1), &
       idviy          = 23 + 5*(maxdustsmall-1), &
       idviz          = 24 + 5*(maxdustsmall-1), &
       idensgasi      = 25 + 5*(maxdustsmall-1), &
       icsi           = 26 + 5*(maxdustsmall-1), &
       idradi         = 26 + 5*(maxdustsmall-1) + 1

 private

contains

!----------------------------------------------------------------
!+
!  compute all forces and rates of change on the particles
!+
!----------------------------------------------------------------
subroutine force(icall,npart,xyzh,vxyzu,fxyzu,divcurlv,divcurlB,Bevol,dBevol,&
                 rad,drad,radprop,dustprop,dustgasprop,dustfrac,ddustevol,fext,fxyz_drag,&
                 ipart_rhomax,dt,stressmax,eos_vars,dens,metrics)

 use dim,          only:maxvxyzu,maxneigh,mhd,mhd_nonideal,lightcurve,mpi
 use io,           only:iprint,fatal,iverbose,id,master,real4,warning,error,nprocs
 use linklist,     only:ncells,get_neighbour_list,get_hmaxcell,get_cell_location,listneigh
 use options,      only:iresistive_heating
 use part,         only:rhoh,dhdrho,rhoanddhdrho,alphaind,iactive,gradh,&
                        hrho,iphase,igas,maxgradh,dvdx,eta_nimhd,deltav,poten,iamtype,use_dust,&
                        fxyz_dragold
 use timestep,     only:dtcourant,dtforce,dtrad,bignumber,dtdiff
 use io_summary,   only:summary_variable, &
                        iosumdtf,iosumdtd,iosumdtv,iosumdtc,iosumdto,iosumdth,iosumdta, &
                        iosumdgs,iosumdge,iosumdgr,iosumdtfng,iosumdtdd,iosumdte,iosumdtB,iosumdense
#ifdef FINVSQRT
 use fastmath,     only:finvsqrt
#endif
 use physcon,      only:pi
 use viscosity,    only:irealvisc,shearfunc,dt_viscosity
#ifdef IND_TIMESTEPS
 use timestep_ind, only:nbinmax,ibinnow,get_newbin
 use timestep_sts, only:nbinmaxsts
 use timestep,     only:nsteps,time
#else
 use timestep,     only:C_cour,C_force
#endif
 use part,         only:divBsymm,isdead_or_accreted,h2chemistry,ngradh,gravity,ibin_wake
 use mpiutils,     only:reduce_mpi,reduceall_mpi,reduceloc_mpi,bcast_mpi
#ifdef GRAVITY
 use kernel,       only:kernel_softening
 use kdtree,       only:expand_fgrav_in_taylor_series
 use linklist,     only:get_distance_from_centre_of_mass
 use part,         only:xyzmh_ptmass,nptmass,massoftype,maxphase,is_accretable
 use ptmass,       only:icreate_sinks,rho_crit,r_crit2
 use units,        only:unit_density
#endif
#ifdef DUST
 use kernel,       only:wkern_drag,cnormk_drag
#endif
 use dust,         only:drag_implicit
 use nicil,        only:nimhd_get_jcbcb
 use mpiderivs,    only:send_cell,recv_cells,check_send_finished,init_cell_exchange,&
                        finish_cell_exchange,recv_while_wait,reset_cell_counters,cell_counters
 use mpimemory,    only:reserve_stack,reset_stacks,get_cell,write_cell
 use mpimemory,    only:stack_remote  => force_stack_1
 use mpimemory,    only:stack_waiting => force_stack_2
 use io_summary,   only:iosumdtr
 use timing,       only:increment_timer,get_timings,itimer_force_local,itimer_force_remote
 use omputils,     only:omp_thread_num,omp_num_threads

 integer,      intent(in)    :: icall,npart
 real,         intent(in)    :: xyzh(:,:)
 real,         intent(inout) :: vxyzu(:,:)
 real,         intent(in)    :: dustfrac(:,:)
 real,         intent(in)    :: dustprop(:,:)
 real,         intent(inout) :: dustgasprop(:,:)
 real,         intent(in)    :: fext(:,:)
 real,         intent(inout) :: fxyz_drag(:,:)
 real,         intent(in)    :: eos_vars(:,:)
 real,         intent(out)   :: fxyzu(:,:),ddustevol(:,:)
 real,         intent(in)    :: Bevol(:,:)
 real,         intent(out)   :: dBevol(:,:)
 real(kind=4), intent(inout) :: divcurlv(:,:)
 real(kind=4), intent(in)    :: divcurlB(:,:)
 real,         intent(in)    :: dt,stressmax
 integer,      intent(out)   :: ipart_rhomax ! test this particle for point mass creation
 real,         intent(in)    :: rad(:,:)
 real,         intent(out)   :: drad(:,:)
 real,         intent(inout) :: radprop(:,:)
 real,         intent(in)    :: dens(:), metrics(:,:,:,:)

 real, save :: xyzcache(maxcellcache,4)
!$omp threadprivate(xyzcache)
 integer :: i,icell,nneigh
 integer :: nstokes,nsuper,ndrag,ndustres,ndense
 real    :: dtmini,dtohm,dthall,dtambi,dtvisc
 real    :: dustresfacmean,dustresfacmax
#ifdef GRAVITY
 real    :: potensoft0,dum,dx,dy,dz,fxi,fyi,fzi,poti,epoti
 real    :: rhomax,rhomax_thread
 logical :: use_part
 integer :: ipart_rhomax_thread,j,id_rhomax
 real    :: hi,pmassi,rhoi
 logical :: iactivei,iamdusti
 integer :: iamtypei
#endif
#ifdef DUST
 real                   :: frac_stokes,frac_super
#endif
 logical :: realviscosity,useresistiveheat
#ifndef IND_TIMESTEPS
 real    :: dtmaxi,minglobdt
#else
 integer :: nbinmaxnew,nbinmaxstsnew,ncheckbin
 integer :: ndtforce,ndtforceng,ndtcool,ndtdrag,ndtdragd
 integer :: ndtvisc,ndtohm,ndthall,ndtambi,ndtdust,ndtrad,ndtclean
 real    :: dtitmp,dtrat,dtmaxi
 real    :: dtfrcfacmean ,dtfrcngfacmean,dtdragfacmean,dtdragdfacmean,dtcoolfacmean,dtcleanfacmean
 real    :: dtfrcfacmax  ,dtfrcngfacmax ,dtdragfacmax ,dtdragdfacmax ,dtcoolfacmax ,dtcleanfacmax
 real    :: dtviscfacmean,dtohmfacmean  ,dthallfacmean,dtambifacmean,dtdustfacmean ,dtradfacmean
 real    :: dtviscfacmax ,dtohmfacmax   ,dthallfacmax ,dtambifacmax, dtdustfacmax  ,dtradfacmax
#endif
 integer(kind=1)           :: ibinnow_m1

 type(cellforce)           :: cell,xsendbuf,xrecvbuf(nprocs)
 integer                   :: mpitype
 logical                   :: remote_export(nprocs),do_export,idone(nprocs),thread_complete(omp_num_threads)
 integer                   :: irequestsend(nprocs),irequestrecv(nprocs)
 integer                   :: ncomplete_mpi

 real(kind=4)              :: t1,t2,tcpu1,tcpu2

#ifdef IND_TIMESTEPS
 nbinmaxnew      = 0
 nbinmaxstsnew   = 0
 ndtforce        = 0
 ndtforceng      = 0
 ndtcool         = 0
 ndtdrag         = 0
 ndtdragd        = 0
 ndtdust         = 0
 ncheckbin       = 0
 ndtvisc         = 0
 ndtohm          = 0
 ndthall         = 0
 ndtambi         = 0
 ndtrad          = 0
 ndtclean        = 0
 dtfrcfacmean    = 0.0
 dtfrcngfacmean  = 0.0
 dtdragfacmean   = 0.0
 dtdragdfacmean  = 0.0
 dtcoolfacmean   = 0.0
 dtviscfacmean   = 0.0
 dtohmfacmean    = 0.0
 dthallfacmean   = 0.0
 dtambifacmean   = 0.0
 dtdustfacmean   = 0.0
 dtfrcfacmax     = 0.0
 dtfrcngfacmax   = 0.0
 dtdragfacmax    = 0.0
 dtdragdfacmax   = 0.0
 dtcoolfacmax    = 0.0
 dtviscfacmax    = 0.0
 dtohmfacmax     = 0.0
 dthallfacmax    = 0.0
 dtambifacmax    = 0.0
 dtdustfacmax    = 0.0
 dtradfacmean    = 0.0
 dtradfacmax     = 0.0
 dtcleanfacmean  = 0.0
 dtcleanfacmax   = 0.0
 ibinnow_m1      = ibinnow - 1_1
#else
 ibinnow_m1      = 0
#endif
 dustresfacmean  = 0.0
 dustresfacmax   = 0.0
 dtmaxi          = 0.
 dtcourant       = bignumber
 dtforce         = bignumber
 dtvisc          = bignumber
 dtmini          = bignumber
 dtohm           = bignumber
 dthall          = bignumber
 dtambi          = bignumber
 dtrad           = bignumber

 if (iverbose >= 3 .and. id==master) write(iprint,*) 'forces: cell cache =',maxcellcache

 realviscosity    = (irealvisc > 0)
 useresistiveheat = (iresistive_heating > 0)
 if (ndivcurlv < 1) call fatal('force','divv not stored but it needs to be')

 !--dust/gas stuff
 ndrag         = 0
 nstokes       = 0
 nsuper        = 0
 ndustres      = 0
 !store the force vector needed for implicit drag
 if (use_dust .and. drag_implicit) then
    !$omp parallel do default(none) shared(fext,npart,fxyz_drag,fxyz_dragold) private(i)
    do i=1,npart
       fxyz_dragold(1,i) = fxyz_drag(1,i)
       fxyz_dragold(2,i) = fxyz_drag(2,i)
       fxyz_dragold(3,i) = fxyz_drag(3,i)
    enddo
    !$omp end parallel do
 endif

 ! sink particle creation
 ndense        = 0
 ipart_rhomax  = 0
#ifdef GRAVITY
 rhomax        = 0.
#endif

 if (mpi) then
    call reset_stacks
    call reset_cell_counters(cell_counters)
 endif

!
!-- verification for non-ideal MHD
!
 if (mhd_nonideal .and. ndivcurlB < 4) call fatal('force','non-ideal MHD needs curl B stored, but ndivcurlB < 4')
!
!--check that compiled options are compatible with this routine
!
 if (maxgradh /= maxp) call fatal('force','need storage of gradh (maxgradh=maxp)')

!$omp parallel default(none) &
!$omp shared(maxp) &
!$omp shared(ncells,ifirstincell) &
!$omp shared(xyzh) &
!$omp shared(dustprop) &
!$omp shared(dustgasprop) &
!$omp shared(fxyz_drag) &
!$omp shared(fxyz_dragold) &
!$omp shared(fext) &
!$omp shared(vxyzu) &
!$omp shared(fxyzu) &
!$omp shared(divcurlv) &
!$omp shared(iphase) &
!$omp shared(dvdx) &
!$omp shared(gradh) &
!$omp shared(divcurlb) &
!$omp shared(bevol) &
!$omp shared(rad,radprop,drad) &
!$omp shared(eta_nimhd) &
!$omp shared(alphaind) &
!$omp shared(stressmax) &
!$omp shared(divBsymm) &
!$omp shared(dBevol) &
!$omp shared(eos_vars) &
!$omp shared(dt) &
!$omp shared(nprocs,icall) &
!$omp shared(poten) &
!$omp private(icell,i) &
!$omp private(cell) &
!$omp private(remote_export) &
!$omp private(idone) &
!$omp private(nneigh) &
!$omp private(mpitype) &
!$omp shared(dens) &
!$omp shared(metrics) &
#ifdef GRAVITY
!$omp shared(massoftype,npart,maxphase) &
!$omp private(hi,pmassi,rhoi) &
!$omp private(iactivei,iamdusti,iamtypei) &
!$omp private(dx,dy,dz,poti,fxi,fyi,fzi,potensoft0,dum,epoti) &
!$omp shared(xyzmh_ptmass,nptmass) &
!$omp shared(rhomax,ipart_rhomax,icreate_sinks,rho_crit,r_crit2) &
!$omp private(rhomax_thread,ipart_rhomax_thread,use_part,j) &
#endif
!$omp shared(id) &
!$omp private(do_export) &
!$omp private(irequestrecv) &
!$omp private(irequestsend) &
!$omp private(xrecvbuf) &
!$omp private(xsendbuf) &
!$omp shared(cell_counters) &
!$omp shared(thread_complete) &
!$omp shared(ncomplete_mpi) &
!$omp shared(stack_remote) &
!$omp shared(stack_waiting) &
#ifdef IND_TIMESTEPS
!$omp shared(nbinmax,nbinmaxsts) &
!$omp private(dtitmp,dtrat) &
!$omp reduction(+:ndtforce,ndtforceng,ndtcool,ndtdrag,ndtdragd,ncheckbin,ndtvisc,ndtrad,ndtclean) &
!$omp reduction(+:ndtohm,ndthall,ndtambi,ndtdust,dtohmfacmean,dthallfacmean,dtambifacmean,dtdustfacmean) &
!$omp reduction(+:dtfrcfacmean,dtfrcngfacmean,dtdragfacmean,dtdragdfacmean,dtcoolfacmean,dtviscfacmean) &
!$omp reduction(+:dtradfacmean,dtcleanfacmean) &
!$omp reduction(max:dtohmfacmax,dthallfacmax,dtambifacmax,dtdustfacmax,dtradfacmax,dtcleanfacmax) &
!$omp reduction(max:dtfrcfacmax,dtfrcngfacmax,dtdragfacmax,dtdragdfacmax,dtcoolfacmax,dtviscfacmax) &
!$omp reduction(max:nbinmaxnew,nbinmaxstsnew) &
#endif
!$omp reduction(+:ndustres,dustresfacmean,ndense) &
!$omp reduction(min:dtrad) &
!$omp reduction(min:dtohm,dthall,dtambi,dtdiff) &
!$omp reduction(min:dtcourant,dtforce,dtvisc) &
!$omp reduction(max:dtmaxi,dustresfacmax) &
!$omp reduction(min:dtmini) &
!$omp shared(dustfrac) &
!$omp shared(ddustevol) &
!$omp shared(deltav) &
!$omp shared(ibin_wake,ibinnow_m1) &
!$omp shared(t1) &
!$omp shared(t2) &
!$omp shared(tcpu1) &
!$omp shared(tcpu2)

 call init_cell_exchange(xrecvbuf,irequestrecv,thread_complete,ncomplete_mpi,mpitype)

 !$omp master
 call get_timings(t1,tcpu1)
 !$omp end master

 !--initialise send requests to 0
 irequestsend = 0

 !$omp do schedule(runtime)
 over_cells: do icell=1,int(ncells)
    i = ifirstincell(icell)

    !--skip empty cells AND inactive cells
    if (i <= 0) cycle over_cells

    cell%icell = icell

    call start_cell(cell,iphase,xyzh,vxyzu,gradh,divcurlv,divcurlB,dvdx,Bevol, &
                    dustfrac,dustprop,fxyz_dragold,eta_nimhd,eos_vars,alphaind,stressmax,&
                    rad,radprop,dens,metrics,dt)
    if (cell%npcell == 0) cycle over_cells

    call get_cell_location(icell,cell%xpos,cell%xsizei,cell%rcuti)

    !--get the neighbour list and fill the cell cache
    call get_neighbour_list(icell,listneigh,nneigh,xyzh,xyzcache,maxcellcache, &
                           getj=.true.,f=cell%fgrav,remote_export=remote_export)

    cell%owner = id
    do_export = any(remote_export)

    if (mpi) then
       call recv_cells(stack_remote,xrecvbuf,irequestrecv,cell_counters)
       if (do_export) then
          if (stack_waiting%n > 0) then
             !--wait for broadcast to complete, continue to receive whilst doing so
             idone(:) = .false.
             do while(.not.all(idone))
                call check_send_finished(irequestsend,idone)
                call recv_cells(stack_remote,xrecvbuf,irequestrecv,cell_counters)
             enddo
          endif
          call reserve_stack(stack_waiting,cell%waiting_index)
          call send_cell(cell,remote_export,irequestsend,xsendbuf,cell_counters,mpitype)  ! send to remote
       endif
    endif

    call compute_cell(cell,listneigh,nneigh,Bevol,xyzh,vxyzu,fxyzu, &
                      iphase,divcurlv,divcurlB,alphaind,eta_nimhd,eos_vars, &
                      dustfrac,dustprop,fxyz_dragold,gradh,ibinnow_m1,ibin_wake,stressmax,xyzcache,&
                      rad,radprop,dens,metrics,dt)

    if (do_export) then
       call write_cell(stack_waiting,cell)
    else
       call finish_cell_and_store_results(icall,cell,fxyzu,xyzh,vxyzu,poten,dt,dvdx,&
                             divBsymm,divcurlv,dBevol,ddustevol,deltav,dustgasprop,fxyz_drag,fext, &
                             dtcourant,dtforce,dtvisc,dtohm,dthall,dtambi,dtdiff,dtmini,dtmaxi, &
#ifdef IND_TIMESTEPS
                             nbinmaxnew,nbinmaxstsnew,ncheckbin, &
                             ndtforce,ndtforceng,ndtcool,ndtdrag,ndtdragd, &
                             ndtvisc,ndtohm,ndthall,ndtambi,ndtdust,ndtrad,ndtclean, &
                             dtitmp,dtrat, &
                             dtfrcfacmean ,dtfrcngfacmean,dtdragfacmean,dtdragdfacmean,dtcoolfacmean, &
                             dtfrcfacmax  ,dtfrcngfacmax ,dtdragfacmax ,dtdragdfacmax ,dtcoolfacmax, &
                             dtviscfacmean,dtohmfacmean  ,dthallfacmean,dtambifacmean ,dtdustfacmean, &
                             dtviscfacmax ,dtohmfacmax   ,dthallfacmax ,dtambifacmax  ,dtdustfacmax, &
                             dtradfacmean ,dtcleanfacmean, &
                             dtradfacmax  ,dtcleanfacmax, &
#endif
                             ndustres,dustresfacmax,dustresfacmean, &
                             rad,drad,radprop,dtrad)
    endif

 enddo over_cells
 !$omp enddo

 if (stack_waiting%n > 0) then
    idone(:) = .false.
    do while(.not.all(idone))
       call check_send_finished(irequestsend,idone)
       call recv_cells(stack_remote,xrecvbuf,irequestrecv,cell_counters)
    enddo
 endif

 if (mpi) then
    call recv_while_wait(stack_remote,xrecvbuf,irequestrecv,&
         irequestsend,thread_complete,cell_counters,ncomplete_mpi)
    call reset_cell_counters(cell_counters)
 endif

 !$omp master
 call get_timings(t2,tcpu2)
 call increment_timer(itimer_force_local,t2-t1,tcpu2-tcpu1)
 call get_timings(t1,tcpu1)
 !$omp end master
 !$omp barrier

 igot_remote: if (mpi .and. stack_remote%n > 0) then
    !$omp do schedule(runtime)
    over_remote: do i = 1,stack_remote%n
       cell = get_cell(stack_remote,i)

       call get_neighbour_list(-1,listneigh,nneigh,xyzh,xyzcache,maxcellcache, &
                               getj=.true.,f=cell%fgrav,&
                               cell_xpos=cell%xpos,cell_xsizei=cell%xsizei,cell_rcuti=cell%rcuti)

       call compute_cell(cell,listneigh,nneigh,Bevol,xyzh,vxyzu,fxyzu, &
                         iphase,divcurlv,divcurlB,alphaind,eta_nimhd,eos_vars, &
                         dustfrac,dustprop,fxyz_dragold,gradh,ibinnow_m1,ibin_wake,stressmax,xyzcache,&
                         rad,radprop,dens,metrics,dt)

       remote_export = .false.
       remote_export(cell%owner+1) = .true. ! use remote_export array to send back to the owner

       idone(:) = .false.
       do while(.not.all(idone))
          call check_send_finished(irequestsend,idone)
          call recv_cells(stack_waiting,xrecvbuf,irequestrecv,cell_counters)
       enddo

       call send_cell(cell,remote_export,irequestsend,xsendbuf,cell_counters,mpitype) ! send the cell back to owner

    enddo over_remote
    !$omp enddo

    !$omp master
    stack_remote%n = 0
    !$omp end master

    idone(:) = .false.
    do while(.not.all(idone))
       call check_send_finished(irequestsend,idone)
       call recv_cells(stack_waiting,xrecvbuf,irequestrecv,cell_counters)
    enddo

 endif igot_remote

 if (mpi) call recv_while_wait(stack_waiting,xrecvbuf,irequestrecv,&
          irequestsend,thread_complete,cell_counters,ncomplete_mpi)

 iam_waiting: if (mpi .and. stack_waiting%n > 0) then
    !$omp do schedule(runtime)
    over_waiting: do i = 1, stack_waiting%n
       cell = get_cell(stack_waiting,i)

       call finish_cell_and_store_results(icall,cell,fxyzu,xyzh,vxyzu,poten,dt,dvdx, &
                                          divBsymm,divcurlv,dBevol,ddustevol,deltav,dustgasprop,fxyz_drag,fext, &
                                          dtcourant,dtforce,dtvisc,dtohm,dthall,dtambi,dtdiff,dtmini,dtmaxi, &
#ifdef IND_TIMESTEPS
                                          nbinmaxnew,nbinmaxstsnew,ncheckbin, &
                                          ndtforce,ndtforceng,ndtcool,ndtdrag,ndtdragd, &
                                          ndtvisc,ndtohm,ndthall,ndtambi,ndtdust,ndtrad,ndtclean, &
                                          dtitmp,dtrat, &
                                          dtfrcfacmean ,dtfrcngfacmean,dtdragfacmean,dtdragdfacmean,dtcoolfacmean, &
                                          dtfrcfacmax  ,dtfrcngfacmax ,dtdragfacmax ,dtdragdfacmax ,dtcoolfacmax, &
                                          dtviscfacmean,dtohmfacmean  ,dthallfacmean,dtambifacmean ,dtdustfacmean, &
                                          dtviscfacmax ,dtohmfacmax   ,dthallfacmax ,dtambifacmax  ,dtdustfacmax, &
                                          dtradfacmean ,dtcleanfacmean, &
                                          dtradfacmax  ,dtcleanfacmax, &
#endif
                                          ndustres,dustresfacmax,dustresfacmean, &
                                          rad,drad,radprop,dtrad)

    enddo over_waiting
    !$omp enddo

    stack_waiting%n = 0

 endif iam_waiting

 call finish_cell_exchange(irequestrecv,xsendbuf,mpitype)

!$omp master
 call get_timings(t2,tcpu2)
 call increment_timer(itimer_force_remote,t2-t1,tcpu2-tcpu1)
!$omp end master

#ifdef GRAVITY
 if (icreate_sinks > 0) then
    rhomax_thread = 0.
    ipart_rhomax_thread = 0
    !$omp do schedule(runtime)
    over_parts: do i=1,npart
       hi = xyzh(4,i)
#ifdef IND_TIMESTEPS
       if (iactive(iphase(i)) .and..not.isdead_or_accreted(hi)) then
#else
       if (.not.isdead_or_accreted(hi)) then
#endif
          if (maxphase==maxp) then
             iamtypei = iamtype(iphase(i))
             if (.not.is_accretable(iamtypei)) cycle over_parts
          else
             iamtypei = igas
          endif
          pmassi = massoftype(iamtypei)
          rhoi = rhoh(hi,pmassi)
          if (rhoi > rho_crit) then
             if (rhoi > rhomax_thread) then
                !
                !--find the maximum density on particles outside the
                !  allowed minimum distance from other sink particles
                !
                use_part = .true.
                over_ptmass: do j=1,nptmass
                   if (xyzmh_ptmass(4,j) > 0. .and.       &
                       (xyzh(1,i) - xyzmh_ptmass(1,j))**2 &
                     + (xyzh(2,i) - xyzmh_ptmass(2,j))**2 &
                     + (xyzh(3,i) - xyzmh_ptmass(3,j))**2 < r_crit2) then
                      ndense   = ndense + 1
                      use_part = .false.
                      exit over_ptmass
                   endif
                enddo over_ptmass
                if (use_part) then
                   rhomax_thread = rhoi
                   ipart_rhomax_thread = i
                endif
             endif
          endif
       endif
    enddo over_parts
    !$omp enddo
    if (rhomax_thread > rho_crit) then
       !$omp critical(rhomaxadd)
       if (rhomax_thread > rhomax) then
          rhomax = rhomax_thread
          ipart_rhomax = ipart_rhomax_thread
       endif
       !$omp end critical(rhomaxadd)
    endif
 endif
#endif
!$omp end parallel

#ifdef IND_TIMESTEPS
 ! check for nbinmaxnew = 0, can happen if all particles
 ! are dead/inactive, e.g. after sink creation or if all
 ! have moved to a higher ibin; the following step on the
 ! higher ibin will yeild non-zero and modify nbinmax
 ! appropriately
 if (ncheckbin==0) then
    nbinmaxnew    = nbinmax
    nbinmaxstsnew = nbinmaxsts
 endif
#endif

#ifdef GRAVITY
 if (reduceall_mpi('max',ipart_rhomax) > 0) then
    call reduceloc_mpi('max',rhomax,id_rhomax)
    if (id /= id_rhomax) ipart_rhomax = -1
 endif
 if (icreate_sinks > 0 .and. ipart_rhomax > 0 .and. iverbose>=1) then
    print*,' got rhomax = ',rhomax*unit_density,' on particle ',ipart_rhomax !,rhoh(xyzh(4,ipart_rhomax))
 endif
 ndense = int(reduce_mpi('+',ndense))
 if (ndense > 0) call summary_variable('dense',iosumdense,ndense,0.)
#endif

#ifdef DUST
 ndrag = int(reduceall_mpi('+',ndrag))
 if (ndrag > 0) then
    nstokes = int(reduce_mpi('+',nstokes))
    nsuper =  int(reduce_mpi('+',nsuper))
    frac_stokes = nstokes/real(ndrag)
    frac_super  = nsuper/real(ndrag)
    if (iverbose >= 1 .and. id==master) then
       if (nstokes > 0) call warning('force','using Stokes drag regime',var='%Stokes',val=100.*frac_stokes)
       if (nsuper > 0)  call warning('force','supersonic Epstein regime',val=100.*frac_super,var='%super')
    endif
    if (nstokes > 0) call summary_variable('dust',iosumdgs,nstokes,100.*frac_stokes)
    if (nsuper  > 0) call summary_variable('dust',iosumdge,nsuper ,100.*frac_super )
 else
    frac_stokes = 0.
    frac_super  = 0.
 endif
 if (ndustres > 0) call summary_variable('dust',iosumdgr,ndustres  ,dustresfacmean/real(ndustres), dustresfacmax )
#endif

#ifdef IND_TIMESTEPS
 nbinmax    = int(reduceall_mpi('max',nbinmaxnew),kind=1)
 nbinmaxsts = int(reduceall_mpi('max',nbinmaxstsnew),kind=1)
 ndtforce   = int(reduce_mpi('+',ndtforce))
 ndtforceng = int(reduce_mpi('+',ndtforceng))
 ndtcool    = int(reduce_mpi('+',ndtcool))
 ndtdrag    = int(reduce_mpi('+',ndtdrag))
 ndtdragd   = int(reduce_mpi('+',ndtdragd))
 ndtdust    = int(reduce_mpi('+',ndtdust))
 ndtrad     = int(reduce_mpi('+',ndtrad))
 ndtclean   = int(reduce_mpi('+',ndtclean))

 !  Print warning statements, if required
 if (iverbose >= 1 .and. id==master) then
    if (ndtforce   > 0) write(iprint,*) 'force controlling timestep on ',ndtforce,' gas particles'
    if (ndtforceng > 0) write(iprint,*) 'force controlling timestep on ',ndtforce,' non-gas particles'
    if (ndtcool    > 0) write(iprint,*) 'cooling controlling timestep on ',ndtcool,' particles'
    if (ndtdrag    > 0) write(iprint,*) 'drag controlling timestep on ',ndtdrag,' gas particles'
    if (ndtdragd   > 0) write(iprint,*) 'drag controlling timestep on ',ndtdrag,' dust particles'
    if (ndtdust    > 0) write(iprint,*) 'dust diffusion controlling timestep on ',ndtdust,' particles'
    if (ndtrad     > 0) write(iprint,*) 'radiation diffusion controlling timestep on ',ndtrad,' particles'
    if (ndtclean   > 0) write(iprint,*) 'B-cleaning controlling timestep on ',ndtclean,' particles'
    if (ndtvisc    > 0) then
       write(iprint,*)   'thread ',id,' WARNING: viscosity           constraining timestep on ',ndtvisc,' particles by factor ', &
                       dtviscfacmean/real(ndtvisc)
    endif
    if (mhd_nonideal) then
       if (ndtohm  > 0) &
        write(iprint,'(a,Es16.9,I8,a,I8,a,2F9.2)') 'WARNING: at (time, step) = ',time,nsteps, &
                                                   ', ohmic resistivity   constraining timestep on ',ndtohm, &
                                                   ' particles by (ave, max) factor of',dtohmfacmean/real(ndtohm),dtohmfacmax
       if (ndthall > 0) &
        write(iprint,'(a,Es16.9,I8,a,I8,a,2F9.2)') 'WARNING: at (time, step) = ',time,nsteps, &
                                                   ', Hall Effect         constraining timestep on ',ndthall, &
                                                   ' particles by (ave, max) factor of',dthallfacmean/real(ndthall),dthallfacmax
       if (ndtambi > 0) &
        write(iprint,'(a,Es16.9,I8,a,I8,a,2F9.2)') 'WARNING: at (time, step) = ',time,nsteps, &
                                                   ', ambipolar diffusion constraining timestep on ',ndtambi, &
                                                   ' particles by (ave, max) factor of',dtambifacmean/real(ndtambi),dtambifacmax
    endif
 endif
 !  Save values for summary
 if (ndtforce   > 0)  call summary_variable('dt',iosumdtf  ,ndtforce  ,dtfrcfacmean  /real(ndtforce)  ,dtfrcfacmax  )
 if (ndtforceng > 0)  call summary_variable('dt',iosumdtfng,ndtforceng,dtfrcngfacmean/real(ndtforceng),dtfrcngfacmax)
 if (ndtcool    > 0)  call summary_variable('dt',iosumdtc  ,ndtcool   ,dtcoolfacmean /real(ndtcool)   ,dtcoolfacmax )
 if (ndtdrag    > 0)  call summary_variable('dt',iosumdtd  ,ndtdrag   ,dtdragfacmean /real(ndtdrag)   ,dtdragfacmax )
 if (ndtdragd   > 0)  call summary_variable('dt',iosumdtdd ,ndtdragd  ,dtdragdfacmean/real(ndtdragd)  ,dtdragdfacmax)
 if (ndtvisc    > 0)  call summary_variable('dt',iosumdtv  ,ndtvisc   ,dtviscfacmean /real(ndtvisc)   ,dtviscfacmax)
 if (ndtdust    > 0)  call summary_variable('dt',iosumdte  ,ndtdust   ,dtdustfacmean /real(ndtdust)   ,dtdustfacmax)
 if (mhd_nonideal) then
    if (ndtohm  > 0)  call summary_variable('dt',iosumdto  ,ndtohm    ,dtohmfacmean  /real(ndtohm)    ,dtohmfacmax  )
    if (ndthall > 0)  call summary_variable('dt',iosumdth  ,ndthall   ,dthallfacmean /real(ndthall)   ,dthallfacmax )
    if (ndtambi > 0)  call summary_variable('dt',iosumdta  ,ndtambi   ,dtambifacmean /real(ndtambi)   ,dtambifacmax )
 endif
 if (ndtrad     > 0)  call summary_variable('dt',iosumdtr  ,ndtrad    ,dtradfacmean  /real(ndtrad)    ,dtradfacmax  )
 if (ndtclean   > 0)  call summary_variable('dt',iosumdtB  ,ndtclean  ,dtcleanfacmean/real(ndtclean)  ,dtcleanfacmax)
#else

 dtcourant = reduceall_mpi('min',dtcourant)
 dtforce   = reduceall_mpi('min',dtforce)
 dtvisc    = reduceall_mpi('min',dtvisc)
 dtmini    = reduce_mpi('min',dtmini)
 dtmaxi    = reduce_mpi('max',dtmaxi)

 if (iverbose >= 2 .and. id==master) write(iprint,*) 'dtmin = ',C_Cour*dtmini, ' dtmax = ',C_cour*dtmaxi, &
    ' dtmax/dtmin = ',dtmaxi/(dtmini + epsilon(0.)),'dtcour/dtf = ',(C_cour*dtcourant)/(C_force*dtforce + epsilon(0.))
 if ( dtforce < dtcourant ) call summary_variable('dt',iosumdtf,0,0.0)
 if ( dtvisc  < dtcourant ) call summary_variable('dt',iosumdtv,0,0.0)
 if ( mhd_nonideal ) then
    ! Note: We are not distinguishing between use_STS and .not.use_STS here since if
    !       use_STS==.true., then dtohm=dtambi=bignumber.
    dtohm    = reduceall_mpi('min',dtohm )
    dthall   = reduceall_mpi('min',dthall)
    dtambi   = reduceall_mpi('min',dtambi)
    if ( dthall < dtcourant ) call summary_variable('dt',iosumdth,0,0.0)
    if ( dtohm  < dtcourant ) call summary_variable('dt',iosumdto,0,0.0)
    if ( dtambi < dtcourant ) call summary_variable('dt',iosumdta,0,0.0)

    minglobdt = min(dtvisc,dtohm,dthall,dtambi)

    if (minglobdt < dtcourant) then
       dtcourant = minglobdt
       if      (abs(dtcourant-dtvisc) < tiny(dtcourant) ) then
          if (iverbose >= 1 .and. id==master) call warning('force','viscosity constraining timestep')
          call summary_variable('dt',iosumdtv,0,0.0,0.0, .true. )
       elseif (abs(dtcourant-dthall) < tiny(dtcourant) ) then
          if (iverbose >= 1 .and. id==master) call warning('force','Hall Effect constraining timestep')
          call summary_variable('dt',iosumdth,0,0.0,0.0, .true. )
       elseif (abs(dtcourant-dtohm ) < tiny(dtcourant) ) then
          if (iverbose >= 1 .and. id==master) call warning('force','ohmic resistivity constraining timestep')
          call summary_variable('dt',iosumdto,0,0.0,0.0, .true. )
       elseif (abs(dtcourant-dtambi) < tiny(dtcourant) ) then
          if (iverbose >= 1 .and. id==master) call warning('force','ambipolar diffusion constraining timestep')
          call summary_variable('dt',iosumdta,0,0.0,0.0, .true. )
       endif
    endif
 else
    if (dtvisc < dtcourant) then
       dtcourant = dtvisc
       if (iverbose >= 1 .and. id==master) call warning('force','viscosity constraining timestep')
       call summary_variable('dt',iosumdtv,0,0.0,0.0, .true. )
    endif
 endif

 if (do_radiation) then
    dtrad = reduceall_mpi('min',dtrad)
    if (dtrad < dtcourant) then
       call summary_variable('dt',iosumdtr,0,0.0)
       if (iverbose >= 1 .and. id==master) &
          call warning('force','radiation is constraining timestep')
       call summary_variable('dt',iosumdtr,0,0.0,0.0,.true.)
    endif
 endif

 if ( dtforce < dtcourant ) call summary_variable('dt',iosumdtf,0,0.0,0.0, .true. )
#endif

end subroutine force

!----------------------------------------------------------------
!+
!  Internal subroutine that computes the force summations
!
!  MAKE SURE THIS ROUTINE IS INLINED BY THE COMPILER
!+
!----------------------------------------------------------------
subroutine compute_forces(i,iamgasi,iamdusti,xpartveci,hi,hi1,hi21,hi41,gradhi,gradsofti, &
                          beta, &
                          pmassi,listneigh,nneigh,xyzcache,fsum,vsigmax, &
                          ifilledcellcache,realviscosity,useresistiveheat, &
                          xyzh,vxyzu,Bevol,iphasei,iphase,massoftype, &
                          divcurlB,eta_nimhd, eos_vars, &
                          dustfrac,dustprop,fxyz_drag,gradh,divcurlv,alphaind, &
                          alphau,alphaB,bulkvisc,stressmax,&
                          ndrag,nstokes,nsuper,ts_min,ibinnow_m1,ibin_wake,ibin_neighi,&
                          ignoreself,rad,radprop,dens,metrics,dt)
#ifdef FINVSQRT
 use fastmath,    only:finvsqrt
#endif
 use kernel,      only:grkern,cnormk,radkern2,wkern
 use part,        only:igas,idust,iohm,ihall,iambi,maxphase,iactive,&
                       iamtype,iamdust,get_partinfo,mhd,maxvxyzu,maxdvdx,igasP,ics,iradP,itemp
 use dim,         only:maxalpha,maxp,mhd_nonideal,gravity,gr
 use part,        only:rhoh,dvdx
 use nicil,       only:nimhd_get_jcbcb,nimhd_get_dBdt
<<<<<<< HEAD
 use eos,         only:ieos,eos_is_non_ideal,gamma,utherm
 use eos_stamatellos, only:gradP_cool,Gpot_cool,duFLD,doFLD,arad
=======
 use eos,         only:ieos,eos_is_non_ideal,gamma
 use eos_stamatellos, only:gradP_cool,Gpot_cool
>>>>>>> 68acaabd
#ifdef GRAVITY
 use kernel,      only:kernel_softening
 use ptmass,      only:ptmass_not_obscured
#endif
#ifdef PERIODIC
 use boundary,    only:dxbound,dybound,dzbound
#endif
 use dim,         only:use_dust,use_dustgrowth,ind_timesteps
 use dust,        only:get_ts,idrag,icut_backreaction,ilimitdustflux,irecon,drag_implicit
 use kernel,      only:wkern_drag,cnormk_drag,wkern,cnormk
 use part,        only:ndustsmall,grainsize,graindens
 use kernel,      only:wkern,cnormk
#ifdef IND_TIMESTEPS
 use part,        only:ibin_old,iamboundary
 use timestep_ind,only:get_dt
#endif
 use timestep,    only:bignumber
 use options,     only:overcleanfac,use_dustfrac,ireconav,icooling,limit_radiation_flux
 use units,       only:get_c_code
 use metric_tools,only:imet_minkowski,imetric
 use utils_gr,    only:get_bigv
 use radiation_utils, only:get_rad_R
 integer,         intent(in)    :: i
 logical,         intent(in)    :: iamgasi,iamdusti
 real,            intent(in)    :: xpartveci(:)
 real(kind=8),    intent(in)    :: hi1,hi21,hi41,gradhi,gradsofti
 real,            intent(in)    :: hi,beta
 real,            intent(in)    :: pmassi
 integer,         intent(in)    :: listneigh(:)
 integer,         intent(in)    :: nneigh
 real,            intent(in)    :: xyzcache(:,:)
 real,            intent(out)   :: fsum(maxfsum)
 real,            intent(out)   :: vsigmax
 logical,         intent(in)    :: ifilledcellcache
 logical,         intent(in)    :: realviscosity,useresistiveheat
 real,            intent(in)    :: xyzh(:,:)
 real,            intent(inout) :: vxyzu(:,:)
 real,            intent(in)    :: Bevol(:,:)
 real(kind=4),    intent(in)    :: divcurlB(:,:)
 real,            intent(in)    :: dustfrac(:,:)
 real,            intent(in)    :: dustprop(:,:)
 real,            intent(in)    :: fxyz_drag(:,:)
 integer(kind=1), intent(in)    :: iphasei
 integer(kind=1), intent(in)    :: iphase(:)
 real,            intent(in)    :: massoftype(:)
 real,            intent(in)    :: eta_nimhd(:,:)
 real,            intent(in)    :: eos_vars(:,:)
 real(kind=4),    intent(in)    :: alphaind(:,:)
 real(kind=4),    intent(in)    :: gradh(:,:),divcurlv(:,:)
 real,            intent(in)    :: alphau,alphaB,bulkvisc,stressmax
 integer,         intent(inout) :: ndrag,nstokes,nsuper
 real,            intent(out)   :: ts_min
 integer(kind=1), intent(out)   :: ibin_wake(:),ibin_neighi
 integer(kind=1), intent(in)    :: ibinnow_m1
 logical,         intent(in)    :: ignoreself
 real,            intent(in)    :: rad(:,:),dens(:),metrics(:,:,:,:)
 real,            intent(inout) :: radprop(:,:)
 real,            intent(in)    :: dt
 integer :: j,n,iamtypej
 logical :: iactivej,iamgasj,iamdustj
 real    :: rij2,q2i,qi,xj,yj,zj,dx,dy,dz,runix,runiy,runiz,rij1,hfacgrkern
 real    :: grkerni,grgrkerni,dvx,dvy,dvz,projv,denij,vsigi,vsigu,dudtdissi
 real    :: projBi,projBj,dBx,dBy,dBz,dB2,projdB
 real    :: dendissterm,dBdissterm,dudtresist,dpsiterm,pmassonrhoi
 real    :: gradpi,projsxi,projsyi,projszi
 real    :: gradp,projsx,projsy,projsz,Bxj,Byj,Bzj,Bj,Bj1,psij
 real    :: grkernj,grgrkernj,autermj,avBtermj,vsigj,spsoundj,tempj
 real    :: gradpj,pro2j,projsxj,projsyj,projszj,sxxj,sxyj,sxzj,syyj,syzj,szzj,dBrhoterm
 real    :: visctermisoj,visctermanisoj,enj,hj,mrhoj5,alphaj,pmassj,rho1j
 real    :: rhoj,prj,rhoav1
 real    :: hj1,hj21,q2j,qj,vwavej,divvj
 real    :: dvdxi(9),dvdxj(9)
#ifdef GRAVITY
 real    :: fmi,fmj,dsofti,dsoftj
 logical :: add_contribution
#else
 logical, parameter :: add_contribution = .true.
#endif
 real    :: phi,phii,phij,fgrav,fgravi,fgravj,termi
#ifdef KROME
 real    :: gammaj
#endif
 integer :: iregime,idusttype,l
 real    :: dragterm,dragheating,wdrag,dv2,tsijtmp
 real    :: grkernav,tsj(maxdusttypes),dustfracterms(maxdusttypes),term
 real    :: projvstar,projf_drag,epstsj,sdrag1,sdrag2!,rhogas1i
 real    :: winter
 real    :: dBevolx,dBevoly,dBevolz,divBsymmterm,divBdiffterm
 real    :: rho21i,rho21j,Bxi,Byi,Bzi,psii,pmjrho21grkerni,pmjrho21grkernj
 real    :: auterm,avBterm,mrhoi5,vsigB
 real    :: jcbcbj(3),jcbj(3),dBnonideal(3),dBnonidealj(3),divBi,curlBi(3),curlBj(3)
 real    :: vsigavi,vsigavj
 real    :: dustfraci(maxdusttypes),dustfracj(maxdusttypes),tsi(maxdusttypes)
 real    :: sqrtrhodustfraci(maxdusttypes),sqrtrhodustfracj(maxdusttypes)
 real    :: dustfracisum,dustfracjsum,rhogasj,epstsi!,rhogas1j
 real    :: vwavei,rhoi,rho1i,spsoundi,tempi
 real    :: sxxi,sxyi,sxzi,syyi,syzi,szzi
 real    :: visctermiso,visctermaniso
 real    :: pri,pro2i
 real    :: etaohmi,etahalli,etaambii
 real    :: jcbcbi(3),jcbi(3)
 real    :: alphai,grainsizei,graindensi
 logical :: usej
 integer :: iamtypei
 real    :: radFi(3),radFj(3),radRj,radDFWi,radDFWj,c_code,radkappai,radkappaj,&
            radDi,radDj,radeni,radenj,radlambdai,radlambdaj
 real    :: xi,yi,zi,densi,eni,metrici(0:3,0:3,2)
 real    :: vxi,vyi,vzi,vxj,vyj,vzj,projvi,projvj
 real    :: fxi_drag,fyi_drag,fzi_drag,dti
 real    :: qrho2i,qrho2j
 integer :: ii,ia,ib,ic
 real    :: densj
 real    :: bigvi(1:3),bigv2i,alphagri,lorentzi
 real    :: veli(3),vij,vijstar
 real    :: bigv2j,alphagrj,enthi,enthj
 real    :: dlorentzv,lorentzj,lorentzi_star,lorentzj_star,projbigvi,projbigvj
 real    :: bigvj(1:3),velj(3),metricj(0:3,0:3,2),projbigvstari,projbigvstarj
<<<<<<< HEAD
 real    :: radPj,fgravxi,fgravyi,fgravzi,wkernj,wkerni
=======
 real    :: radPj,fgravxi,fgravyi,fgravzi,gradpx,gradpy,gradpz,gradP_cooli,gradP_coolj
>>>>>>> 68acaabd

 ! unpack
 xi            = xpartveci(ixi)
 yi            = xpartveci(iyi)
 zi            = xpartveci(izi)
 vxi           = xpartveci(ivxi)
 vyi           = xpartveci(ivyi)
 vzi           = xpartveci(ivzi)
 eni           = xpartveci(ieni)
 vwavei        = xpartveci(ivwavei)
 rhoi          = xpartveci(irhoi)
 rho1i         = 1./rhoi
 spsoundi      = xpartveci(ispsoundi)
 tempi         = xpartveci(itempi)
 sxxi          = xpartveci(isxxi)
 sxyi          = xpartveci(isxyi)
 sxzi          = xpartveci(isxzi)
 syyi          = xpartveci(isyyi)
 syzi          = xpartveci(isyzi)
 szzi          = xpartveci(iszzi)
 visctermiso   = xpartveci(ivisctermisoi)
 visctermaniso = xpartveci(ivisctermanisoi)
 pri           = xpartveci(ipri)
 pro2i         = xpartveci(ipro2i)
 etaohmi       = xpartveci(ietaohmi)
 etahalli      = xpartveci(ietahalli)
 etaambii      = xpartveci(ietaambii)
 jcbcbi(1)     = xpartveci(ijcbcbxi)
 jcbcbi(2)     = xpartveci(ijcbcbyi)
 jcbcbi(3)     = xpartveci(ijcbcbzi)
 jcbi(1)       = xpartveci(ijcbxi)
 jcbi(2)       = xpartveci(ijcbyi)
 jcbi(3)       = xpartveci(ijcbzi)
 alphai        = xpartveci(ialphai)
 divBi         = xpartveci(idivBi)
 curlBi(1)     = xpartveci(icurlBxi)
 curlBi(2)     = xpartveci(icurlByi)
 curlBi(3)     = xpartveci(icurlBzi)

 if (gr) then
    densi      = xpartveci(idensGRi)
    ii = imetricstart
    do ic = 1,2
       do ib = 0,3
          do ia = 0,3
             metrici(ia,ib,ic) = xpartveci(ii)
             ii = ii + 1
          enddo
       enddo
    enddo
 endif

 if (use_dustgrowth) then
    grainsizei = xpartveci(igrainsizei)
    graindensi = xpartveci(igraindensi)
 endif
 fxi_drag = xpartveci(ifxi_drag)
 fyi_drag = xpartveci(ifyi_drag)
 fzi_drag = xpartveci(ifzi_drag)
 if (ind_timesteps) then
    dti      = xpartveci(idti)
 endif
 dvdxi(1:9)    = xpartveci(idvxdxi:idvzdzi)

 if (gr) then
    veli = [vxi,vyi,vzi]
    call get_bigv(metrici,veli,bigvi,bigv2i,alphagri,lorentzi)
 endif

 fsum(:) = 0.
 vsigmax = 0.
 pmassonrhoi = pmassi*rho1i
 hfacgrkern  = hi41*cnormk*gradhi

 iamtypei = iamtype(iphasei)

 ! default settings for active/phase if iphase not used
 iactivej = .true.
 iamtypej = igas
 iamgasj  = .true.
 iamdustj = .false.

 ! to find max ibin of all of i's neighbours
 ibin_neighi = 0_1

 ! dust
 ts_min = bignumber

 ! radiation
 c_code = get_c_code()

 ! various pre-calculated quantities
 if (mhd) then
    Bxi  = xpartveci(iBevolxi)*rhoi
    Byi  = xpartveci(iBevolyi)*rhoi
    Bzi  = xpartveci(iBevolzi)*rhoi
    psii = xpartveci(ipsi)
 else
    Bxi  = 0.0
    Byi  = 0.0
    Bzi  = 0.0
    psii = 0.0
 endif
 if (use_dust .and. use_dustfrac) then
    dustfraci(:) = xpartveci(idustfraci:idustfraciend)
    dustfracisum = sum(dustfraci(:))
    if (ilimitdustflux) then
       tsi(:) = min(xpartveci(itstop:itstopend),hi/spsoundi) ! flux limiter from Ballabio et al. (2018)
    else
       tsi(:) = xpartveci(itstop:itstopend)
    endif
    epstsi = sum(dustfraci(:)*tsi(:))
!--sqrt(epsilon/1-epsilon) method (Ballabio et al. 2018)
    sqrtrhodustfraci(:) = sqrt(dustfraci(:)/(1.-dustfraci(:)))
 else
    dustfraci(:) = 0.
    dustfracisum = 0.
    tsi(:)       = 0.
    epstsi       = 0.
    sqrtrhodustfraci(:) = 0.
 endif
 rho21i = rho1i*rho1i
 mrhoi5  = 0.5*pmassi*rho1i
 !avterm  = mrhoi5*alphai       !  artificial viscosity parameter
 auterm  = mrhoi5*alphau       !  artificial thermal conductivity parameter
 avBterm = mrhoi5*alphaB*rho1i
!
!--initialise the following to zero for the case
!
 usej      = .false.
 grkernj   = 0.
 alphaj    = alphai
 divvj     = 0.
 dvdxj(:)  = 0.
 rhoj      = 0.
 rho1j     = 0.
 mrhoj5    = 0.
 gradpj    = 0.
 projsxj   = 0.
 projsyj   = 0.
 projszj   = 0.
 dudtresist = 0.
 dpsiterm   = 0.
 fgravi = 0.
 fgravj = 0.
 phii   = 0.
 phij   = 0.
 phi    = 0.
 dBnonideal(:) = 0.0
 Bxj = 0.
 Byj = 0.
 Bzj = 0.
 psij = 0.
 visctermisoj = 0.
 visctermanisoj = 0.
 fgravxi = 0.
 fgravyi = 0.
 fgravzi = 0.
 if (icooling == 8) then
    gradP_cool(i) = 0d0
    Gpot_cool(i) = 0d0
<<<<<<< HEAD
    duFLD(i) = 0d0
=======
    gradpx = 0d0
    gradpy = 0d0
    gradpz = 0d0
>>>>>>> 68acaabd
 endif

 loop_over_neighbours2: do n = 1,nneigh

    j = abs(listneigh(n))
    if ((ignoreself) .and. (i==j)) cycle loop_over_neighbours2

    if (ifilledcellcache .and. n <= maxcellcache) then
       ! positions from cache are already mod boundary
       xj = xyzcache(n,1)
       yj = xyzcache(n,2)
       zj = xyzcache(n,3)
    else
       xj = xyzh(1,j)
       yj = xyzh(2,j)
       zj = xyzh(3,j)
    endif
    dx = xi - xj
    dy = yi - yj
    dz = zi - zj
#ifdef PERIODIC
    if (abs(dx) > 0.5*dxbound) dx = dx - dxbound*SIGN(1.0,dx)
    if (abs(dy) > 0.5*dybound) dy = dy - dybound*SIGN(1.0,dy)
    if (abs(dz) > 0.5*dzbound) dz = dz - dzbound*SIGN(1.0,dz)
#endif
    rij2 = dx*dx + dy*dy + dz*dz
    q2i = rij2*hi21
    !--hj is in the cell cache but not in the neighbour cache
    !  as not accessed during the density summation
    if (ifilledcellcache .and. n <= maxcellcache) then
       hj1 = xyzcache(n,4)
    else
       hj1 = 1./xyzh(4,j)
    endif
    hj21 = hj1*hj1
    q2j  = rij2*hj21
    is_sph_neighbour: if (q2i < radkern2 .or. q2j < radkern2) then
#ifdef GRAVITY
       !  Determine if neighbouring particle is hidden by a sink particle;
       !  if so, do not add contribution.
       add_contribution = .true.
       !k = 1
       !do while (k <= nptmass .and. add_contribution)
       !   xkpt = xyzmh_ptmass(1,k)
       !   ykpt = xyzmh_ptmass(2,k)
       !   zkpt = xyzmh_ptmass(3,k)
       !   vpos = (xkpt-xpartveci(ixi))*(xkpt-xj) &
       !        + (ykpt-xpartveci(iyi))*(ykpt-yj) &
       !        + (zkpt-xpartveci(izi))*(zkpt-zj)
       !   if (vpos < 0.0) then
       !      add_contribution = ptmass_not_obscured(-dx,-dy,-dz,  &
       !                          xkpt-xpartveci(ixi),ykpt-xpartveci(iyi),zkpt-xpartveci(izi), &
       !                          xyzmh_ptmass(ihacc,k))
       !   endif
       !   k = k + 1
       !enddo
#endif

       if (rij2 > epsilon(rij2)) then
#ifdef FINVSQRT
          rij1 = finvsqrt(rij2)
#else
          rij1 = 1./sqrt(rij2)
#endif
          qi   = (rij2*rij1)*hi1  ! this is qi = rij*hi1
       else
          rij1 = 0.
          qi   = 0.
       endif

       if (q2i < radkern2) then
          grkerni = grkern(q2i,qi)*hfacgrkern
#ifdef GRAVITY
          call kernel_softening(q2i,qi,phii,fmi)
          phii   = phii*hi1
          fmi    = fmi*hi21
          dsofti = gradsofti*grkerni
          fgravi = fmi + dsofti
#endif
       else
          grkerni = 0.
#ifdef GRAVITY
          phii   = -rij1
          fmi    = rij1*rij1
          fgravi = fmi
#endif
       endif

       runix = dx*rij1
       runiy = dy*rij1
       runiz = dz*rij1
       !
       !--compute the contribution neighbours with h_j and grad W (h_j)
       !
       if (q2j < radkern2) then
          qj = (rij2*rij1)*hj1
          grkernj = grkern(q2j,qj)*hj21*hj21*cnormk*gradh(1,j) ! ndim + 1
#ifdef GRAVITY
          call kernel_softening(q2j,qj,phij,fmj)
          fmj    = fmj*hj21
          dsoftj = gradh(2,j)*grkernj
          fgravj = fmj + dsoftj
#endif
          usej = .true.
       else
          grkernj = 0.
#ifdef GRAVITY
          fmj    = rij1*rij1
          fgravj = fmj
#endif
          usej = .false.
       endif
       if (mhd) usej = .true.
       if (use_dust) usej = .true.
       if (maxvxyzu >= 4 .and. .not.gravity) usej = .true.

       !--get individual timestep/ multiphase information (querying iphase)
       if (maxphase==maxp) then
          call get_partinfo(iphase(j),iactivej,iamgasj,iamdustj,iamtypej)
#ifdef IND_TIMESTEPS
          ! Particle j is a neighbour of an active particle;
          ! flag it to see if it needs to be woken up next step.
          if (.not.iamboundary(iamtypej)) then
             ibin_wake(j)  = max(ibinnow_m1,ibin_wake(j))
             ibin_neighi = max(ibin_neighi,ibin_old(j))
          endif
          if (use_dust .and. drag_implicit) then
             dti = min(dti,get_dt(dt,ibin_old(j)))
          endif
#endif
       endif
       pmassj = massoftype(iamtypej)

       fgrav = 0.5*pmassj*(fgravi + fgravj)

       !  If particle is hidden by the sink, treat the neighbour as
       !  not gas; gravitational contribution will be added after the
       !  isgas if-statement
       if (.not. add_contribution) then
          iamgasj = .false.
          usej    = .false.
       endif

       !--get dv : needed for timestep and av term
       vxj = vxyzu(1,j)
       vyj = vxyzu(2,j)
       vzj = vxyzu(3,j)
       projvi = vxi*runix + vyi*runiy + vzi*runiz
       projvj = vxj*runix + vyj*runiy + vzj*runiz
       dvx = vxi - vxj
       dvy = vyi - vyj
       dvz = vzi - vzj

       ! do the projection here
       projv = dvx*runix + dvy*runiy + dvz*runiz

       if (iamgasj .and. maxvxyzu >= 4) then
          enj = vxyzu(4,j)
          if (eos_is_non_ideal(ieos)) then  ! only do this if eos requires temperature in physical units
             tempj = eos_vars(itemp,j)
             denij = 0.5*(eni/tempi + enj/tempj)*(tempi - tempj)  ! dU = c_V * dT
          else
             denij = eni - enj
          endif
       else
          denij = 0.
          enj = 0.
       endif

       if (gr) then
          !-- Get velocites required in GR shock capturing
          velj  = [vxj,vyj,vzj]
          metricj(0:3,0:3,1:2) = metrics(:,:,:,j)
          call get_bigv(metricj,velj,bigvj,bigv2j,alphagrj,lorentzj)

          ! Reduce problem to 1D along the line of sight
          projbigvi = bigvi(1)*runix + bigvi(2)*runiy + bigvi(3)*runiz !dot_product(bigvi,rij)
          projbigvj = bigvj(1)*runix + bigvj(2)*runiy + bigvj(3)*runiz

          ! Reconstruction of velocity
          if (maxdvdx==maxp) dvdxj(:) = dvdx(:,j)
          projbigvstari = projbigvi
          projbigvstarj = projbigvj
          if (ireconav >= 0) call reconstruct_dv_gr(projbigvi,projbigvj,runix,runiy,runiz,rij2*rij1,&
                                 dvdxi,dvdxj,projbigvstari,projbigvstarj,ireconav)

          ! Relativistic version of vi-vj
          vij = abs((projbigvi-projbigvj)/(1.-projbigvi*projbigvj))
          vijstar = abs((projbigvstari-projbigvstarj)/(1.-projbigvstari*projbigvstarj))
       endif

       if (iamgasi .and. iamgasj) then
          !--work out vsig for timestepping and av
          if (gr) then
             ! Relativistic version vij + csi    (could put a beta here somewhere?)
             vsigi     = (beta*vij+spsoundi)/(1.+beta*vij*spsoundi)
             vsigavi   = alphai*vsigi
          else
             vsigi     = max(vwavei - beta*projv,0.)
             vsigavi   = max(alphai*vwavei - beta*projv,0.)
          endif
          if (vsigi > vsigmax) vsigmax = vsigi

          if (mhd) then
             hj   = xyzh(4,j)
             rhoj = rhoh(hj,pmassj)
             Bxj  = Bevol(1,j)*rhoj
             Byj  = Bevol(2,j)*rhoj
             Bzj  = Bevol(3,j)*rhoj
             psij = Bevol(4,j)

             dBx = Bxi - Bxj
             dBy = Byi - Byj
             dBz = Bzi - Bzj
             projBi = Bxi*runix + Byi*runiy + Bzi*runiz
             if (usej) projBj = Bxj*runix + Byj*runiy + Bzj*runiz
             projdB = dBx*runix + dBy*runiy + dBz*runiz
             dB2 = dBx*dBx + dBy*dBy + dBz*dBz
             divBdiffterm = -pmassj*projdB*grkerni
          endif
       else
          !-- v_sig for pairs of particles that are not gas-gas
          vsigi = max(-projv,0.0)
          if (vsigi > vsigmax) vsigmax = vsigi
          vsigavi = 0.
          dBx = 0.; dBy = 0.; dBz = 0.; dB2 = 0.
          projBi = 0.; projBj = 0.; divBdiffterm = 0.
       endif

       !--get terms required for particle j
       if (usej) then
          hj       = 1./hj1
          rhoj     = rhoh(hj,pmassj)
          rho1j    = 1./rhoj
          rho21j   = rho1j*rho1j

          if (maxdvdx==maxp) dvdxj(:) = dvdx(:,j)

          if (iamgasj) then
             if (ndivcurlv >= 1) divvj = divcurlv(1,j)
             if (use_dustfrac) then
                dustfracj(:) = dustfrac(:,j)
                dustfracjsum = sum(dustfracj(:))
                rhogasj      = rhoj*(1. - dustfracjsum)
                !--sqrt(epsilon/1-epsilon) method (Ballabio et al. 2018)
                sqrtrhodustfracj(:) = sqrt(dustfracj(:)/(1.-dustfracj(:)))
             else
                dustfracj(:) = 0.
                dustfracjsum = 0.
                rhogasj      = rhoj
                sqrtrhodustfracj(:) = 0.
             endif

             if (maxalpha==maxp) alphaj  = alphaind(1,j)

             prj = eos_vars(igasP,j)
             spsoundj = eos_vars(ics,j)
             radPj = 0.
             if (do_radiation) radPj = radprop(iradP,j)
             !
             !--calculate j terms (which were precalculated outside loop for i)
             !
             call get_stress(prj,spsoundj,rhoj,rho1j,xj,yj,zj,pmassj,Bxj,Byj,Bzj, &
                        pro2j,vwavej, &
                        sxxj,sxyj,sxzj,syyj,syzj,szzj,visctermisoj,visctermanisoj, &
                        realviscosity,divvj,bulkvisc,dvdxj,stressmax,radPj)

             mrhoj5   = 0.5*pmassj*rho1j
             autermj  = mrhoj5*alphau
             avBtermj = mrhoj5*alphaB*rho1j

             if (gr) then
                ! Relativistic version vij + csi
                vsigj   = (beta*vij+spsoundj)/(1.+beta*vij*spsoundj)
                vsigavj = alphaj*vsigj
             else
                vsigj = max(vwavej - beta*projv,0.)
                vsigavj = max(alphaj*vwavej - beta*projv,0.)
             endif
             if (vsigj > vsigmax) vsigmax = vsigj
          else
             vsigj = max(-projv,0.)
             if (vsigj > vsigmax) vsigmax = vsigj
             vsigavj = 0.; vwavej = 0.; avBtermj = 0.; autermj = 0. ! avoid compiler warnings
             sxxj = 0.; sxyj = 0.; sxzj = 0.; syyj = 0.; syzj = 0.; szzj = 0.; pro2j = 0.; prj = 0.
             dustfracj = 0.; dustfracjsum = 0.; sqrtrhodustfracj = 0.
          endif
       else ! set to zero terms which are used below without an if (usej)
          !rhoj      = 0.
          rho1j     = 0.
          rho21j    = 0.

          mrhoj5    = 0.
          autermj   = 0.
          avBtermj  = 0.
          psij = 0.

          gradpj    = 0.
          projsxj   = 0.
          projsyj   = 0.
          projszj   = 0.
          projBj = 0.
          prj   = 0.
          pro2j = 0.
          vwavej = 0.
          vsigavj = 0.
          spsoundj = 0.
          dustfracj = 0.
          dustfracjsum = 0.
          sqrtrhodustfracj = 0.
          dvdxj(:) = 0.
          sxxj = 0.; sxyj = 0.; sxzj = 0.; syyj = 0.; syzj = 0.; szzj = 0.
       endif

       ifgas: if (iamgasi .and. iamgasj) then

          !
          !--artificial viscosity term
          !
          qrho2i = 0.
          qrho2j = 0.
          if (gr) then
             densj = dens(j)
             enthi  = 1.+eni+pri/densi
             enthj  = 1.+enj+prj/densj
          endif

!------------------
#ifdef DISC_VISCOSITY
!------------------
          !
          !--This is for "physical" disc viscosity
          !  (We multiply by h/rij, use cs for the signal speed, apply to both approaching/receding,
          !   with beta viscosity only applied to approaching pairs)
          !
          if (gr) then
             lorentzi_star = 1./sqrt(1.-projbigvstari**2)
             lorentzj_star = 1./sqrt(1.-projbigvstarj**2)
             dlorentzv = lorentzi_star*projbigvstari - lorentzj_star*projbigvstarj
             if (projv < 0.) then
                qrho2i = -0.5*rho1i*vsigavi*enthi*dlorentzv*hi*rij1
                if (usej) qrho2j = -0.5*rho1j*vsigavj*enthj*dlorentzv*hj*rij1
             else
                qrho2i = -0.5*rho1i*alphai*spsoundi*enthi*dlorentzv*hi*rij1
                if (usej) qrho2j = -0.5*rho1j*alphaj*spsoundj*enthj*dlorentzv*hj*rij1
             endif
             if (ien_type == ien_etotal) then ! total energy
                dudtdissi = - pmassj*((pro2i + qrho2i)*projvj*grkerni + &
                                      (pro2j + qrho2j)*projvi*grkernj)
             else
                dudtdissi = -0.5*pmassj*rho1i*alphai*spsoundi*enthi*dlorentzv*hi*rij1*projv*grkerni
             endif
          else
             if (projv < 0.) then
                qrho2i = - 0.5*rho1i*(alphai*spsoundi - beta*projv)*hi*rij1*projv
                if (usej) qrho2j = - 0.5*rho1j*(alphaj*spsoundj - beta*projv)*hj*rij1*projv
             else
                qrho2i = - 0.5*rho1i*alphai*spsoundi*hi*rij1*projv
                if (usej) qrho2j = - 0.5*rho1j*alphaj*spsoundj*hj*rij1*projv
             endif
             dudtdissi = -0.5*pmassj*rho1i*alphai*spsoundi*hi*rij1*projv**2*grkerni
          endif

!--DISC_VISCOSITY--
#else
!------------------
          if (projv < 0.) then
             if (gr) then
                lorentzi_star = 1./sqrt(1.-projbigvstari**2)
                lorentzj_star = 1./sqrt(1.-projbigvstarj**2)
                dlorentzv = lorentzi_star*projbigvstari - lorentzj_star*projbigvstarj
                qrho2i = -0.5*rho1i*vsigavi*enthi*dlorentzv
                if (usej) qrho2j = -0.5*rho1j*vsigavj*enthj*dlorentzv
             else
                qrho2i = - 0.5*rho1i*vsigavi*projv
                if (usej) qrho2j = - 0.5*rho1j*vsigavj*projv
             endif
          endif
          !--energy conservation from artificial viscosity
          if (ien_type == ien_etotal) then ! total energy
             dudtdissi = - pmassj*((pro2i + qrho2i)*projvj*grkerni + &
                                   (pro2j + qrho2j)*projvi*grkernj)
          else
             dudtdissi = pmassj*qrho2i*projv*grkerni
          endif
!--DISC_VISCOSITY--
#endif
!------------------

          !--add av term to pressure
          gradpi = pmassj*(pro2i + qrho2i)*grkerni
          if (usej) gradpj = pmassj*(pro2j + qrho2j)*grkernj
          !-- calculate grad P from gas pressure alone for cooling
          if (icooling == 8) then
             gradP_cooli =  pmassj*pri*rho1i*rho1i*grkerni
             gradP_coolj = 0d0
             if (usej) then
             	gradp_coolj =  pmassj*prj*rho1j*rho1j*grkernj
             endif
          endif
          !--artificial thermal conductivity (need j term)
          if (maxvxyzu >= 4) then
             if (gr) then
                denij = alphagri*eni/lorentzi - alphagrj*enj/lorentzj
                if (imetric==imet_minkowski) then  ! Eq 60 in LP19
                   rhoav1 = 2./(enthi*densi + enthj*densj)
                   vsigu = min(1.,sqrt(abs(pri-prj)*rhoav1))
                else
                   vsigu = abs(vij)  ! Eq 61 in LP19
                endif
             elseif (gravity) then
                vsigu = abs(projv)
             else
                rhoav1 = 2./(rhoi + rhoj)
                vsigu = sqrt(abs(pri - prj)*rhoav1)
             endif
             dendissterm = vsigu*denij*(auterm*grkerni + autermj*grkernj)
          endif

          if (mhd) then
             !
             ! artificial resistivity
             !
             vsigB = sqrt((dvx - projv*runix)**2 + (dvy - projv*runiy)**2 + (dvz - projv*runiz)**2)
             dBdissterm = (avBterm*grkerni + avBtermj*grkernj)*vsigB

             !--energy dissipation due to artificial resistivity
             if (useresistiveheat) dudtresist = -0.5*dB2*dBdissterm

             pmjrho21grkerni = pmassj*rho21i*grkerni
             pmjrho21grkernj = pmassj*rho21j*grkernj

             termi        = pmjrho21grkerni*projBi
             divBsymmterm =  termi + pmjrho21grkernj*projBj
             dBrhoterm    = -termi
             !
             ! grad psi term for divergence cleaning
             ! cleaning evolving d/dt (psi/c_h) as in Tricco, Price & Bate (2016)
             !
             dpsiterm = overcleanfac*(pmjrho21grkerni*psii*vwavei + pmjrho21grkernj*psij*vwavej)
             ! coefficient for associated cleaning timestep
             Bj = sqrt(Bxj**2 + Byj**2 + Bzj**2)
             if (Bj > 0.0) then
                Bj1 = 1.0/Bj
             else
                Bj1 = 0.0
             endif
             fsum(ihdivBBmax) = max( hj*abs(divcurlB(1,j))*Bj1, fsum(ihdivBBmax))
             !
             ! non-ideal MHD terms
             !
             if (mhd_nonideal) then
                call nimhd_get_dBdt(dBnonideal,etaohmi,etahalli,etaambii,curlBi,jcbi,jcbcbi,runix,runiy,runiz)
                dBnonideal = dBnonideal*pmjrho21grkerni
                curlBj = divcurlB(2:4,j)
                call nimhd_get_jcbcb(jcbcbj,jcbj,curlBj,Bxj,Byj,Bzj,Bj1)
                call nimhd_get_dBdt(dBnonidealj,eta_nimhd(iohm,j),eta_nimhd(ihall,j),eta_nimhd(iambi,j) &
                                   ,curlBj,jcbj,jcbcbj,runix,runiy,runiz)
                dBnonideal = dBnonideal + dBnonidealj*pmjrho21grkernj
             endif
             !
             ! dB/dt evolution equation
             !
             dBevolx = dBrhoterm*dvx + dBdissterm*dBx - dpsiterm*runix - dBnonideal(1)
             dBevoly = dBrhoterm*dvy + dBdissterm*dBy - dpsiterm*runiy - dBnonideal(2)
             dBevolz = dBrhoterm*dvz + dBdissterm*dBz - dpsiterm*runiz - dBnonideal(3)
          endif
          !
          !--get projection of anisotropic part of stress tensor
          !  in direction of particle pair
          !
          projsxi = (sxxi*runix + sxyi*runiy + sxzi*runiz)*grkerni
          projsyi = (sxyi*runix + syyi*runiy + syzi*runiz)*grkerni
          projszi = (sxzi*runix + syzi*runiy + szzi*runiz)*grkerni
          if (usej) then
             projsxj = (sxxj*runix + sxyj*runiy + sxzj*runiz)*grkernj
             projsyj = (sxyj*runix + syyj*runiy + syzj*runiz)*grkernj
             projszj = (sxzj*runix + syzj*runiy + szzj*runiz)*grkernj
          endif
          !
          !--physical viscosity term (direct second derivatives)
          !
          if (realviscosity .and. maxdvdx /= maxp) then
             grgrkerni = -2.*grkerni*rij1
             gradpi = gradpi + visctermiso*projv*grgrkerni
             projsxi = projsxi + visctermaniso*dvx*grgrkerni
             projsyi = projsyi + visctermaniso*dvy*grgrkerni
             projszi = projszi + visctermaniso*dvz*grgrkerni
             dudtdissi = dudtdissi + grgrkerni*(visctermiso*projv**2 &
                                 + visctermaniso*(dvx*dvx + dvy*dvy + dvz*dvz))
             if (usej) then
                grgrkernj = -2.*grkernj*rij1
                gradpj = gradpj + visctermisoj*projv*grgrkernj
                projsxj = projsxj + visctermanisoj*dvx*grgrkernj
                projsyj = projsyj + visctermanisoj*dvy*grgrkernj
                projszj = projszj + visctermanisoj*dvz*grgrkernj
             endif
          endif

          !--terms used in force
          gradp = gradpi + gradpj
          projsx = projsxi + projsxj
          projsy = projsyi + projsyj
          projsz = projszi + projszj


          fsum(ifxi) = fsum(ifxi) - runix*(gradp + fgrav) - projsx
          fsum(ifyi) = fsum(ifyi) - runiy*(gradp + fgrav) - projsy
          fsum(ifzi) = fsum(ifzi) - runiz*(gradp + fgrav) - projsz
          fsum(ipot) = fsum(ipot) + pmassj*phii ! no need to symmetrise (see PM07)

<<<<<<< HEAD
=======
          if (icooling == 8) then
             Gpot_cool(i) = Gpot_cool(i) + pmassj*phii
             gradpx = gradpx + runix*(gradP_cooli + gradP_coolj)
             gradpy = gradpy + runiy*(gradP_cooli + gradP_coolj)
             gradpz = gradpz + runiz*(gradP_cooli + gradP_coolj)
          endif

>>>>>>> 68acaabd
          !--calculate divv for use in du, h prediction, av switch etc.
          fsum(idrhodti) = fsum(idrhodti) + projv*grkerni

          if (maxvxyzu >= 4) then
             !--viscous heating
             fsum(idudtdissi) = fsum(idudtdissi) + dudtdissi + dudtresist
             !--energy dissipation due to conductivity
             fsum(idendtdissi) = fsum(idendtdissi) + dendissterm
             if (icooling == 8) then
                Gpot_cool(i) = Gpot_cool(i) + pmassj*phii 
!                if (doFLD) then
 !                  call calc_FLD(duFLD(i),i,j,q2j,qj,hi121,hi1,pmassj,eos_vars(itemp,j),eos_vars(itemp,j),rhoj)
  !              endif
             endif
          endif

          !--add contribution to particle i's force
          if (mhd) then
             !--div B in symmetric form (for source term subtraction)
             fsum(idivBsymi) = fsum(idivBsymi) + divBsymmterm
             fsum(idBevolxi) = fsum(idBevolxi) + dBevolx
             fsum(idBevolyi) = fsum(idBevolyi) + dBevoly
             fsum(idBevolzi) = fsum(idBevolzi) + dBevolz
             !--div B in difference form for dpsi/dt evolution
             fsum(idivBdiffi) = fsum(idivBdiffi) + divBdiffterm
          endif

          if (do_radiation) then
             radDFWj = 0.
             if (usej) then
                radFj(1:3) = radprop(ifluxx:ifluxz,j)
                radkappaj = radprop(ikappa,j)
                radenj = rad(iradxi,j)
                radRj = get_rad_R(rhoj,radenj,radFj,radkappaj)

                if (limit_radiation_flux) then
                   radlambdaj = (2. + radRj)/(6. + 3*radRj + radRj*radRj)
                else
                   radlambdaj = 1./3.
                endif

                radDj = c_code*radlambdaj/radkappaj/rhoj

                radDFWj = pmassj*radDj*grkernj*rho21j &
                          *(radFj(1)*runix + radFj(2)*runiy + radFj(3)*runiz)
             endif
             radFi(1:3) = xpartveci(iradfxi:iradfzi)
             radkappai = xpartveci(iradkappai)
             radeni = xpartveci(iradxii)
             radlambdai = xpartveci(iradlambdai)

             radDi = c_code*radlambdai/radkappai/rhoi

             ! TWO FIRST DERIVATIVES !
             radDFWi = pmassj*radDi*grkerni*rho21i*&
                (radFi(1)*runix + radFi(2)*runiy + radFi(3)*runiz)

             fsum(idradi) = fsum(idradi) + (radDFWi + radDFWj)
             ! BROOKSHAW !
             ! fsum(idradi) = fsum(idradi) + pmassj/rhoi/rhoj*&
             !                                ((4*radDi*radDj)/(radDi+radDj))*&
             !                                (rhoi*radeni-rhoj*radenj)*grkerni*rij1
          endif

          if (use_dust .and. use_dustfrac) then
             tsj = 0.
             do l=1,ndustsmall
                ! get stopping time - for one fluid dust we do not know deltav, but it is small by definition
                if (use_dustgrowth) then !- only work for ndustsmall=1 though
                   call get_ts(idrag,l,grainsizei,graindensi,rhogasj,rhoj*dustfracjsum,spsoundj,0.,tsj(l),iregime)
                else
                   call get_ts(idrag,l,grainsize(l),graindens(l),rhogasj,rhoj*dustfracjsum,spsoundj,0.,tsj(l),iregime)
                endif
             enddo
             if (ilimitdustflux) tsj(:)   = min(tsj(:),hj/spsoundj) ! flux limiter from Ballabio et al. (2018)
             epstsj   = sum(dustfracj(:)*tsj(:))

             !! Check that weighted sums of Tsj and tilde(Tsj) are equal (see Hutchison et al. 2017)
             !if (ndustsmall>1) then
             !   if (abs(sum(dustfracj*tsj) - sum(dustfracj*(tsj-epstsj))/(1. - dustfracjsum)) > 1e-14) &
             !      print*,'Stop! tsj or epstsj in force is incorrect!'
             !else
             !   if (abs(tsj(1) - (tsj(1)-epstsj)/(1.-dustfracj(1)))>1e-14) &
             !      print*,'Warning! error in tsj is = ',tsj(1)-(tsj(1)-epstsj)/(1.-dustfracjsum)
             !endif

             do l=1,ndustsmall
                if (dustfraci(l) > 0. .or. dustfracj(l) > 0.) then
                   ! define average of kernels
                   grkernav = 0.5*(grkerni + grkernj)

                   !--sqrt(epsilon/1-epsilon) method (Ballabio et al. 2018)
                   dustfracterms(l) = pmassj*sqrtrhodustfracj(l)*rho1j     &
                                      *((tsi(l)-epstsi)*(1.-dustfraci(l))/(1.-dustfracisum)   &
                                        +(tsj(l)-epstsj)*(1.-dustfracj(l))/(1.-dustfracjsum)) &
                                      *(pri - prj)*grkernav*rij1

                   fsum(iddustevoli+(l-1)) = fsum(iddustevoli+(l-1)) - dustfracterms(l)

                   !--sqrt(rho*epsilon) method and sqrt(epsilon/1-epsilon) method (Ballabio et al. 2018)
                   if (maxvxyzu >= 4) fsum(idudtdusti+(l-1)) = fsum(idudtdusti+(l-1)) - sqrtrhodustfraci(l)*dustfracterms(l)*denij
                endif
                ! Equation 270 in Phantom paper
                if (dustfraci(l) < 1.) then
                   term = tsi(l)/(1. - dustfracisum)*pmassj*(pro2i*grkerni + pro2j*grkernj)
                   fsum(ideltavxi+(l-1)) = fsum(ideltavxi+(l-1)) + term*runix
                   fsum(ideltavyi+(l-1)) = fsum(ideltavyi+(l-1)) + term*runiy
                   fsum(ideltavzi+(l-1)) = fsum(ideltavzi+(l-1)) + term*runiz
                endif
             enddo
          endif

       else !ifgas
          !
          !  gravity between particles of different types, or between gas pairs that are hidden by a sink
          !
          fsum(ifxi) = fsum(ifxi) - fgrav*runix
          fsum(ifyi) = fsum(ifyi) - fgrav*runiy
          fsum(ifzi) = fsum(ifzi) - fgrav*runiz
          fsum(ipot) = fsum(ipot) + pmassj*phii ! no need to symmetrise (see PM07)

          !
          ! gas-dust: compute drag terms
          !
          if (use_dust .and. idrag>0) then
             if (iamgasi .and. iamdustj .and. icut_backreaction==0) then
                projvstar = projv
                if (irecon >= 0) call reconstruct_dv(projv,dx,dy,dz,runix,runiy,runiz,dvdxi,dvdxj,projvstar,irecon)
                dv2 = projvstar**2 ! dvx*dvx + dvy*dvy + dvz*dvz
                if (q2i < q2j) then
                   wdrag = wkern_drag(q2i,qi)*hi21*hi1*cnormk_drag
                else
                   wdrag = wkern_drag(q2j,qj)*hj21*hj1*cnormk_drag
                endif
                if (use_dustgrowth) then
                   call get_ts(idrag,1,dustprop(1,j),dustprop(2,j),rhoi,rhoj,spsoundi,dv2,tsijtmp,iregime)
                else
                   !--the following works for large grains only (not hybrid large and small grains)
                   idusttype = iamtypej - idust + 1
                   call get_ts(idrag,idusttype,grainsize(idusttype),graindens(idusttype),rhoi,rhoj,spsoundi,dv2,tsijtmp,iregime)
                endif
                ndrag = ndrag + 1
                if (iregime > 2)  nstokes = nstokes + 1
                if (iregime == 2) nsuper = nsuper + 1
                if (drag_implicit) then
                   if (ind_timesteps) then
                      call get_drag_terms(tsijtmp,dti,sdrag1,sdrag2,fxi_drag,fyi_drag,fzi_drag,&
                                       runix,runiy,runiz,fxyz_drag(:,j),projf_drag)
                   else
                      call get_drag_terms(tsijtmp,dt,sdrag1,sdrag2,fxi_drag,fyi_drag,fzi_drag,&
                                       runix,runiy,runiz,fxyz_drag(:,j),projf_drag)
                   endif
                   ! implicit drag, slightly modified version of Loren-Aguilar & Bate 2014, 2015
                   call get_drag_terms(tsijtmp,dt,sdrag1,sdrag2,fxi_drag,fyi_drag,fzi_drag,&
                                       runix,runiy,runiz,fxyz_drag(:,j),projf_drag)
                   dragterm = 3.*pmassj*(sdrag1*projvstar - sdrag2*projf_drag)/(rhoi + rhoj)*wdrag
                else
                   ! explicit drag, with timestep condition
                   dragterm = 3.*pmassj/((rhoi + rhoj)*tsijtmp)*projvstar*wdrag
                endif
                ts_min = min(ts_min,tsijtmp)
                !store acceleration without drag here fr the next iteration
                fsum(ifdragxi) = fsum(ifdragxi) - dragterm*runix
                fsum(ifdragyi) = fsum(ifdragyi) - dragterm*runiy
                fsum(ifdragzi) = fsum(ifdragzi) - dragterm*runiz
                if (maxvxyzu >= 4) then
                   !--energy dissipation due to drag
                   dragheating = dragterm*projv
                   fsum(idudtdissi) = fsum(idudtdissi) + dragheating
                endif
             elseif (iamdusti .and. iamgasj) then
                projvstar = projv
                if (irecon >= 0) call reconstruct_dv(projv,dx,dy,dz,runix,runiy,runiz,dvdxi,dvdxj,projvstar,irecon)
                dv2 = projvstar**2 !dvx*dvx + dvy*dvy + dvz*dvz
                if (q2i < q2j) then
                   wdrag = wkern_drag(q2i,qi)*hi21*hi1*cnormk_drag
                else
                   wdrag = wkern_drag(q2j,qj)*hj21*hj1*cnormk_drag
                endif
                if (use_dustgrowth) then
                   call get_ts(idrag,1,grainsizei,graindensi,rhoj,rhoi,spsoundj,dv2,tsijtmp,iregime)
                   if (q2i < q2j) then
                      winter = wkern(q2i,qi)*hi21*hi1*cnormk
                   else
                   endif
                   !--following quantities are weighted by mass rather than mass/density
                   fsum(idensgasi) = fsum(idensgasi) + pmassj*winter
                   winter = wkern(q2j,qj)*hj21*hj1*cnormk
                   fsum(idvix)     = fsum(idvix)     + pmassj*dvx*winter
                   fsum(idviy)     = fsum(idviy)     + pmassj*dvy*winter
                   fsum(idviz)     = fsum(idviz)     + pmassj*dvz*winter
                   fsum(icsi)      = fsum(icsi)      + pmassj*spsoundj*winter
                else
                   !--the following works for large grains only (not hybrid large and small grains)
                   idusttype = iamtypei - idust + 1
                   call get_ts(idrag,idusttype,grainsize(idusttype),graindens(idusttype),rhoj,rhoi,spsoundj,dv2,tsijtmp,iregime)
                endif
                if (drag_implicit) then
                   ! implicit drag, slightly modified version of Loren-Aguilar & Bate 2014, 2015
                   if (ind_timesteps) then
                      call get_drag_terms(tsijtmp,dti,sdrag1,sdrag2,fxi_drag,fyi_drag,fzi_drag,&
                                       runix,runiy,runiz,fxyz_drag(:,j),projf_drag)
                   else
                      call get_drag_terms(tsijtmp,dt,sdrag1,sdrag2,fxi_drag,fyi_drag,fzi_drag,&
                                       runix,runiy,runiz,fxyz_drag(:,j),projf_drag)
                   endif
                   dragterm = 3.*pmassj*(sdrag1*projvstar - sdrag2*projf_drag)/(rhoi + rhoj)*wdrag
                else
                   ! explicit drag, with timestep condition
                   dragterm = 3.*pmassj/((rhoi + rhoj)*tsijtmp)*projvstar*wdrag
                endif
                ts_min = min(ts_min,tsijtmp)
                ndrag = ndrag + 1
                if (iregime > 2)  nstokes = nstokes + 1
                if (iregime == 2) nsuper = nsuper + 1
                fsum(ifdragxi) = fsum(ifdragxi) - dragterm*runix ! + because projv is opposite
                fsum(ifdragyi) = fsum(ifdragyi) - dragterm*runiy
                fsum(ifdragzi) = fsum(ifdragzi) - dragterm*runiz
             endif
          endif
       endif ifgas

       !--self gravity contribution to total energy equation
       if (gr .and. gravity .and. ien_type == ien_etotal) then
          fgravxi = fgravxi - runix*fgrav
          fgravyi = fgravyi - runiy*fgrav
          fgravzi = fgravzi - runiz*fgrav
       endif

#ifdef GRAVITY
    else !is_sph_neighbour
       !
       !--if particle is a trial neighbour, but not an SPH neighbour
       !  then compute the 1/r^2 force contribution
       !  (no softening here, as by definition we
       !   are outside the kernel radius)
       !
#ifdef FINVSQRT
       rij1 = finvsqrt(rij2)
#else
       rij1 = 1./sqrt(rij2)
#endif
       fgrav  = rij1*rij1*rij1
       if (maxphase==maxp) then
          iamtypej = iamtype(iphase(j))
       endif
       pmassj = massoftype(iamtypej)
       phii   = -rij1
       fgravj = fgrav*pmassj
       fsum(ifxi) = fsum(ifxi) - dx*fgravj
       fsum(ifyi) = fsum(ifyi) - dy*fgravj
       fsum(ifzi) = fsum(ifzi) - dz*fgravj
       fsum(ipot) = fsum(ipot) + pmassj*phii

       !-- add contribution of 'distant neighbour' (outside r_kernel) gas particle to potential
       if (iamtypej == igas .and. icooling == 8) Gpot_cool(i) = Gpot_cool(i) + pmassj*phii

       !--self gravity contribution to total energy equation
       if (gr .and. gravity .and. ien_type == ien_etotal) then
          fgravxi = fgravxi - dx*fgravj
          fgravyi = fgravyi - dy*fgravj
          fgravzi = fgravzi - dz*fgravj
       endif
#endif
    endif is_sph_neighbour

 enddo loop_over_neighbours2
 
 if (icooling == 8) gradP_cool(i) = sqrt(gradpx*gradpx + gradpy*gradpy + gradpz*gradpz)


 if (gr .and. gravity .and. ien_type == ien_etotal) then
    fsum(idudtdissi) = fsum(idudtdissi) + vxi*fgravxi + vyi*fgravyi + vzi*fgravzi
 endif

end subroutine compute_forces

!----------------------------------------------------------------
!+
!  Internal subroutine that computes pressure and other derived
!  quantities necessary to get a force, given that we have rho.
!+
!----------------------------------------------------------------
subroutine get_stress(pri,spsoundi,rhoi,rho1i,xi,yi,zi, &
                 pmassi,Bxi,Byi,Bzi, &
                 pro2i,vwavei, &
                 sxxi,sxyi,sxzi,syyi,syzi,szzi,visctermiso,visctermaniso, &
                 realviscosity,divvi,bulkvisc,dvdx,stressmax, &
                 radPi)

 use dim,             only:maxdvdx,maxp
 use part,            only:mhd,strain_from_dvdx
 use viscosity,       only:shearfunc

 real,    intent(in)    :: pri,spsoundi,rhoi,rho1i,xi,yi,zi,pmassi
 real,    intent(in)    :: Bxi,Byi,Bzi
 real,    intent(out)   :: pro2i,vwavei
 real,    intent(out)   :: sxxi,sxyi,sxzi,syyi,syzi,szzi
 real,    intent(out)   :: visctermiso,visctermaniso
 logical, intent(in)    :: realviscosity
 real,    intent(in)    :: divvi,bulkvisc,stressmax
 real,    intent(in)    :: dvdx(9)
 real,    intent(in)    :: radPi

 real :: Bro2i,Brhoxi,Brhoyi,Brhozi
 real :: stressiso,term,graddivvcoeff,del2vcoeff,strain(6)
 real :: shearvisc,etavisc,valfven2i

 sxxi = 0.
 sxyi = 0.
 sxzi = 0.
 syyi = 0.
 syzi = 0.
 szzi = 0.
 visctermiso   = 0.
 visctermaniso = 0.
 stressiso     = 0.

 if (realviscosity) then
    !--get shear viscosity coefficient from function
    shearvisc = shearfunc(xi,yi,zi,spsoundi)
    etavisc   = rhoi*shearvisc
!
!--add physical viscosity terms to stress tensor
!  (construct S^ij/ rho^2 for use in the force equation)
!
    if (maxdvdx==maxp) then
       strain = strain_from_dvdx(dvdx)
       !--get stress (multiply by coefficient for use in second derivative)
       term = -shearvisc*pmassi*rho1i  ! shearvisc = eta/rho, so this is eta/rho**2
       sxxi = term*strain(1)
       sxyi = term*strain(2)
       sxzi = term*strain(3)
       syyi = term*strain(4)
       syzi = term*strain(5)
       szzi = term*strain(6)
       stressiso = (2./3.*shearvisc - bulkvisc)*divvi*rho1i + stressmax
    else
       graddivvcoeff = 0.5*(bulkvisc*rhoi + etavisc/3.)   ! 0.5 here is because we
       del2vcoeff    = 0.5*etavisc                   ! average between particle pairs

       !--construct isotropic and anisotropic terms from above
       visctermiso   = 2.5*graddivvcoeff*pmassi*rho1i*rho1i
       visctermaniso = (del2vcoeff - 0.5*graddivvcoeff)*pmassi*rho1i*rho1i
    endif
 endif

 if (mhd) then
!
!--construct useful terms based on the B-field
!
    Brhoxi = Bxi*rho1i
    Brhoyi = Byi*rho1i
    Brhozi = Bzi*rho1i

    Bro2i     = Brhoxi*Brhoxi + Brhoyi*Brhoyi + Brhozi*Brhozi
    valfven2i = Bro2i*rhoi
    vwavei    = sqrt(spsoundi*spsoundi + valfven2i)

    !--MHD terms in stress tensor
    sxxi  = sxxi - pmassi*Brhoxi*Brhoxi
    sxyi  = sxyi - pmassi*Brhoxi*Brhoyi
    sxzi  = sxzi - pmassi*Brhoxi*Brhozi
    syyi  = syyi - pmassi*Brhoyi*Brhoyi
    syzi  = syzi - pmassi*Brhoyi*Brhozi
    szzi  = szzi - pmassi*Brhozi*Brhozi
!
!--construct total isotropic pressure term (gas + magnetic + stress)
!
    pro2i = (pri + radPi)*rho1i*rho1i + stressiso + 0.5*Bro2i

 else
!
!--construct m*p/(rho^2 \Omega) in force equation using pressure
!
    pro2i  = (pri + radPi)*rho1i*rho1i + stressiso
    vwavei = spsoundi
 endif

end subroutine get_stress

!----------------------------------------------------------------

subroutine start_cell(cell,iphase,xyzh,vxyzu,gradh,divcurlv,divcurlB,dvdx,Bevol, &
                     dustfrac,dustprop,fxyz_drag,eta_nimhd,eos_vars,alphaind,stressmax,&
                     rad,radprop,dens,metrics,dt)

 use io,        only:fatal
 use options,   only:alpha,use_dustfrac,limit_radiation_flux
 use dim,       only:maxp,ndivcurlv,ndivcurlB,maxdvdx,maxalpha,maxvxyzu,mhd,mhd_nonideal,&
                use_dustgrowth,gr,use_dust,ind_timesteps
 use part,      only:iamgas,maxphase,rhoanddhdrho,igas,massoftype,get_partinfo,&
                     iohm,ihall,iambi,ndustsmall,iradP,igasP,ics,itemp
 use viscosity, only:irealvisc,bulkvisc
 use dust,      only:get_ts,idrag
 use part,      only:grainsize,graindens
 use part,            only:ibin_old
 use timestep_ind,    only:get_dt
 use nicil,           only:nimhd_get_jcbcb
 use radiation_utils, only:get_rad_R
 type(cellforce),    intent(inout) :: cell
 integer(kind=1),    intent(in)    :: iphase(:)
 real,               intent(in)    :: xyzh(:,:)
 real,               intent(inout) :: vxyzu(:,:)
 real(kind=4),       intent(in)    :: gradh(:,:)
 real(kind=4),       intent(in)    :: divcurlv(:,:)
 real(kind=4),       intent(in)    :: divcurlB(:,:)
 real(kind=4),       intent(in)    :: dvdx(:,:)
 real,               intent(in)    :: Bevol(:,:)
 real,               intent(in)    :: dustfrac(:,:)
 real,               intent(in)    :: dustprop(:,:)
 real,               intent(in)    :: fxyz_drag(:,:)
 real,               intent(in)    :: eta_nimhd(:,:)
 real(kind=4),       intent(in)    :: alphaind(:,:)
 real,               intent(in)    :: stressmax
 real,               intent(in)    :: rad(:,:)
 real,               intent(inout) :: radprop(:,:)
 real,               intent(in)    :: dens(:)
 real,               intent(in)    :: metrics(:,:,:,:)
 real,               intent(in)    :: eos_vars(:,:)
 real,               intent(in)    :: dt
 real         :: radRi
 real         :: radPi

 real         :: divcurlvi(ndivcurlv)
 real         :: dvdxi(9),curlBi(3),jcbcbi(3),jcbi(3)
 real         :: hi,rhoi,rho1i,dhdrhoi,pmassi,eni
 real(kind=8) :: hi1
 real         :: dustfraci(maxdusttypes),dustfracisum,rhogasi,pro2i,pri,spsoundi,tempi
 real         :: sxxi,sxyi,sxzi,syyi,syzi,szzi,visctermiso,visctermaniso
 real         :: tstopi(maxdusttypes)
 real         :: Bxi,Byi,Bzi,B2i,Bi1
 real         :: vwavei,alphai
 integer      :: i,j,iamtypei,ip,ii,ia,ib,ic
 real         :: densi
 integer      :: iregime
 real         :: dti

 logical :: iactivei,iamgasi,iamdusti,realviscosity

 realviscosity = (irealvisc > 0)

 cell%npcell = 0
 over_parts: do ip = inoderange(1,cell%icell),inoderange(2,cell%icell)
    i = inodeparts(ip)

    if (i < 0) then
       cycle over_parts
    endif

    if (maxphase==maxp) then
       call get_partinfo(iphase(i),iactivei,iamgasi,iamdusti,iamtypei)
    else
       iactivei = .true.
       iamtypei = igas
       iamdusti = .false.
       iamgasi  = .true.
    endif
    if (.not.iactivei) then ! handles boundaries + case where first particle in cell is inactive
       cycle over_parts
    endif

    pmassi = massoftype(iamtypei)
    hi = xyzh(4,i)
    if (hi < 0.) call fatal('force','negative smoothing length',i,var='h',val=hi)

    !
    !--compute density and related quantities from the smoothing length
    !
    call rhoanddhdrho(hi,hi1,rhoi,rho1i,dhdrhoi,pmassi)
    !
    !--velocity gradients, used for reconstruction and physical viscosity
    !
    if (maxdvdx==maxp) dvdxi(:) = dvdx(:,i)

    if (iamgasi) then
       if (ndivcurlv >= 1) divcurlvi(:) = real(divcurlv(:,i),kind=kind(divcurlvi))
       if (maxvxyzu >= 4) then
          eni = vxyzu(4,i)
       else
          eni = 0.0
       endif

       !
       ! one-fluid dust properties
       !
       if (use_dustfrac) then
          dustfraci(:) = dustfrac(:,i)
          dustfracisum = sum(dustfraci)
          rhogasi      = rhoi*(1. - dustfracisum)
          do j=1,ndustsmall
             if (dustfraci(j) > 1. .or. dustfraci(j) < 0.) call fatal('force','invalid eps',var='dustfrac',val=dustfraci(j))
          enddo
          if (dustfracisum > 1.) call fatal('force','invalid eps',var='sum of dustfrac',val=dustfracisum)
       else
          dustfraci(:) = 0.
          dustfracisum = 0.
          rhogasi      = rhoi
       endif

       if (mhd) then
          Bxi = Bevol(1,i) * rhoi ! B/rho -> B (conservative to primitive)
          Byi = Bevol(2,i) * rhoi
          Bzi = Bevol(3,i) * rhoi
          if (mhd_nonideal) then
             B2i = Bxi**2 + Byi**2 + Bzi**2
             if (B2i > 0.0) then
                Bi1 = 1.0/sqrt(B2i)
             else
                Bi1 = 0.0
             endif
             curlBi = divcurlB(2:4,i)
             call nimhd_get_jcbcb(jcbcbi,jcbi,curlBi,Bxi,Byi,Bzi,Bi1)
          endif
       endif

       if (gr) densi = dens(i)
       pri = eos_vars(igasP,i)
       spsoundi = eos_vars(ics,i)
       tempi = eos_vars(itemp,i)
       radPi = 0.
       if (do_radiation) radPi = radprop(iradP,i)
       !
       ! calculate terms required in the force evaluation
       !
       call get_stress(pri,spsoundi,rhoi,rho1i, &
                  xyzh(1,i),xyzh(2,i),xyzh(3,i), &
                  pmassi, &
                  Bxi,Byi,Bzi, &
                  pro2i, &
                  vwavei,sxxi,sxyi,sxzi,syyi,syzi,szzi, &
                  visctermiso,visctermaniso,realviscosity,divcurlvi(1),bulkvisc,dvdxi,stressmax, &
                  radPi)

       !
       ! get stopping time - for one fluid dust we don't know deltav, but as small by definition we assume=0
       !
       tstopi = 0.
       if (use_dust .and. use_dustfrac .and. iamgasi) then
          do j=1,ndustsmall
             if (use_dustgrowth) then
                call get_ts(idrag,j,dustprop(1,i),dustprop(2,i),rhogasi,rhoi*dustfracisum,spsoundi,0.,tstopi(j),iregime)
             else
                call get_ts(idrag,j,grainsize(j),graindens(j),rhogasi,rhoi*dustfracisum,spsoundi,0.,tstopi(j),iregime)
             endif
          enddo
       endif

    else ! not a gas particle
       vwavei = 0.
       rhogasi = 0.
       pri = 0.
       pro2i = 0.
       sxxi = 0.
       sxyi = 0.
       sxzi = 0.
       syyi = 0.
       syzi = 0.
       szzi = 0.
       visctermiso = 0.
       visctermaniso = 0.
       dustfraci = 0.
       tempi = 0.
       densi = 0.
    endif

    !
    !-- cell packing
    !
    cell%npcell                                    = cell%npcell + 1
    cell%arr_index(cell%npcell)                    = ip
    cell%iphase(cell%npcell)                       = iphase(i)
    cell%xpartvec(ixi,cell%npcell)                 = xyzh(1,i)
    cell%xpartvec(iyi,cell%npcell)                 = xyzh(2,i)
    cell%xpartvec(izi,cell%npcell)                 = xyzh(3,i)
    cell%xpartvec(ihi,cell%npcell)                 = xyzh(4,i)
    cell%xpartvec(igradhi1,cell%npcell)            = gradh(1,i)
#ifdef GRAVITY
    cell%xpartvec(igradhi2,cell%npcell)            = gradh(2,i)
#endif
    cell%xpartvec(ivxi,cell%npcell)                = vxyzu(1,i)
    cell%xpartvec(ivyi,cell%npcell)                = vxyzu(2,i)
    cell%xpartvec(ivzi,cell%npcell)                = vxyzu(3,i)
    if (maxvxyzu >= 4) then
       cell%xpartvec(ieni,cell%npcell)             = vxyzu(4,i)
    endif
    if (mhd) then
       if (iamgasi) then
          cell%xpartvec(iBevolxi,cell%npcell)      = Bevol(1,i)
          cell%xpartvec(iBevolyi,cell%npcell)      = Bevol(2,i)
          cell%xpartvec(iBevolzi,cell%npcell)      = Bevol(3,i)
          cell%xpartvec(ipsi,cell%npcell)          = Bevol(4,i)

          cell%xpartvec(idivBi,  cell%npcell)      = divcurlB(1,i)
          cell%xpartvec(icurlBxi,cell%npcell)      = divcurlB(2,i)
          cell%xpartvec(icurlByi,cell%npcell)      = divcurlB(3,i)
          cell%xpartvec(icurlBzi,cell%npcell)      = divcurlB(4,i)
       else
          cell%xpartvec(iBevolxi:ipsi,cell%npcell) = 0. ! to avoid compiler warning
       endif
    endif

    alphai = alpha
    if (maxalpha==maxp) then
       alphai = alphaind(1,i)
    endif
    cell%xpartvec(ialphai,cell%npcell)            = alphai
    cell%xpartvec(irhoi,cell%npcell)              = rhoi
    cell%xpartvec(idustfraci:idustfraciend,cell%npcell) = dustfraci
    if (iamgasi) then
       cell%xpartvec(ivwavei,cell%npcell)         = vwavei
       cell%xpartvec(irhogasi,cell%npcell)        = rhogasi
       cell%xpartvec(ipri,cell%npcell)            = pri
       cell%xpartvec(ispsoundi,cell%npcell)       = spsoundi
       cell%xpartvec(itempi,cell%npcell)          = tempi
       cell%xpartvec(isxxi,cell%npcell)           = sxxi
       cell%xpartvec(isxyi,cell%npcell)           = sxyi
       cell%xpartvec(isxzi,cell%npcell)           = sxzi
       cell%xpartvec(isyyi,cell%npcell)           = syyi
       cell%xpartvec(isyzi,cell%npcell)           = syzi
       cell%xpartvec(iszzi,cell%npcell)           = szzi
       cell%xpartvec(ivisctermisoi,cell%npcell)   = visctermiso
       cell%xpartvec(ivisctermanisoi,cell%npcell) = visctermaniso
       cell%xpartvec(ipri,cell%npcell)            = pri
       cell%xpartvec(ipro2i,cell%npcell)          = pro2i
       if (use_dustfrac) then
          cell%xpartvec(itstop:itstopend,cell%npcell) = tstopi
       endif
       if (use_dust .and. ind_timesteps) then
          dti = get_dt(dt,ibin_old(i))
          cell%xpartvec(idti,cell%npcell) = dti
       endif

       if (do_radiation) then
          radRi = get_rad_R(rhoi,rad(iradxi,i),radprop(ifluxx:ifluxz,i),radprop(ikappa,i))
          cell%xpartvec(iradxii,cell%npcell)         = rad(iradxi,i)
          cell%xpartvec(iradfxi:iradfzi,cell%npcell) = radprop(ifluxx:ifluxz,i)
          cell%xpartvec(iradkappai,cell%npcell)      = radprop(ikappa,i)
          if (limit_radiation_flux) then
             cell%xpartvec(iradlambdai,cell%npcell) = (2. + radRi)/(6. + 3.*radRi + radRi*radRi)
          else
             cell%xpartvec(iradlambdai,cell%npcell) = 1./3.
          endif
          cell%xpartvec(iradrbigi,cell%npcell)       = radRi
       endif

    endif
    if (mhd_nonideal) then
       cell%xpartvec(ietaohmi,cell%npcell)        = eta_nimhd(iohm,i)
       cell%xpartvec(ietahalli,cell%npcell)       = eta_nimhd(ihall,i)
       cell%xpartvec(ietaambii,cell%npcell)       = eta_nimhd(iambi,i)
       cell%xpartvec(ijcbcbxi,cell%npcell)        = jcbcbi(1)
       cell%xpartvec(ijcbcbyi,cell%npcell)        = jcbcbi(2)
       cell%xpartvec(ijcbcbzi,cell%npcell)        = jcbcbi(3)
       cell%xpartvec(ijcbxi,cell%npcell)          = jcbi(1)
       cell%xpartvec(ijcbyi,cell%npcell)          = jcbi(2)
       cell%xpartvec(ijcbzi,cell%npcell)          = jcbi(3)
    endif

    if (gr) then
       cell%xpartvec(idensGRi,cell%npcell)        = densi
       ii = imetricstart
       do ic = 1,2
          do ib = 1,4
             do ia = 1,4
                cell%xpartvec(ii,cell%npcell)     = metrics(ia,ib,ic,i)
                ii = ii + 1
             enddo
          enddo
       enddo
    endif

    if (use_dustgrowth) then
       cell%xpartvec(igrainsizei,cell%npcell)     = dustprop(1,i)
       cell%xpartvec(igraindensi,cell%npcell)     = dustprop(2,i)
    endif
    if (use_dust) then
       cell%xpartvec(ifxi_drag,cell%npcell)       = fxyz_drag(1,i)
       cell%xpartvec(ifyi_drag,cell%npcell)       = fxyz_drag(2,i)
       cell%xpartvec(ifzi_drag,cell%npcell)       = fxyz_drag(3,i)
    endif
    cell%xpartvec(idvxdxi:idvzdzi,cell%npcell)    = dvdx(1:9,i)
 enddo over_parts

end subroutine start_cell

subroutine compute_cell(cell,listneigh,nneigh,Bevol,xyzh,vxyzu,fxyzu, &
                        iphase,divcurlv,divcurlB,alphaind,eta_nimhd, eos_vars, &
                        dustfrac,dustprop,fxyz_drag,gradh,ibinnow_m1,ibin_wake,stressmax,xyzcache,&
                        rad,radprop,dens,metrics,dt)
 use io,          only:error,id
 use dim,         only:maxvxyzu
 use options,     only:beta,alphau,alphaB,iresistive_heating
 use part,        only:get_partinfo,iamgas,mhd,igas,maxphase,massoftype
 use viscosity,   only:irealvisc,bulkvisc

 type(cellforce), intent(inout)  :: cell

 integer,         intent(in)     :: listneigh(:)
 integer,         intent(in)     :: nneigh
 real,            intent(in)     :: Bevol(:,:)
 real,            intent(in)     :: xyzh(:,:)
 real,            intent(inout)  :: vxyzu(:,:)
 real,            intent(in)     :: fxyzu(:,:)
 integer(kind=1), intent(in)     :: iphase(:)
 real(kind=4),    intent(in)     :: divcurlv(:,:)
 real(kind=4),    intent(in)     :: divcurlB(:,:)
 real(kind=4),    intent(in)     :: alphaind(:,:)
 real,            intent(in)     :: eta_nimhd(:,:)
 real,            intent(in)     :: dustfrac(:,:)
 real,            intent(in)     :: dustprop(:,:)
 real,            intent(in)     :: fxyz_drag(:,:)
 real,            intent(in)     :: eos_vars(:,:)
 real(kind=4),    intent(in)     :: gradh(:,:)
 integer(kind=1), intent(inout)  :: ibin_wake(:)
 integer(kind=1), intent(in)     :: ibinnow_m1
 real,            intent(in)     :: stressmax
 real,            intent(in)     :: xyzcache(:,:)
 real,            intent(in)     :: rad(:,:)
 real,            intent(inout)  :: radprop(:,:)
 real,            intent(in)     :: dens(:),metrics(:,:,:,:)
 real,            intent(in)     :: dt

 real                            :: hi
 real(kind=8)                    :: hi1,hi21,hi31,hi41
 real(kind=8)                    :: gradhi,gradsofti
 real                            :: pmassi

 integer                         :: iamtypei

 logical                         :: iactivei
 logical                         :: iamgasi
 logical                         :: iamdusti

 logical                         :: realviscosity
 logical                         :: useresistiveheat
 logical                         :: ignoreself

 integer                         :: i,ip

 realviscosity    = (irealvisc > 0)
 useresistiveheat = (iresistive_heating > 0)

 over_parts: do ip = 1,cell%npcell

    if (maxphase==maxp) then
       call get_partinfo(cell%iphase(ip),iactivei,iamgasi,iamdusti,iamtypei)
    else
       iactivei = .true.
       iamtypei = igas
       iamdusti = .false.
       iamgasi  = .true.
    endif

    if (.not.iactivei) then ! handles case where first particle in cell is inactive
       cycle over_parts     ! also boundary particles are inactive
    endif

    i = inodeparts(cell%arr_index(ip))

    pmassi = massoftype(iamtypei)

    hi    = cell%xpartvec(ihi,ip)
    hi1   = 1./hi
    hi21  = hi1*hi1
    hi31  = hi1*hi21
    hi41  = hi21*hi21

    if (cell%xpartvec(igradhi1,ip) > 0.) then
       gradhi = cell%xpartvec(igradhi1,ip)
    else
       call error('force','stored gradh is zero, resetting to 1')
       gradhi = 1.
    endif
#ifdef GRAVITY
    gradsofti = cell%xpartvec(igradhi2,ip)
#endif

    !
    !--loop over current particle's neighbours (includes self)
    !
    ignoreself = (cell%owner == id)

    call compute_forces(i,iamgasi,iamdusti,cell%xpartvec(:,ip),hi,hi1,hi21,hi41,gradhi,gradsofti, &
                         beta, &
                         pmassi,listneigh,nneigh,xyzcache,cell%fsums(:,ip),cell%vsigmax(ip), &
                         .true.,realviscosity,useresistiveheat, &
                         xyzh,vxyzu,Bevol,cell%iphase(ip),iphase,massoftype, &
                         divcurlB,eta_nimhd,eos_vars, &
                         dustfrac,dustprop,fxyz_drag,gradh,divcurlv,alphaind, &
                         alphau,alphaB,bulkvisc,stressmax, &
                         cell%ndrag,cell%nstokes,cell%nsuper,cell%tsmin(ip),ibinnow_m1,ibin_wake,cell%ibinneigh(ip), &
                         ignoreself,rad,radprop,dens,metrics,dt)

 enddo over_parts

end subroutine compute_cell

subroutine finish_cell_and_store_results(icall,cell,fxyzu,xyzh,vxyzu,poten,dt,dvdx,&
                                         divBsymm,divcurlv,dBevol,ddustevol,deltav,dustgasprop,fxyz_drag,fext, &
                                         dtcourant,dtforce,dtvisc,dtohm,dthall,dtambi,dtdiff,dtmini,dtmaxi, &
#ifdef IND_TIMESTEPS
                                         nbinmaxnew,nbinmaxstsnew,ncheckbin, &
                                         ndtforce,ndtforceng,ndtcool,ndtdrag,ndtdragd, &
                                         ndtvisc,ndtohm,ndthall,ndtambi,ndtdust,ndtrad,ndtclean, &
                                         dtitmp,dtrat, &
                                         dtfrcfacmean ,dtfrcngfacmean,dtdragfacmean,dtdragdfacmean,dtcoolfacmean, &
                                         dtfrcfacmax  ,dtfrcngfacmax ,dtdragfacmax ,dtdragdfacmax ,dtcoolfacmax,  &
                                         dtviscfacmean,dtohmfacmean  ,dthallfacmean,dtambifacmean ,dtdustfacmean, &
                                         dtviscfacmax ,dtohmfacmax   ,dthallfacmax ,dtambifacmax  ,dtdustfacmax,  &
                                         dtradfacmean ,dtcleanfacmean, &
                                         dtradfacmax  ,dtcleanfacmax, &
#endif
                                         ndustres,dustresfacmax,dustresfacmean,&
                                         rad,drad,radprop,dtrad)

 use io,             only:fatal,warning
 use dim,            only:mhd,mhd_nonideal,lightcurve,use_dust,maxdvdx,use_dustgrowth,gr,use_krome,&
                          store_dust_temperature,do_nucleation
 use eos,            only:gamma,ieos,iopacity_type
 use options,        only:alpha,ipdv_heating,ishock_heating,psidecayfac,overcleanfac,hdivbbmax_max, &
                          use_dustfrac,damp,icooling,implicit_radiation
 use part,           only:h2chemistry,rhoanddhdrho,iboundary,igas,maxphase,maxvxyzu,nptmass,xyzmh_ptmass, &
                          massoftype,get_partinfo,tstop,strain_from_dvdx,ithick,iradP,sinks_have_heating,luminosity, &
                          nucleation,idK2,idmu,idkappa,idgamma,dust_temp,pxyzu,ndustsmall
 use cooling,        only:energ_cooling,cooling_in_step
 use ptmass_heating, only:energ_sinkheat
 use dust,           only:drag_implicit
#ifdef IND_TIMESTEPS
 use part,           only:ibin
 use timestep_ind,   only:get_newbin,check_dtmin
 use timestep_sts,   only:sts_it_n,ibin_sts
#endif
 use viscosity,      only:bulkvisc,dt_viscosity,irealvisc,shearfunc
 use kernel,         only:kernel_softening
 use linklist,       only:get_distance_from_centre_of_mass
 use kdtree,         only:expand_fgrav_in_taylor_series
 use nicil,          only:nicil_get_dudt_nimhd,nicil_get_dt_nimhd
 use timestep,       only:C_cour,C_cool,C_force,C_rad,C_ent,bignumber,dtmax
 use timestep_sts,   only:use_sts
 use units,          only:unit_ergg,unit_density,get_c_code
 use eos_shen,       only:eos_shen_get_dTdu
#ifdef KROME
 use part,           only:gamma_chem
#endif
 use metric_tools,   only:unpack_metric
 use utils_gr,       only:get_u0
 use io,             only:error
 use dust,           only:idrag,get_ts
 use part,           only:Omega_k
 use io,             only:warning
 use physcon,        only:c,kboltz
#ifdef GR
 use part,           only:pxyzu
#endif
 use eos_stamatellos, only:Gpot_cool
 integer,            intent(in)    :: icall
 type(cellforce),    intent(inout) :: cell
 real,               intent(inout) :: fxyzu(:,:)
 real,               intent(in)    :: xyzh(:,:)
 real,               intent(inout) :: vxyzu(:,:)
 real,               intent(in)    :: dt
 real(kind=4),       intent(in)    :: dvdx(:,:)
 real(kind=4),       intent(out)   :: poten(:)
 real(kind=4),       intent(out)   :: divBsymm(:)
 real(kind=4),       intent(out)   :: divcurlv(:,:)
 real,               intent(out)   :: dBevol(:,:)
 real,               intent(out)   :: ddustevol(:,:)
 real,               intent(out)   :: deltav(:,:,:)
 real,               intent(out)   :: dustgasprop(:,:)
 real,               intent(inout) :: fxyz_drag(:,:)
 real,               intent(in)    :: fext(:,:)
 real,               intent(inout) :: dtcourant,dtforce,dtvisc
 real,               intent(inout) :: dtohm,dthall,dtambi,dtdiff,dtmini,dtmaxi
#ifdef IND_TIMESTEPS
 integer,            intent(inout) :: nbinmaxnew,nbinmaxstsnew,ncheckbin
 integer,            intent(inout) :: ndtforce,ndtforceng,ndtcool,ndtdrag,ndtdragd
 integer,            intent(inout) :: ndtvisc,ndtohm,ndthall,ndtambi,ndtdust,ndtrad,ndtclean
 real,               intent(inout) :: dtitmp,dtrat
 real,               intent(inout) :: dtfrcfacmean ,dtfrcngfacmean,dtdragfacmean ,dtdragdfacmean,dtcoolfacmean
 real,               intent(inout) :: dtfrcfacmax  ,dtfrcngfacmax ,dtdragfacmax  ,dtdragdfacmax ,dtcoolfacmax
 real,               intent(inout) :: dtviscfacmean,dtohmfacmean  ,dthallfacmean ,dtambifacmean ,dtdustfacmean
 real,               intent(inout) :: dtviscfacmax ,dtohmfacmax   ,dthallfacmax  ,dtambifacmax  ,dtdustfacmax
 real,               intent(inout) :: dtradfacmean ,dtcleanfacmean
 real,               intent(inout) :: dtradfacmax  ,dtcleanfacmax
#endif
 integer,            intent(inout) :: ndustres
 real,               intent(inout) :: dustresfacmean,dustresfacmax
 real,               intent(in)    :: rad(:,:),radprop(:,:)
 real,               intent(out)   :: drad(:,:)
 real,               intent(inout) :: dtrad
 real    :: c_code,dtradi,radlambdai,radkappai
 real    :: xpartveci(maxxpartveciforce),fsum(maxfsum)
 real    :: rhoi,rho1i,rhogasi,hi,hi1,pmassi,tempi
 real    :: Bxyzi(3),curlBi(3),dvdxi(9),straini(6)
 real    :: xi,yi,zi,B2i,f2i,divBsymmi,betai,frac_divB,divBi,vcleani
 real    :: pri,spsoundi,drhodti,divvi,shearvisc,fac,pdv_work
 real    :: psii,dtau,hdivbbmax
 real    :: eni,dudtnonideal
 real    :: dustfraci(maxdusttypes),dustfracisum
 real    :: tstopi(maxdusttypes),tseff,dtdustdenom
 real    :: etaambii,etahalli,etaohmi
 real    :: vsigmax,vwavei,fxyz4
 real    :: dTdui,dTdui_cgs,rho_cgs
 real    :: dudt_radi
#ifdef GRAVITY
 real    :: potensoft0,dum,dx,dy,dz,fxi,fyi,fzi,poti,epoti
#endif
 real    :: vsigdtc,dtc,dtf,dti,dtcool,dtdiffi,ts_min,dtent
 real    :: dtohmi,dtambii,dthalli,dtvisci,dtdrag,dtdusti,dtclean
 integer :: iamtypei
 logical :: iactivei,iamgasi,iamdusti,realviscosity
#ifdef IND_TIMESTEPS
 integer(kind=1)       :: ibin_neighi
 logical               :: allow_decrease,dtcheck
 character(len=16)     :: dtchar
#endif
 real    :: tstopint,gsizei,gdensi
 integer :: ireg
 integer               :: ip,i
 real                  :: densi, vxi,vyi,vzi,u0i,dudtcool,dudtheat
 real                  :: posi(3),veli(3),gcov(0:3,0:3),metrici(0:3,0:3,2)
 integer               :: ii,ia,ib,ic,ierror

 eni = 0.
 realviscosity = (irealvisc > 0)

 over_parts: do ip = 1,cell%npcell

    if (maxphase==maxp) then
       call get_partinfo(cell%iphase(ip),iactivei,iamgasi,iamdusti,iamtypei)
    else
       iactivei = .true.
       iamtypei = igas
       iamdusti = .false.
       iamgasi  = .true.
    endif

    if (.not.iactivei) then ! handles case where first particle in cell is inactive
       cycle over_parts
    endif

    pmassi = massoftype(iamtypei)

    i = inodeparts(cell%arr_index(ip))

    fsum(:)       = cell%fsums(:,ip)
    xpartveci(:)  = cell%xpartvec(:,ip)
#ifdef IND_TIMESTEPS
    ibin_neighi   = cell%ibinneigh(ip)
#endif

    dtc     = dtmax
    dtf     = bignumber
    dtcool  = bignumber
    dtvisci = bignumber
    dtohmi  = bignumber
    dthalli = bignumber
    dtambii = bignumber
    dtdiffi = bignumber
    dtclean = bignumber
    dtdusti = bignumber
    dtdrag  = bignumber
    dtradi  = bignumber
    dtent   = bignumber

    xi         = xpartveci(ixi)
    yi         = xpartveci(iyi)
    zi         = xpartveci(izi)
    hi         = xpartveci(ihi)
    hi1        = 1./hi
    spsoundi   = xpartveci(ispsoundi)
    tempi      = xpartveci(itempi)
    vsigmax    = cell%vsigmax(ip)
    ts_min     = cell%tsmin(ip)
    tstopi     = 0.
    dustfraci  = 0.
    dustfracisum = 0.

    vxi = xpartveci(ivxi)
    vyi = xpartveci(ivyi)
    vzi = xpartveci(ivzi)

    u0i = 1.
    if (gr) then
       veli = (/vxi,vyi,vzi/)
       posi = (/xi,yi,zi/)

       densi = xpartveci(idensGRi)
       ii = imetricstart
       do ic = 1,2
          do ib = 0,3
             do ia = 0,3
                metrici(ia,ib,ic) = xpartveci(ii)
                ii = ii + 1
             enddo
          enddo
       enddo

       call unpack_metric(metrici,gcov=gcov)
       call get_u0(gcov,veli,u0i,ierror)
       if (ierror > 0) call error('get_u0 in force','1/sqrt(-v_mu v^mu) ---> non-negative: v_mu v^mu')
    endif

    if (iamgasi) then
       rhoi    = xpartveci(irhoi)
       rho1i   = 1./rhoi
       rhogasi = xpartveci(irhogasi)
       pri     = xpartveci(ipri)
       vwavei  = xpartveci(ivwavei)

       if (mhd) then
          Bxyzi(1) = xpartveci(iBevolxi) * rhoi
          Bxyzi(2) = xpartveci(iBevolyi) * rhoi
          Bxyzi(3) = xpartveci(iBevolzi) * rhoi
          B2i      = Bxyzi(1)**2 + Bxyzi(2)**2 + Bxyzi(3)**2
          divBi    = xpartveci(idivBi)
       endif

       if (mhd_nonideal) then
          curlBi(1) = xpartveci(icurlBxi)
          curlBi(2) = xpartveci(icurlByi)
          curlBi(3) = xpartveci(icurlBzi)
          etaohmi   = xpartveci(ietaohmi)
          etaambii  = xpartveci(ietaambii)
          etahalli  = xpartveci(ietahalli)
       endif

       if (maxvxyzu >= 4) then
          eni = xpartveci(ieni)
       endif
       if (maxdvdx == maxp) then
          dvdxi(:) = xpartveci(idvxdxi:idvzdzi)
       else
          dvdxi(:) = 0.
       endif

       if (use_dustfrac) then
          dustfraci(:) = xpartveci(idustfraci:idustfraciend)
          dustfracisum = sum(dustfraci(:))
          tstopi(:)    = xpartveci(itstop:itstopend)
       endif
    else
       rho1i = 0.
       vwavei = 0.
    endif

#ifdef GRAVITY
    !--add self-contribution
    call kernel_softening(0.,0.,potensoft0,dum)
    epoti = 0.5*pmassi*(fsum(ipot) + pmassi*potensoft0*hi1)
    if (icooling == 8 .and. iamgasi) Gpot_cool(i) = Gpot_cool(i) + pmassi*potensoft0*hi1
    !
    !--add contribution from distant nodes, expand these in Taylor series about node centre
    !  use xcen directly, -1 is placeholder
    !
    call get_distance_from_centre_of_mass(cell%icell,xi,yi,zi,dx,dy,dz)
    call expand_fgrav_in_taylor_series(cell%fgrav,dx,dy,dz,fxi,fyi,fzi,poti)
    fsum(ifxi) = fsum(ifxi) + fxi
    fsum(ifyi) = fsum(ifyi) + fyi
    fsum(ifzi) = fsum(ifzi) + fzi
    if (icooling == 8 .and. iamgasi) Gpot_cool(i) = Gpot_cool(i) + poti ! add contribution from distant nodes
    if (gr .and. ien_type == ien_etotal) then
       fsum(idudtdissi) = fsum(idudtdissi) + vxi*fxi + vyi*fyi + vzi*fzi
    endif
    epoti = epoti + 0.5*pmassi*poti
    poten(i) = real(epoti,kind=kind(poten))
#endif

    if (mhd .and. iamgasi) then
       !
       !--for MHD, need to make the force stable when beta < 1.  In this regime,
       !  subtract off the B(div B)/rho term (Borve, Omang & Trulsen 2001, 2005);
       !  outside of this regime, do nothing, but (smoothly) transition between
       !  regimes.  Tests in Feb 2018 suggested that beginning the transition
       !  too close to beta = 1 lead to some inaccuracies, and that the optimal
       !  transition range was 2-10 or 2-5, depending on the test.
       !
       divBsymmi  = fsum(idivBsymi)
       if (B2i > 0.0) then
          betai = 2.0*pri/B2i
          if (betai < 2.0) then
             frac_divB = 1.0
          elseif (betai < 10.0) then
             frac_divB = (10.0 - betai)*0.125
          else
             frac_divB = 0.0
          endif
       else
          frac_divB = 0.0
       endif
       fsum(ifxi) = fsum(ifxi) - Bxyzi(1)*divBsymmi*frac_divB
       fsum(ifyi) = fsum(ifyi) - Bxyzi(2)*divBsymmi*frac_divB
       fsum(ifzi) = fsum(ifzi) - Bxyzi(3)*divBsymmi*frac_divB
       divBsymm(i) = real(rhoi*divBsymmi,kind=kind(divBsymm)) ! for output store div B as rho*div B
    endif

    f2i = fsum(ifxi)**2 + fsum(ifyi)**2 + fsum(ifzi)**2

#ifdef DRIVING
    ! force is first initialised in driving routine
    fxyzu(1,i) = fxyzu(1,i) + fsum(ifxi)
    fxyzu(2,i) = fxyzu(2,i) + fsum(ifyi)
    fxyzu(3,i) = fxyzu(3,i) + fsum(ifzi)
#else
    fxyzu(1,i) = fsum(ifxi)
    fxyzu(2,i) = fsum(ifyi)
    fxyzu(3,i) = fsum(ifzi)
#endif
    if (use_dust) then
       if (drag_implicit) then
          fxyz_drag(1,i) = fsum(ifdragxi)
          fxyz_drag(2,i) = fsum(ifdragyi)
          fxyz_drag(3,i) = fsum(ifdragzi)
       endif
       fxyzu(1,i) = fxyzu(1,i) + fsum(ifdragxi)
       fxyzu(2,i) = fxyzu(2,i) + fsum(ifdragyi)
       fxyzu(3,i) = fxyzu(3,i) + fsum(ifdragzi)
    endif

    drhodti = pmassi*fsum(idrhodti)

    isgas: if (iamgasi) then
       divvi = -drhodti*rho1i
       if (ndivcurlv >= 1) divcurlv(1,i) = real(divvi,kind=kind(divcurlv)) ! store divv from forces

       if (maxvxyzu >= 4 .or. lightcurve) then
          if (maxdvdx == maxp .and. realviscosity) then
             shearvisc = shearfunc(xi,yi,zi,spsoundi)
             straini   = strain_from_dvdx(dvdxi(:))
             fsum(idudtdissi) = fsum(idudtdissi) + (bulkvisc - 2./3.*shearvisc)*divvi**2 &
                           + 0.5*shearvisc*(straini(1)**2 + 2.*(straini(2)**2 + straini(3)**2 + straini(5)**2) &
                           + straini(4)**2 + straini(6)**2)
          endif
          fxyz4 = 0.
          if (ien_type == ien_etotal) then
             fxyz4 = fxyz4 + fsum(idudtdissi) + fsum(idendtdissi)
          elseif (ien_type == ien_entropy_s) then
             fxyz4 = fxyz4 + real(u0i/tempi*(fsum(idudtdissi) + fsum(idendtdissi))/kboltz)
          elseif (ien_type == ien_entropy) then ! here eni is the entropy
             if (gr .and. ishock_heating > 0) then
                fxyz4 = fxyz4 + (gamma - 1.)*densi**(1.-gamma)*u0i*fsum(idudtdissi)
             elseif (ishock_heating > 0) then
#ifdef KROME
                fxyz4 = fxyz4 + (gamma_chem(i) - 1.)*rhoi**(1.-gamma_chem(i))*fsum(idudtdissi)
#else
                !LS if do_nucleation one should use the local gamma : nucleation(idgamma,i)
                fxyz4 = fxyz4 + (gamma - 1.)*rhoi**(1.-gamma)*fsum(idudtdissi)
#endif
             endif
             ! add conductivity for GR
             if (gr) then
                fxyz4 = fxyz4 + (gamma - 1.)*densi**(1.-gamma)*u0i*fsum(idendtdissi)
             endif
#ifdef GR
#ifdef ISENTROPIC
             fxyz4 = 0.
#endif
             if (lightcurve) then
                luminosity(i) = real(pmassi*u0i*(fsum(idendtdissi)+fsum(idudtdissi)),kind=kind(luminosity))
             endif
#endif
          elseif (ieos==16) then ! here eni is the temperature
             if (abs(damp) < tiny(damp)) then
                rho_cgs = rhoi * unit_density
                call eos_shen_get_dTdu(rho_cgs,eni,0.05,dTdui_cgs)
                dTdui = real(dTdui_cgs / unit_ergg)
                !use cgs
                fxyz4 = fxyz4 + dTdui*(pri*rho1i*rho1i*drhodti + fsum(idudtdissi))
             else
                fxyz4 = 0.
             endif
          else ! eni is the internal energy
             fac = rhoi/rhogasi
             pdv_work = pri*rho1i*rho1i*drhodti
             if (ipdv_heating > 0) then
                fxyz4 = fxyz4 + fac*pdv_work
             endif
             if (ishock_heating > 0) then
                if (fsum(idudtdissi) < -epsilon(0.)) &
                   call warning('force','-ve entropy derivative',i,var='dudt_diss',val=fsum(idudtdissi))
                fxyz4 = fxyz4 + fac*fsum(idudtdissi)
             endif
             !
             !--store pdV work and shock heating in separate array needed for some applications
             !  this is a kind of luminosity if it were all radiated
             !
             if (lightcurve) then
                pdv_work = pri*rho1i*rho1i*drhodti
                if (pdv_work > tiny(pdv_work)) then ! pdv_work < 0 is possible, and we want to ignore this case
                   dudt_radi = fac*pdv_work + fac*fsum(idudtdissi)
                else
                   dudt_radi = fac*fsum(idudtdissi)
                endif
                luminosity(i) = real(pmassi*dudt_radi,kind=kind(luminosity))
             endif
             if (mhd_nonideal) then
                call nicil_get_dudt_nimhd(dudtnonideal,etaohmi,etaambii,rhoi,curlBi,Bxyzi)
                fxyz4 = fxyz4 + fac*dudtnonideal
             endif
             !--add conductivity and resistive heating
             fxyz4 = fxyz4 + fac*fsum(idendtdissi)
             if (icooling > 0 .and. dt > 0. .and. .not. cooling_in_step) then
                if (store_dust_temperature) then
                   if (do_nucleation) then
                      call energ_cooling(xi,yi,zi,vxyzu(4,i),dudtcool,rhoi,dt,dust_temp(i),&
                           nucleation(idmu,i),nucleation(idgamma,i),nucleation(idK2,i),nucleation(idkappa,i))
                   else
                      call energ_cooling(xi,yi,zi,vxyzu(4,i),dudtcool,rhoi,dt,dust_temp(i))
                   endif
                else
                   ! cooling without stored dust temperature
                   call energ_cooling(xi,yi,zi,vxyzu(4,i),dudtcool,rhoi,dt)
                endif
                fxyz4 = fxyz4 + fac*dudtcool
             endif
             !  if (nuclear_burning) then
             !     call energ_nuclear(xi,yi,zi,vxyzu(4,i),dudtnuc,rhoi,0.,Tgas=tempi)
             !     fxyz4 = fxyz4 + fac*dudtnuc
             !  endif
             if (sinks_have_heating(nptmass,xyzmh_ptmass)) then
                call energ_sinkheat(nptmass,xyzmh_ptmass,xi,yi,zi,dudtheat)
                fxyz4 = fxyz4 + fac*dudtheat
             endif
             ! extra terms in du/dt from one fluid dust
             if (use_dustfrac) then
                !fxyz4 = fxyz4 + 0.5*fac*rho1i*fsum(idudtdusti)
                fxyz4 = fxyz4 + 0.5*fac*rho1i*sum(fsum(idudtdusti:idudtdustiend))
             endif
          endif
          if (do_radiation .and. implicit_radiation) then
             luminosity(i) = real(pmassi*fxyz4,kind=kind(luminosity))
             !fxyzu(4,i) = 0.
          else
             if (maxvxyzu >= 4) fxyzu(4,i) = fxyz4
          endif
       endif

       if (mhd) then
          !
          ! sum returns d(B/rho)/dt, just what we want!
          !
          dBevol(1,i) = fsum(idBevolxi)
          dBevol(2,i) = fsum(idBevolyi)
          dBevol(3,i) = fsum(idBevolzi)
          !
          ! hyperbolic/parabolic cleaning terms (dpsi/dt) from Tricco & Price (2012)
          !
          if (psidecayfac > 0.) then
             vcleani = overcleanfac*vwavei
             dtau = psidecayfac*vcleani*hi1
             !
             ! we clean using the difference operator for div B
             !
             psii = xpartveci(ipsi)

             ! new cleaning evolving d/dt (psi/c_h)
             dBevol(4,i) = -vcleani*fsum(idivBdiffi)*rho1i - psii*dtau - 0.5*psii*divvi

             ! timestep from cleaning
             !   1. the factor of 10 in hdivbbmax is empirical from checking how much
             !      spurious B-fields are decreased in colliding flows
             !   2. if overcleaning is on (i.e. hdivbbmax > 1.0), then factor of 2 is
             !      from empirical tests to ensure that overcleaning with individual
             !      timesteps is stable
             if (B2i > 0.) then
                hdivbbmax = hi*abs(divBi)/sqrt(B2i)
             else
                hdivbbmax = 0.0
             endif
             hdivbbmax = max( overcleanfac, 10.*hdivbbmax, 10.*fsum(ihdivBBmax) )
             hdivbbmax = min( hdivbbmax, hdivbbmax_max )
             if (hdivbbmax > 1.0) hdivbbmax = 2.0*hdivbbmax
             dtclean   = C_cour*hi/(hdivbbmax * vwavei + tiny(0.))
          endif
       endif

       if (use_dustfrac) then
          !--sqrt(epsilon/1-epsilon) method (Ballabio et al. 2018)
          ddustevol(:,i) = 0.5*(fsum(iddustevoli:iddustevoliend)*rho1i/((1.-dustfraci(1:maxdustsmall))**2.))
          deltav(1,:,i)  = fsum(ideltavxi:ideltavxiend)
          deltav(2,:,i)  = fsum(ideltavyi:ideltavyiend)
          deltav(3,:,i)  = fsum(ideltavzi:ideltavziend)
       endif
       ! timestep based on Courant condition
       vsigdtc = max(vsigmax,vwavei)
       if (vsigdtc > tiny(vsigdtc)) then
          dtc = C_cour*hi/(vsigdtc*max(alpha,1.0))
       endif

       ! cooling timestep dt < fac*u/(du/dt)
       if (maxvxyzu >= 4 .and. .not. gr) then ! not with gr which uses entropy
          if (eni + dtc*fxyzu(4,i) < epsilon(0.) .and. eni > epsilon(0.)) dtcool = C_cool*abs(eni/fxyzu(4,i))
       endif

       ! s entropy timestep to avoid too large s entropy leads to infinite temperature
       if (gr .and. ien_type == ien_entropy_s) then
          dtent = C_ent*abs(pxyzu(4,i)/fxyzu(4,i))
       endif

       ! timestep based on non-ideal MHD
       if (mhd_nonideal) then
          call nicil_get_dt_nimhd(dtohmi,dthalli,dtambii,hi,etaohmi,etahalli,etaambii)
          if ( use_STS ) then
             dtdiffi = min(dtohmi,dtambii)
             dtdiff  = min(dtdiff,dtdiffi)
             dtohmi  = bignumber
             dtambii = bignumber
          endif
       endif

       ! timestep from physical viscosity
       dtvisci = dt_viscosity(xi,yi,zi,hi,spsoundi)

       ! Check to ensure we have enough resolution for gas-dust pairs, where
       ! ts_min is already minimised over all dust neighbours for gas particle i
       if (ts_min < bignumber) then
          if (hi > ts_min*spsoundi) then
             ndustres       = ndustres + 1
             dustresfacmean = dustresfacmean + hi/(ts_min*spsoundi)
             dustresfacmax  = max(dustresfacmax, hi/(ts_min*spsoundi))
          endif
       endif

    else ! not gas
       if (use_dustgrowth .and. iamdusti) then
          !- return interpolations to their respective arrays
          dustgasprop(2,i) = fsum(idensgasi) !- rhogas
          !- interpolations are mass weigthed, divide result by rhog,i
          dustgasprop(4,i) = sqrt(fsum(idvix)**2 + fsum(idviy)**2 + fsum(idviz)**2)/dustgasprop(2,i) !- |dv|
          dustgasprop(1,i) = fsum(icsi)/dustgasprop(2,i) !- sound speed

          !- get the Stokes number with get_ts using the interpolated quantities
          rhoi             = xpartveci(irhoi)
          gdensi           = xpartveci(igraindensi)
          gsizei           = xpartveci(igrainsizei)
          call get_ts(idrag,1,gsizei,gdensi,dustgasprop(2,i),rhoi,dustgasprop(1,i),&
               dustgasprop(4,i)**2,tstopint,ireg)
          dustgasprop(3,i) = tstopint * Omega_k(i) !- Stokes number
       endif

       if (maxvxyzu > 4) fxyzu(4,i) = 0.
       ! timestep based on Courant condition for non-gas particles
       vsigdtc = vsigmax
       if (vsigdtc > tiny(vsigdtc)) then
          dtc = C_cour*hi/vsigdtc
       endif
    endif isgas

    ! initialise timestep to Courant timestep & perform sanity check
    dti = dtc
    if (dtc < tiny(dtc) .or. dtc > huge(dtc)) call fatal('force','invalid dtc',var='dtc',val=dtc)

    ! timestep based on force condition
    if (abs(f2i) > epsilon(f2i)) then
       dtf = C_force*sqrt(hi/sqrt(f2i))
    endif

    ! one fluid dust timestep
    if (use_dustfrac .and. iamgasi) then
       if (minval(dustfraci(1:ndustsmall)) > 0. .and. spsoundi > 0. .and. dustfracisum > epsilon(0.)) then
          tseff = (1.-dustfracisum)/dustfracisum*sum(dustfraci(1:ndustsmall)*tstopi(1:ndustsmall))
          dtdustdenom = dustfracisum*tseff*spsoundi**2
          if (dtdustdenom > tiny(dtdustdenom)) then
             dtdusti = C_force*hi*hi/dtdustdenom
          endif
       endif
    endif

    ! stopping time and timestep based on it (when using dust-as-particles)
    if (use_dust .and. use_dustfrac) then
       tstop(:,i) = tstopi(:)
    elseif (use_dust .and. .not.use_dustfrac) then
       tstop(:,i) = ts_min
       if (drag_implicit) then
          dtdrag = 90.*ts_min
       else
          dtdrag = 0.9*ts_min
       endif
    endif

    if (do_radiation .and. iamgasi .and. .not.implicit_radiation) then
       if (radprop(ithick,i) < 0.5) then
          drad(iradxi,i) = 0.
       else
          if (iopacity_type == 0) then ! infinite opacity equals no radiation diffusion
             drad(iradxi,i) = radprop(iradP,i)*drhodti*rho1i*rho1i
             dtradi = bignumber
          else
             drad(iradxi,i) = fsum(idradi) + radprop(iradP,i)*drhodti*rho1i*rho1i
             c_code     = get_c_code()
             radkappai  = xpartveci(iradkappai)
             radlambdai = xpartveci(iradlambdai)
             ! eq30 Whitehouse & Bate 2004
             dtradi = C_rad*hi*hi*rhoi*radkappai/c_code/radlambdai
             ! additional timestep constraint to ensure that
             ! radiation energy is positive after the integration
             if ((rad(iradxi,i) + dtradi*drad(iradxi,i)) < 0) then
                if (rad(iradxi,i) > 0.) dtradi = -rad(iradxi,i)/drad(iradxi,i)/1e1
                call warning('force','radiation may become negative, limiting timestep')
             endif
          endif
       endif
    endif

#ifdef IND_TIMESTEPS
    !-- The new timestep for particle i
    dtitmp = min(dtf,dtcool,dtclean,dtvisci,dtdrag,dtohmi,dthalli,dtambii,dtdusti,dtradi)

    if (dtitmp < dti + tiny(dtitmp) .and. dtitmp < dtmax) then
       dti     = dtitmp
       if (dti < tiny(dti) .or. dti > huge(dti)) call fatal('force','invalid dti',var='dti',val=dti) ! sanity check
       dtcheck = .true.
       dtrat   = dtc/dti
       if ( iamgasi ) then
          call check_dtmin(dtcheck,dti,dtf    ,dtrat,ndtforce  ,dtfrcfacmean  ,dtfrcfacmax  ,dtchar,'dt_gasforce' )
          call check_dtmin(dtcheck,dti,dtcool ,dtrat,ndtcool   ,dtcoolfacmean ,dtcoolfacmax ,dtchar,'dt_cool'     )
          call check_dtmin(dtcheck,dti,dtvisci,dtrat,ndtvisc   ,dtviscfacmean ,dtviscfacmax ,dtchar,'dt_visc'     )
          call check_dtmin(dtcheck,dti,dtdrag ,dtrat,ndtdrag   ,dtdragfacmean ,dtdragfacmax ,dtchar,'dt_gasdrag'  )
          call check_dtmin(dtcheck,dti,dtohmi ,dtrat,ndtohm    ,dtohmfacmean  ,dtohmfacmax  ,dtchar,'dt_ohm'      )
          call check_dtmin(dtcheck,dti,dthalli,dtrat,ndthall   ,dthallfacmean ,dthallfacmax ,dtchar,'dt_hall'     )
          call check_dtmin(dtcheck,dti,dtambii,dtrat,ndtambi   ,dtambifacmean ,dtambifacmax ,dtchar,'dt_ambi'     )
          call check_dtmin(dtcheck,dti,dtdusti,dtrat,ndtdust   ,dtdustfacmean ,dtdustfacmax ,dtchar,'dt_dust'     )
          call check_dtmin(dtcheck,dti,dtradi ,dtrat,ndtrad    ,dtradfacmean  ,dtradfacmax  ,dtchar,'dt_radiation')
          call check_dtmin(dtcheck,dti,dtclean,dtrat,ndtclean  ,dtcleanfacmean,dtcleanfacmax,dtchar,'dt_clean'    )
       else
          call check_dtmin(dtcheck,dti,dtf    ,dtrat,ndtforceng,dtfrcngfacmean,dtfrcngfacmax,dtchar,'dt_force'    )
          call check_dtmin(dtcheck,dti,dtdrag ,dtrat,ndtdragd  ,dtdragdfacmean,dtdragdfacmax,dtchar,'dt_drag'     )
       endif
       if (dtcheck) call fatal('force','unknown dti',var='dti',val=dti)
    else
       dtchar = 'dt_courant'
    endif
    !
    allow_decrease = ((icall < 2) .and. sts_it_n)
    call get_newbin(dti,dtmax,ibin(i),allow_decrease,dtchar=dtchar) ! get new timestep bin based on dti
    !
    ! Saitoh-Makino limiter, do not allow timestep to be more than 1 bin away from neighbours
    !
    ibin(i) = max(ibin(i),ibin_neighi-1_1)
    !
    ! find the new maximum value of ibin
    nbinmaxnew = max(nbinmaxnew,int(ibin(i)))
    ncheckbin  = ncheckbin + 1

    ! ibin_sts: based entirely upon the diffusive timescale
    if ( use_sts ) then
       ibin_sts(i) = 0 ! we actually want dtdiff, and this is just a tracer; should reduce the number of sts active particles for speed
       call get_newbin(dtdiffi,dtmax,ibin_sts(i),allow_decrease,.false.)
       nbinmaxstsnew = max(nbinmaxstsnew,int(ibin_sts(i)))
    endif

#else
    ! global timestep needs to be minimum over all particles

    dtcourant = min(dtcourant,dtc)
    dtforce   = min(dtforce,dtf,dtcool,dtdrag,dtdusti,dtclean,dtent)
    dtvisc    = min(dtvisc,dtvisci)
    if (mhd_nonideal .and. iamgasi) then
       dtohm  = min(dtohm,  dtohmi  )
       dthall = min(dthall, dthalli )
       dtambi = min(dtambi, dtambii )
    endif
    dtmini  = min(dtmini,dti)
    dtmaxi  = max(dtmaxi,dti)
    dtrad   = min(dtrad,dtradi)
#endif
 enddo over_parts
end subroutine finish_cell_and_store_results

!-----------------------------------------------------------------------------
!+
!  Apply reconstruction to velocity gradients
!  As described in Price & Laibe (2020), MNRAS 495, 3929-3934
!+
!-----------------------------------------------------------------------------
subroutine reconstruct_dv(projv,dx,dy,dz,rx,ry,rz,dvdxi,dvdxj,projvstar,ilimiter)
 real, intent(in)  :: projv,dx,dy,dz,rx,ry,rz,dvdxi(9),dvdxj(9)
 real, intent(out) :: projvstar
 integer, intent(in) :: ilimiter
 real :: slopei,slopej,slope,sep

 sep = 0.5
 ! CAUTION: here we use dx, not the unit vector to
 ! define the projected slope. This is fine as
 ! long as the slope limiter is linear, otherwise
 ! one should use the unit vector
 slopei = dx*(rx*dvdxi(1) + ry*dvdxi(4) + rz*dvdxi(7)) &
        + dy*(rx*dvdxi(2) + ry*dvdxi(5) + rz*dvdxi(8)) &
        + dz*(rx*dvdxi(3) + ry*dvdxi(6) + rz*dvdxi(9))

 slopej = dx*(rx*dvdxj(1) + ry*dvdxj(4) + rz*dvdxj(7)) &
        + dy*(rx*dvdxj(2) + ry*dvdxj(5) + rz*dvdxj(8)) &
        + dz*(rx*dvdxj(3) + ry*dvdxj(6) + rz*dvdxj(9))

 if (ilimiter > 0) then
    slope = slope_limiter(slopei,slopej)
    projvstar = projv - 2.*sep*slope
 else
    !
    !--reconstruction with no slope limiter
    !  (mainly useful for testing purposes)
    !
    projvstar = projv - sep*(slopei + slopej)
 endif
 ! apply entropy condition
 !if (projvstar*projv < 0.) projvstar = sign(1.0,projv)*min(abs(projv),abs(projvstar))
 !projvstar = sign(1.0,projv)*min(abs(projv),abs(projvstar))

end subroutine reconstruct_dv

!-----------------------------------------------------------------------------
!+
!  Apply reconstruction to GR velocity gradients
!+
!-----------------------------------------------------------------------------
subroutine reconstruct_dv_gr(projvi,projvj,rx,ry,rz,dr,dvdxi,dvdxj,projvstari,projvstarj,ilimiter)
 real, intent(in)  :: projvi,projvj,rx,ry,rz,dr,dvdxi(9),dvdxj(9)
 real, intent(out) :: projvstari,projvstarj
 integer, intent(in) :: ilimiter
 real :: slopei,slopej,slope

 ! CAUTION: here we use dx, not the unit vector to
 ! define the projected slope. This is fine as
 ! long as the slope limiter is linear, otherwise
 ! one should use the unit
 slopei = rx*(rx*dvdxi(1) + ry*dvdxi(4) + rz*dvdxi(7)) &
        + ry*(rx*dvdxi(2) + ry*dvdxi(5) + rz*dvdxi(8)) &
        + rz*(rx*dvdxi(3) + ry*dvdxi(6) + rz*dvdxi(9))

 slopej = rx*(rx*dvdxj(1) + ry*dvdxj(4) + rz*dvdxj(7)) &
        + ry*(rx*dvdxj(2) + ry*dvdxj(5) + rz*dvdxj(8)) &
        + rz*(rx*dvdxj(3) + ry*dvdxj(6) + rz*dvdxj(9))

 if (ilimiter > 0) then
    slope = dr*slope_limiter_gr(slopei,slopej)
 else
    !
    !--reconstruction with no slope limiter
    !  (mainly useful for testing purposes)
    !
    slope = 0.5*dr*(slopei + slopej)
 endif
 projvstari = (projvi - slope) / (1. - projvi*slope)
 projvstarj = (projvj + slope) / (1. + projvj*slope)

end subroutine reconstruct_dv_gr

!-----------------------------------------------------------------------------
!+
!  Slope limiter used for velocity gradient reconstruction,
!  as described in Price & Laibe (2020), MNRAS 495, 3929-3934
!+
!-----------------------------------------------------------------------------
real function slope_limiter(sl,sr) result(s)
 real, intent(in) :: sl,sr
! integer, intent(in) :: ilimiter

 s = 0.

 ! Van Leer monotonised central (MC)
 if (sl*sr > 0.) s = sign(1.0,sl)*min(abs(0.5*(sl + sr)),2.*abs(sl),2.*abs(sr))

 ! Van Leer
 !if (sl*sr > 0.) s = 2.*sl*sr/(sl + sr)

 ! minmod
 !if (sl > 0. .and. sr > 0.) then
 !   s = min(abs(sl),abs(sr))
 !elseif (sl < 0. .and. sr < 0.) then
 !   s = -min(abs(sl),abs(sr))
 !endif

end function slope_limiter

!-----------------------------------------------------------------------------
!+
!  Slope limiter used for velocity gradient reconstruction,
!  as described in Price & Laibe (2020), MNRAS 495, 3929-3934
!+
!-----------------------------------------------------------------------------
real function slope_limiter_gr(sl,sr) result(s)
 real, intent(in) :: sl,sr

 s = 0.
 ! Van Leer is the only slope limiter we found that works for relativistic shocks
 if (sl*sr > 0.) s = 2.*sl*sr/(sl + sr)

end function slope_limiter_gr

!-----------------------------------------------------------------------------
!+
!  Compute additional drag terms needed for the implicit scheme
!  As described in Loren-Anguilar & Bate (2015), MNRAS 454, 4114-4119
!+
!-----------------------------------------------------------------------------
subroutine get_drag_terms(tsijtmp,dt,sdrag1,sdrag2,fxi_drag,fyi_drag,fzi_drag,&
                          runix,runiy,runiz,fxyz_drag,projf_drag)
 real,      intent(in)    :: tsijtmp,dt,fxi_drag,fyi_drag,fzi_drag,runix,runiy,runiz
 real,      intent(in)    :: fxyz_drag(:)
 real,      intent(out)   :: sdrag1,sdrag2,projf_drag

 projf_drag = (fxi_drag - fxyz_drag(1))*runix + (fyi_drag - fxyz_drag(2))*runiy + (fzi_drag - fxyz_drag(3))*runiz

 if (dt > epsilon(0.)) then
    sdrag1 = (1. - exp(-dt/tsijtmp))/dt
    sdrag2 = ((dt+tsijtmp)*(1. - exp(-dt/tsijtmp)) - dt)/dt
 else
    sdrag1 = 1./tsijtmp
    sdrag2 = 0.
 endif
end subroutine get_drag_terms

end module forces<|MERGE_RESOLUTION|>--- conflicted
+++ resolved
@@ -900,13 +900,8 @@
  use dim,         only:maxalpha,maxp,mhd_nonideal,gravity,gr
  use part,        only:rhoh,dvdx
  use nicil,       only:nimhd_get_jcbcb,nimhd_get_dBdt
-<<<<<<< HEAD
- use eos,         only:ieos,eos_is_non_ideal,gamma,utherm
+ use eos,         only:ieos,eos_is_non_ideal,gamma
  use eos_stamatellos, only:gradP_cool,Gpot_cool,duFLD,doFLD,arad
-=======
- use eos,         only:ieos,eos_is_non_ideal,gamma
- use eos_stamatellos, only:gradP_cool,Gpot_cool
->>>>>>> 68acaabd
 #ifdef GRAVITY
  use kernel,      only:kernel_softening
  use ptmass,      only:ptmass_not_obscured
@@ -1024,11 +1019,7 @@
  real    :: bigv2j,alphagrj,enthi,enthj
  real    :: dlorentzv,lorentzj,lorentzi_star,lorentzj_star,projbigvi,projbigvj
  real    :: bigvj(1:3),velj(3),metricj(0:3,0:3,2),projbigvstari,projbigvstarj
-<<<<<<< HEAD
- real    :: radPj,fgravxi,fgravyi,fgravzi,wkernj,wkerni
-=======
- real    :: radPj,fgravxi,fgravyi,fgravzi,gradpx,gradpy,gradpz,gradP_cooli,gradP_coolj
->>>>>>> 68acaabd
+ real    :: radPj,fgravxi,fgravyi,fgravzi,wkernj,wkerni,gradpx,gradpy,gradpz,gradP_cooli,gradP_coolj
 
  ! unpack
  xi            = xpartveci(ixi)
@@ -1190,13 +1181,10 @@
  if (icooling == 8) then
     gradP_cool(i) = 0d0
     Gpot_cool(i) = 0d0
-<<<<<<< HEAD
     duFLD(i) = 0d0
-=======
     gradpx = 0d0
     gradpy = 0d0
     gradpz = 0d0
->>>>>>> 68acaabd
  endif
 
  loop_over_neighbours2: do n = 1,nneigh
@@ -1708,8 +1696,6 @@
           fsum(ifzi) = fsum(ifzi) - runiz*(gradp + fgrav) - projsz
           fsum(ipot) = fsum(ipot) + pmassj*phii ! no need to symmetrise (see PM07)
 
-<<<<<<< HEAD
-=======
           if (icooling == 8) then
              Gpot_cool(i) = Gpot_cool(i) + pmassj*phii
              gradpx = gradpx + runix*(gradP_cooli + gradP_coolj)
@@ -1717,7 +1703,6 @@
              gradpz = gradpz + runiz*(gradP_cooli + gradP_coolj)
           endif
 
->>>>>>> 68acaabd
           !--calculate divv for use in du, h prediction, av switch etc.
           fsum(idrhodti) = fsum(idrhodti) + projv*grkerni
 
