!--------------------------------------------------------------------------!
! The Phantom Smoothed Particle Hydrodynamics code, by Daniel Price et al. !
! Copyright (c) 2007-2023 The Authors (see AUTHORS)                        !
! See LICENCE file for usage and distribution conditions                   !
! http://phantomsph.bitbucket.io/                                          !
!--------------------------------------------------------------------------!
module raytracer
!
! This module contains all routines required to:
!   - perform radial ray tracing starting from the primary star only
!   - calculate optical depth along the rays given the opacity distribution
!   - interpolate optical depths to all SPH particles
! Applicable both for single and binary star wind simulations
!
! WARNING: This module has only been tested on phantom wind setup
!
! :References: None
!
! :Owner: Mats Esseldeurs
!
! :Runtime parameters: None
!
! :Dependencies: healpix, kernel, linklist, part, units
!
 use healpix

 implicit none
 public :: get_all_tau

 private

contains

 !------------------------------------------------------------------------------------
 !+
 !  MAIN ROUTINE
 !  Returns the optical depth at each particle's location using an outward ray-tracing scheme
 !+
 !  IN: npart:           The number of SPH particles
 !  IN: nptmass:         The number of sink particles
 !  IN: xyzm_ptmass:     The array containing the properties of the sink particle
 !  IN: xyzh:            The array containing the particles position+smooting lenght
 !  IN: xyzh:            The array containing the particles position+smooting lenght
 !  IN: kappa_cgs:       The array containing the opacities of all SPH particles
 !  IN: order:           The healpix order which is used for the uniform ray sampling
 !+
 !  OUT: tau:            The array of optical depths for each SPH particle
 !+
 !------------------------------------------------------------------------------------
subroutine get_all_tau(npart, nptmass, xyzmh_ptmass, xyzh, kappa_cgs, order, tau)
 use part,   only: iReff
 use inject, only: wind_injection_radius
 integer, intent(in) :: npart, order, nptmass
 real, intent(in)    :: kappa_cgs(:), xyzh(:,:), xyzmh_ptmass(:,:)
 real, intent(out)   :: tau(:)

 if (nptmass == 2 ) then
    call get_all_tau_companion(npart, xyzmh_ptmass(1:3,1), xyzmh_ptmass(iReff,1), xyzh, kappa_cgs, &
         wind_injection_radius, xyzmh_ptmass(1:3,2), xyzmh_ptmass(iReff,2), order, tau)
 else
    call get_all_tau_single(npart, xyzmh_ptmass(1:3,1), xyzmh_ptmass(iReff,1), xyzh,&
        kappa_cgs, wind_injection_radius, order, tau)
 endif
end subroutine get_all_tau

 !---------------------------------------------------------------------------------
 !+
 !  Calculates the optical depth at each particle's location, using the uniform outward
 !  ray-tracing scheme for models containing a single star
 !
 !  Relies on healpix, for more information: https://healpix.sourceforge.io/
 !+
 !  IN: npart:           The number of SPH particles
 !  IN: primary:         The xyz coordinates of the primary star
 !  IN: xyzh:            The array containing the particles position+smooting lenght
 !  IN: kappa:           The array containing the kappa of all SPH particles
 !  IN: Rstar:           The radius of the primary star
 !  IN: Rinject:         The particles injection radius
 !  IN: order:           The healpix order which is used for the uniform ray sampling
 !+
 !  OUT: taus:           The array of optical depths to each SPH particle
 !+
 !---------------------------------------------------------------------------------
subroutine get_all_tau_single(npart, primary, Rstar, xyzh, kappa, Rinject, order, tau)
 use part, only : isdead_or_accreted
 integer, intent(in) :: npart,order
 real, intent(in)    :: primary(3), kappa(:), Rstar, Rinject, xyzh(:,:)
 real, intent(out)   :: tau(:)

 integer  :: i, nrays, nsides
 real     :: ray_dir(3),part_dir(3)
 real, dimension(:,:), allocatable  :: rays_dist, rays_tau
 integer, dimension(:), allocatable :: rays_dim
 integer, parameter :: ndim = 200 ! maximum number of points along the ray where tau is calculated

 nrays = 12*4**order ! The number of rays traced given the healpix order
 nsides = 2**order   ! The healpix nsides given the healpix order

 allocate(rays_dist(ndim, nrays)) ! distance from the central star of the points on the rays
 allocate(rays_tau(ndim, nrays))  ! value of tau at each point along each ray
 allocate(rays_dim(nrays))        ! effective number of points on the ray (< ndim)

 !-------------------------------------------
 ! CONSTRUCT the RAYS given the HEALPix ORDER
 ! and determine the optical depth along them
 !-------------------------------------------

!$omp parallel default(none) &
!$omp private(ray_dir) &
!$omp shared(nrays,nsides,primary,kappa,xyzh,Rstar,Rinject,rays_dist,rays_tau,rays_dim)
!$omp do
 do i = 1, nrays
    !returns ray_dir, the unit vector identifying a ray (index i-1 because healpix starts counting from index 0)
    call pix2vec_nest(nsides, i-1, ray_dir)
    !calculate the properties along the ray (tau, distance, number of points)
    call ray_tracer(primary,ray_dir,xyzh,kappa,Rstar,Rinject,rays_tau(:,i),rays_dist(:,i),rays_dim(i))
 enddo
!$omp enddo
!$omp end parallel


 !_----------------------------------------------
 ! DETERMINE the optical depth for each particle
 ! using the values available on the HEALPix rays
 !-----------------------------------------------

!$omp parallel default(none) &
!$omp private(part_dir) &
!$omp shared(npart,primary,nsides,xyzh,ray_dir,rays_dist,rays_tau,rays_dim,tau)
!$omp do
 do i = 1,npart
    if (.not.isdead_or_accreted(xyzh(4,i))) then
       part_dir = xyzh(1:3,i)-primary
       call interpolate_tau(nsides, part_dir, rays_tau, rays_dist, rays_dim, tau(i))
    else
       tau(i) = -99.
    endif
 enddo
!$omp enddo
!$omp end parallel

end subroutine get_all_tau_single

 !--------------------------------------------------------------------------
 !+
 !  Calculate the optical depth at each particle's location, using the uniform outward
 !  ray-tracing scheme for models containing a primary star and a companion
 !
 !  Relies on healpix, for more information: https://healpix.sourceforge.io/
 !+
 !  IN: npart:           The number of SPH particles
 !  IN: primary:         The xyz coordinates of the primary star
 !  IN: xyzh:            The array containing the particles position+smooting lenght
 !  IN: kappa:           The array containing the opacity of all the SPH particles
 !  IN: Rstar:           The radius of the primary star
 !  IN: Rinject:         The particles injection radius
 !  IN: companion:       The xyz coordinates of the companion
 !  IN: Rcomp:           The radius of the companion
 !  IN: order:           The healpix order which is used for the uniform ray sampling
 !+
 !  OUT: tau:            The array of optical depths for each SPH particle
 !+
 !--------------------------------------------------------------------------
subroutine get_all_tau_companion(npart, primary, Rstar, xyzh, kappa, Rinject, companion, Rcomp, order, tau)
 use part, only : isdead_or_accreted
 integer, intent(in) :: npart, order
 real, intent(in)    :: primary(3), companion(3), kappa(:), Rstar, Rinject, xyzh(:,:), Rcomp
 real, intent(out)   :: tau(:)

 integer  :: i, nrays, nsides
 real     :: normCompanion,theta0,phi,cosphi,sinphi,theta,sep,root
 real     :: ray_dir(3),part_dir(3),uvecCompanion(3)
 real, dimension(:,:), allocatable  :: rays_dist, rays_tau
 integer, dimension(:), allocatable :: rays_dim
 integer, parameter :: ndim = 200 ! maximum number of points along the ray where tau is calculated

 nrays = 12*4**order ! The number of rays traced given the healpix order
 nsides = 2**order   ! The healpix nsides given the healpix order

 allocate(rays_dist(ndim, nrays)) ! distance from the central star of the points on the rays
 allocate(rays_tau(ndim, nrays))  ! value of tau at each point along each ray
 allocate(rays_dim(nrays))        ! effective number of points on the ray (< ndim)

 uvecCompanion = companion-primary
 normCompanion = norm2(uvecCompanion)
 uvecCompanion = uvecCompanion/normCompanion
 theta0        = asin(Rcomp/normCompanion)
 phi           = atan2(uvecCompanion(2),uvecCompanion(1))
 cosphi        = cos(phi)
 sinphi        = sin(phi)

 !-------------------------------------------
 ! CONSTRUCT the RAYS given the HEALPix ORDER
 ! and determine the optical depth along them
 !-------------------------------------------

!$omp parallel default(none) &
!$omp private(ray_dir,theta,root,sep) &
!$omp shared(nrays,nsides,primary,kappa,xyzh,Rstar,Rinject,Rcomp,rays_dist,rays_tau,rays_dim) &
!$omp shared(uvecCompanion,normCompanion,cosphi,sinphi,theta0)
!$omp do
 do i = 1, nrays
    !returns ray_dir, the unit vector identifying a ray (index i-1 because healpix starts counting from index 0)
    call pix2vec_nest(nsides, i-1, ray_dir)
    !rotate ray vectors by an angle = phi so the main axis points to the companion (This is because along the
    !main axis (1,0,0) rays are distributed more uniformally
    ray_dir = (/cosphi*ray_dir(1) - sinphi*ray_dir(2),sinphi*ray_dir(1) + cosphi*ray_dir(2), ray_dir(3)/)
    theta   = acos(dot_product(uvecCompanion, ray_dir))
    !the ray intersects the companion: only calculate tau up to the companion
    if (theta < theta0) then
       root  = sqrt(Rcomp**2-normCompanion**2*sin(theta)**2)
       sep   = normCompanion*cos(theta)-root
       call ray_tracer(primary,ray_dir,xyzh,kappa,Rstar,Rinject,rays_tau(:,i),rays_dist(:,i),rays_dim(i), sep)
    else
       call ray_tracer(primary,ray_dir,xyzh,kappa,Rstar,Rinject,rays_tau(:,i),rays_dist(:,i),rays_dim(i))
    endif
 enddo
!$omp enddo
!$omp end parallel

 !-----------------------------------------------
 ! DETERMINE the optical depth for each particle
 ! using the values available on the HEALPix rays
 !-----------------------------------------------

!$omp parallel default(none) &
!$omp private(part_dir) &
!$omp shared(npart,primary,cosphi,sinphi,nsides,xyzh,ray_dir,rays_dist,rays_tau,rays_dim,tau)
!$omp do
 do i = 1, npart
    if (.not.isdead_or_accreted(xyzh(4,i))) then
       !vector joining the source to the particle
       part_dir = xyzh(1:3,i)-primary
       part_dir = (/cosphi*part_dir(1) + sinphi*part_dir(2),-sinphi*part_dir(1) + cosphi*part_dir(2), part_dir(3)/)
       call interpolate_tau(nsides, part_dir, rays_tau, rays_dist, rays_dim, tau(i))
    else
       tau(i) = -99.
    endif
 enddo
!$omp enddo
!$omp end parallel
end subroutine get_all_tau_companion

 !--------------------------------------------------------------------------
 !+
 !  Calculate the optical depth at the SPH particle's location.
 !  Search for the four closest rays to a particle, perform four-point
 !  interpolation of the optical depth from these rays. Weighted by the
 !  inverse square of the perpendicular distance to the rays.
 !
 !  Relies on healpix, for more information: https://healpix.sourceforge.io/
 !+
 !  IN: nsides:          The healpix nsides of the simulation
 !  IN: vec:             The vector from the primary to the particle
 !  IN: rays_tau:        2-dimensional array containing the cumulative optical
 !                       depth along each ray
 !  IN: rays_dist:       2-dimensional array containing the distances from the
 !                       primary along each ray
 !  IN: rays_dim:        The vector containing the number of points defined along each ray
 !+
 !  OUT: tau:            The interpolated optical depth at the particle's location
 !+
 !--------------------------------------------------------------------------
subroutine interpolate_tau(nsides, vec, rays_tau, rays_dist, rays_dim, tau)
 integer, intent(in) :: nsides, rays_dim(:)
 real, intent(in)    :: vec(:), rays_dist(:,:), rays_tau(:,:)
 real, intent(out)   :: tau

 integer :: rayIndex, neighbours(8), nneigh, i, k
 real    :: tautemp, ray(3), vectemp(3), weight, tempdist(8), distRay_sq, vec_norm2
 logical :: mask(8)

 vec_norm2 = norm2(vec)
 !returns rayIndex, the index of the ray vector of the HEALPix cell that points to the particle (direction vec)
 call vec2pix_nest(nsides, vec, rayIndex)
 !returns ray(3), the unit vector identifying the ray with index number rayIndex
 call pix2vec_nest(nsides, rayIndex, ray)
 !compute optical depth along ray rayIndex(+1)
 call get_tau_on_ray(vec_norm2, rays_tau(:,rayIndex+1), rays_dist(:,rayIndex+1), rays_dim(rayIndex+1), tautemp)
 !determine distance of the particle to the HEALPix ray
 vectemp       = vec - vec_norm2*ray
 distRay_sq    = dot_product(vectemp,vectemp)
 if (distRay_sq > 0.) then
    tau    = tautemp/distRay_sq
    weight = 1./distRay_sq
 else
    ! the particle sits exactly on the ray, no need to interpolate with the neighbours
    tau    = tautemp
    return
 endif

 !returns the number nneigh and list of vectors (n) neighbouring the ray number rayIndex
 call neighbours_nest(nsides, rayIndex, neighbours, nneigh)
 !for each neighbouring ray calculate its distance to the particle
 do i=1,nneigh
    call pix2vec_nest(nsides, neighbours(i), ray)
    vectemp     = vec - vec_norm2*ray
    tempdist(i) = dot_product(vectemp,vectemp)
 enddo
 neighbours     = neighbours+1
 mask           = .true.
 if (nneigh <8) mask(nneigh+1:8) = .false.
 !take tau contribution from the 3 closest rays
 do i=1,3
    k       = minloc(tempdist,1,mask)
    mask(k) = .false.
    call get_tau_on_ray(vec_norm2, rays_tau(:,neighbours(k)), &
                rays_dist(:,neighbours(k)), rays_dim(neighbours(k)), tautemp)
    tau    = tau + tautemp/tempdist(k)
    weight = weight + 1./tempdist(k)
 enddo
 tau = tau / weight
end subroutine interpolate_tau


 !--------------------------------------------------------------------------
 !+
 !  Interpolation of the optical depth for an arbitrary point on the ray,
 !  at a given distance to the starting point of the ray (primary star).
 !+
 !  IN: distance:        The distance from the staring point of the ray to a
 !                       point on the ray
 !  IN: tau_along_ray:   The vector of cumulative optical depths along the ray
 !  IN: dist_along_ray:  The vector of distances from the primary along the ray
 !  IN: len:             The length of tau_along_ray and dist_along_ray
 !+
 !  OUT: tau:            The optical depth to the given distance along the ray
 !+
 !--------------------------------------------------------------------------
subroutine get_tau_on_ray(distance, tau_along_ray, dist_along_ray, len, tau)
 real, intent(in)    :: distance, tau_along_ray(:), dist_along_ray(:)
 integer, intent(in) :: len
 real, intent(out)   :: tau

 integer :: L, R, m ! left, right and middle index for binary search

 if (distance  <  dist_along_ray(1)) then
    tau = tau_along_ray(1)
 elseif (distance  >  dist_along_ray(len)) then
    tau = tau_along_ray(len)
 else
    L = 2
    R = len
    !bysection search for the index of the closest points on the ray to the specified location
    do while (L < R)
       m = (L + R)/2
       if (dist_along_ray(m) > distance) then
          R = m
       else
          L = m + 1
       endif
    enddo
    !linear interpolation of the optical depth at the the point's location
    tau = tau_along_ray(L-1)+(tau_along_ray(L)-tau_along_ray(L-1))/ &
                  (dist_along_ray(L)-dist_along_ray(L-1))*(distance-dist_along_ray(L-1))
 endif
end subroutine get_tau_on_ray

 !--------------------------------------------------------------------------
 !+
 !  Calculate the optical depth along a given ray
 !+
 !  IN: primary:         The location of the primary star
 !  IN: ray:             The unit vector of the direction in which the
 !                       optical depth will be calculated
 !  IN: xyzh:            The array containing the particles position+smoothing lenght
 !  IN: kappa:           The array containing the particles opacity
 !  IN: Rstar:           The radius of the primary star
 !  IN: Rinject:         The particles injection radius
 !+
 !  OUT: tau_along_ray:  The vector of cumulative optical depth along the ray
 !  OUT: dist_along_ray: The vector of distances from the primary along the ray
 !  OUT: len:            The length of tau_along_ray and dist_along_ray
 !+
 !  OPT: maxDistance:    The maximal distance the ray needs to be traced
 !+
 !--------------------------------------------------------------------------
<<<<<<< HEAD
subroutine ray_tracer(primary, ray, xyzh, kappa, Rstar, Rinject, tau_along_ray, dist_along_ray, len, maxDistance)
 use units, only:umass,udist
 use part,  only:itauL_alloc
 real, intent(in)     :: primary(3), ray(3), Rstar, Rinject, xyzh(:,:), kappa(:)
=======
subroutine ray_tracer(primary, ray, xyzh, kappa, Rstar, tau_along_ray, dist_along_ray, len, maxDistance)
 use units, only:unit_opacity
 real, intent(in)     :: primary(3), ray(3), Rstar, xyzh(:,:), kappa(:)
>>>>>>> 33664ee2
 real, optional       :: maxDistance
 real, intent(out)    :: dist_along_ray(:), tau_along_ray(:)
 integer, intent(out) :: len
 real, parameter      :: tau_max = 99.

 real    :: dr, next_dr, h, dtaudr, previousdtaudr, nextdtaudr, distance
 integer :: inext, i, L, R, m ! left, right and middle index for binary search

 h = Rinject/100.
 inext=0
 do while (inext==0)
    h = h*2.
    !find the next point along the ray : index inext
    call find_next(primary+Rinject*ray, h, ray, xyzh, kappa, previousdtaudr, dr, inext)
 enddo

 i = 1
 tau_along_ray(i)  = 0.
 distance          = Rinject
 dist_along_ray(i) = distance
 do while (hasNext(inext,tau_along_ray(i),distance,maxDistance))
    distance = distance+dr
    call find_next(primary + distance*ray, xyzh(4,inext), ray, xyzh, kappa, nextdtaudr, next_dr, inext)
    i = i + 1
    if (itauL_alloc > 0) nextdtaudr = nextdtaudr*(Rstar/distance)**2
    dtaudr            = (nextdtaudr+previousdtaudr)/2.
    previousdtaudr    = nextdtaudr
    !fix units for tau (kappa is in cgs while rho & r are in code units)
    tau_along_ray(i)  = tau_along_ray(i-1) + real(dr*dtaudr/unit_opacity)
    dist_along_ray(i) = distance
    dr                = next_dr
 enddo

 if (itauL_alloc == 0 .and. present(maxDistance)) then
    i = i + 1
    tau_along_ray(i)  = tau_max
    dist_along_ray(i) = maxDistance
 endif
 len = i

<<<<<<< HEAD
 if (itauL_alloc > 0) then
    !reverse integration start from zero inward
    tau_along_ray(1:len) = tau_along_ray(len) - tau_along_ray(1:len)
    !find the first point where tau_lucy < 2/3
    if (tau_along_ray(1) > 2./3.) then
      L = 1
      R = len
      !bysection search for the index of the closest point to tau = 2/3
      do while (L < R)
         m = (L + R)/2
         if (tau_along_ray(m) < 2./3.) then
           R = m
         else
           L = m + 1
         endif
      enddo
      tau_along_ray(1:L) = 2./3.
      !The photosphere is located between ray grid point L and L+1, may be useful information!
    endif
  endif
=======
>>>>>>> 33664ee2
end subroutine ray_tracer

logical function hasNext(inext, tau, distance, maxDistance)
 integer, intent(in) :: inext
 real, intent(in)    :: tau, distance
 real, optional      :: maxDistance
 real                :: tau_max = 99.
 if (present(maxDistance)) then
    hasNext = inext /= 0 .and. distance < maxDistance .and. tau < tau_max
 else
    hasNext = inext /= 0 .and. tau < tau_max
 endif
end function hasNext

 !--------------------------------------------------------------------------
 !+
 !  First finds the local optical depth derivative at the starting point, then finds the next
 !                       point on a ray and the distance to this point
 !+
 !  IN: inpoint:         The coordinate of the initial point projected on the ray
 !                       for which the opacity and the next point will be calculated
 !  IN: h:               The smoothing length at the initial point
 !  IN: ray:             The unit vector of the direction in which the next
 !                       point will be calculated
 !  IN: xyzh:            The array containing the particles position+smoothing length
 !  IN: kappa:           The array containing the particles opacity
 !  IN: inext:           The index of the initial point
 !                       (this point will not be considered as possible next point)
 !+
 !  OUT: dtaudr:         The radial optical depth derivative at the given location (inpoint)
 !  OUT: distance:       The distance to the next point
 !  OUT: inext:          The index of the next point on the ray
 !+
 !--------------------------------------------------------------------------
subroutine find_next(inpoint, h, ray, xyzh, kappa, dtaudr, distance, inext)
 use linklist, only:getneigh_pos,ifirstincell,listneigh
 use kernel,   only:radkern,cnormk,wkern
 use part,     only:hfact,rhoh,massoftype,igas
 real,    intent(in)    :: xyzh(:,:), kappa(:), inpoint(:), ray(:), h
 integer, intent(inout) :: inext
 real,    intent(out)   :: distance, dtaudr

 integer, parameter :: nmaxcache = 0
 real  :: xyzcache(0,nmaxcache)

 integer  :: nneigh, i, prev
 real     :: dmin, vec(3), dr, raydistance, q, norm_sq

 prev     = inext
 inext    = 0
 distance = 0.

 !for a given point (inpoint), returns the list of neighbouring particles (listneigh) within a radius h*radkern
 call getneigh_pos(inpoint,0.,h*radkern,3,listneigh,nneigh,xyzh,xyzcache,nmaxcache,ifirstincell)

 dtaudr = 0.
 dmin = huge(0.)
 !loop over all neighbours
 do i=1,nneigh
    vec     = xyzh(1:3,listneigh(i)) - inpoint
    norm_sq = dot_product(vec,vec)
    q       = sqrt(norm_sq)/xyzh(4,listneigh(i))
    !add optical depth contribution from each particle
    dtaudr = dtaudr+wkern(q*q,q)*kappa(listneigh(i))*rhoh(xyzh(4,listneigh(i)), massoftype(igas))

    ! find the next particle : among the neighbours find the particle located the closest to the ray
    if (listneigh(i)  /=  prev) then
       dr = dot_product(vec,ray) !projected distance along the ray
       if (dr>0.) then
          !distance perpendicular to the ray direction
          raydistance = norm_sq - dr**2
          if (raydistance < dmin) then
             dmin     = raydistance
             inext    = listneigh(i)
             distance = dr
          endif
       endif
    endif
 enddo
 dtaudr = dtaudr*cnormk/hfact**3
end subroutine find_next
end module raytracer<|MERGE_RESOLUTION|>--- conflicted
+++ resolved
@@ -375,16 +375,10 @@
  !  OPT: maxDistance:    The maximal distance the ray needs to be traced
  !+
  !--------------------------------------------------------------------------
-<<<<<<< HEAD
 subroutine ray_tracer(primary, ray, xyzh, kappa, Rstar, Rinject, tau_along_ray, dist_along_ray, len, maxDistance)
  use units, only:umass,udist
  use part,  only:itauL_alloc
  real, intent(in)     :: primary(3), ray(3), Rstar, Rinject, xyzh(:,:), kappa(:)
-=======
-subroutine ray_tracer(primary, ray, xyzh, kappa, Rstar, tau_along_ray, dist_along_ray, len, maxDistance)
- use units, only:unit_opacity
- real, intent(in)     :: primary(3), ray(3), Rstar, xyzh(:,:), kappa(:)
->>>>>>> 33664ee2
  real, optional       :: maxDistance
  real, intent(out)    :: dist_along_ray(:), tau_along_ray(:)
  integer, intent(out) :: len
@@ -425,7 +419,6 @@
  endif
  len = i
 
-<<<<<<< HEAD
  if (itauL_alloc > 0) then
     !reverse integration start from zero inward
     tau_along_ray(1:len) = tau_along_ray(len) - tau_along_ray(1:len)
@@ -446,8 +439,6 @@
       !The photosphere is located between ray grid point L and L+1, may be useful information!
     endif
   endif
-=======
->>>>>>> 33664ee2
 end subroutine ray_tracer
 
 logical function hasNext(inext, tau, distance, maxDistance)
