--- conflicted
+++ resolved
@@ -491,13 +491,7 @@
     !  tempi    = 0. !temperaturei
  case (24)
 !
-<<<<<<< HEAD
-!--Interpolate tabulated EoS from Stamatellos et al. (2007).
-!
-!  Tabulated equation of state with opacities from Lombardi et al. 2015. For use
-=======
 !  Tabulated equation of state with opacities from Stamatellos et al. 2007 & Lombardi et al. 2015. For use
->>>>>>> 613d8d0e
 !  with icooling = 9, the radiative cooling approximation (Young et al. 2024).
 !
     if (eni < 0.) then
