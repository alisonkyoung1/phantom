!--------------------------------------------------------------------------!
! The Phantom Smoothed Particle Hydrodynamics code, by Daniel Price et al. !
! Copyright (c) 2007-2024 The Authors (see AUTHORS)                        !
! See LICENCE file for usage and distribution conditions                   !
! http://phantomsph.bitbucket.io/                                          !
!--------------------------------------------------------------------------!
module energies
!
! Calculates global quantities on the particles
!   To Developer: See instructions in evwrite.F90 about adding values
!                 to the .ev file
!
! :References: None
!
! :Owner: Daniel Price
!
! :Runtime parameters: None
!
! :Dependencies: boundary_dyn, centreofmass, dim, dust, eos, eos_piecewise,
!   externalforces, fastmath, gravwaveutils, io, kernel, metric_tools,
!   mpiutils, nicil, options, part, ptmass, timestep, units, utils_gr,
!   vectorutils, viscosity
!
 use dim,   only:maxdusttypes,maxdustsmall
 use units, only:utime
 implicit none

 logical,         public    :: gas_only,track_mass,track_lum
 real,            public    :: ekin,etherm,emag,epot,etot,totmom,angtot,mtot,xyzcom(3),hdivBB_xa(2)
 real,            public    :: vrms,rmsmach,accretedmass,mdust(maxdusttypes),mgas
 real,            public    :: xmom,ymom,zmom
 real,            public    :: totlum
 real,            public    :: hx(4),hp(4),ddq_xy(3,3)
 integer,         public    :: iquantities
 integer(kind=8), public    :: ndead,npartall,np_cs_eq_0,np_e_eq_0
 integer,         public    :: iev_time,iev_ekin,iev_etherm,iev_emag,iev_epot,iev_etot,iev_totmom,iev_com(3),&
                               iev_angmom,iev_rho,iev_dt,iev_dtx,iev_entrop,iev_rmsmach,iev_vrms,iev_rhop(6),&
                               iev_alpha,iev_B,iev_divB,iev_hdivB,iev_beta,iev_temp,iev_etao,iev_etah(2),&
                               iev_etaa,iev_vel,iev_vhall,iev_vion,iev_n(7),&
                               iev_dtg,iev_ts,iev_dm(maxdusttypes),iev_momall,iev_angall,iev_maccsink(2),&
                               iev_macc,iev_eacc,iev_totlum,iev_erot(4),iev_viscrat,iev_gws(8),&
                               iev_mass,iev_bdy(3,2)
 integer,         public    :: iev_erad
 real,            public    :: erad
 integer,         parameter :: inumev  = 150  ! maximum number of quantities to be printed in .ev
 integer,         parameter :: iev_sum = 1    ! array index of the sum of the quantity
 integer,         parameter :: iev_max = 2    ! array index of the maximum of the quantity
 integer,         parameter :: iev_min = 3    ! array index of the minimum of the quantity
 integer,         parameter :: iev_ave = 4    ! array index of the average of the quantity
 ! Subroutines
 public  :: compute_energies,ev_data_update
 private :: get_erot,initialise_ev_data,collate_ev_data,finalise_ev_data
 ! Arrays
 real,             public :: ev_data(4,0:inumev),erot_com(6)

contains

!----------------------------------------------------------------
!+
!  Subroutine to compute global quantities on the particles
!+
!----------------------------------------------------------------
subroutine compute_energies(t)
 use dim,            only:maxp,maxvxyzu,maxalpha,maxtypes,mhd_nonideal,maxp_hard,&
                          lightcurve,use_dust,maxdusttypes,do_radiation,gr
 use part,           only:rhoh,xyzh,vxyzu,massoftype,npart,maxphase,iphase,&
                          alphaind,Bevol,divcurlB,iamtype,igamma,&
                          igas,idust,iboundary,istar,idarkmatter,ibulge,&
                          nptmass,xyzmh_ptmass,vxyz_ptmass,fxyz_ptmass,isdeadh,&
                          isdead_or_accreted,epot_sinksink,imacc,ispinx,ispiny,&
                          ispinz,mhd,gravity,poten,dustfrac,eos_vars,itemp,igasP,ics,&
                          nden_nimhd,eta_nimhd,iion,ndustsmall,graindens,grainsize,&
                          iamdust,ndusttypes,rad,iradxi
 use part,           only:pxyzu,fxyzu,fext
 use gravwaveutils,  only:calculate_strain,calc_gravitwaves
 use centreofmass,   only:get_centreofmass_accel
 use eos,            only:polyk,utherm,gamma,eos_is_non_ideal,eos_outputs_gasP
 use eos_piecewise,  only:gamma_pwp
 use io,             only:id,fatal,master
 use externalforces, only:externalforce,externalforce_vdependent,was_accreted,accradius1
 use options,        only:iexternalforce,calc_erot,alpha,ieos,use_dustfrac
 use mpiutils,       only:reduceall_mpi
 use ptmass,         only:get_accel_sink_gas
 use viscosity,      only:irealvisc,shearfunc
 use nicil,          only:nicil_update_nimhd,nicil_get_halldrift,nicil_get_ambidrift, &
                     use_ohm,use_hall,use_ambi,n_data_out,n_warn
 use boundary_dyn,   only:dynamic_bdy,find_dynamic_boundaries
 use kernel,         only:radkern
 use timestep,       only:dtmax
#ifdef GR
 use part,           only:metrics
 use metric_tools,   only:unpack_metric
 use utils_gr,       only:dot_product_gr,get_geodesic_accel
 use vectorutils,    only:cross_product3D
#ifdef FINVSQRT
 use fastmath,       only:finvsqrt
#endif
#endif
 use part,           only:luminosity
 use dust,           only:get_ts,idrag
 real, intent(in) :: t
 integer :: iregime,idusttype,ierr
 real    :: ev_data_thread(4,0:inumev)
 real    :: xi,yi,zi,hi,vxi,vyi,vzi,v2i,vi1,Bxi,Byi,Bzi,Bi,B2i,rhoi,angx,angy,angz
 real    :: xmomacc,ymomacc,zmomacc,angaccx,angaccy,angaccz,xcom,ycom,zcom,dm
 real    :: epoti,pmassi,dnptot,dnpgas,tsi
 real    :: xmomall,ymomall,zmomall,angxall,angyall,angzall,rho1i,vsigi
 real    :: ponrhoi,spsoundi,spsound2i,va2cs2,rho1cs2,dumx,dumy,dumz,gammai
 real    :: divBi,hdivBonBi,alphai,valfven2i,betai
 real    :: n_total,n_total1,n_ion,shearparam_art,shearparam_phys,ratio_phys_to_av
 real    :: gasfrac,rhogasi,dustfracisum,dustfraci(maxdusttypes),dust_to_gas(maxdusttypes)
 real    :: etaohm,etahall,etaambi,vhall,vion
 real    :: curlBi(3),vhalli(3),vioni(3),data_out(n_data_out)
 real    :: erotxi,erotyi,erotzi,fdum(3),x0(3),v0(3),a0(3),xyz_x_all(3),xyz_n_all(3)
 real    :: ethermi
#ifdef GR
 real    :: pdotv,bigvi(1:3),alpha_gr,beta_gr_UP(1:3),lorentzi,pxi,pyi,pzi
 real    :: gammaijdown(1:3,1:3),angi(1:3),fourvel_space(3)
#endif
 integer :: i,j,itype,iu
 integer :: ierrlist(n_warn)
 integer(kind=8) :: np,npgas,nptot,np_rho(maxtypes),np_rho_thread(maxtypes)
 !real, allocatable :: axyz(:,:)

 ! initialise values
 itype  = igas
 pmassi = massoftype(igas)
 ekin   = 0.
 etherm = 0.
 if (maxvxyzu < 4 .and. gamma < 1.0001 .and. ieos/=9) etherm = 1.5*polyk
 epot = 0.
 emag = 0.
 etot = 0.
 erad = 0.
 xcom = 0.
 ycom = 0.
 zcom = 0.
 mtot = 0.
 dm   = 0.
 xmom = 0.
 ymom = 0.
 zmom = 0.
 angx = 0.
 angy = 0.
 angz = 0.
 iu   = 4
 np   = 0
 vrms = 0.
 rmsmach = 0.
 npgas   = 0
 xmomacc = 0.
 ymomacc = 0.
 zmomacc = 0.
 angaccx = 0.
 angaccy = 0.
 angaccz = 0.
 mgas    = 0.
 mdust   = 0.
 mgas    = 0.
 np_cs_eq_0 = 0
 np_e_eq_0  = 0
 ierrlist = 0
 if (maxalpha==maxp) then
    alphai = 0.
 else
    alphai = alpha
 endif
 np_rho      = 0
 call initialise_ev_data(ev_data)

!$omp parallel default(none) &
!$omp shared(maxp,maxphase,maxalpha) &
!$omp shared(xyzh,vxyzu,pxyzu,rad,iexternalforce,npart,t,id) &
!$omp shared(alphaind,massoftype,irealvisc,iu) &
!$omp shared(ieos,gamma,nptmass,xyzmh_ptmass,vxyz_ptmass,xyzcom) &
!$omp shared(Bevol,divcurlB,iphase,poten,dustfrac,use_dustfrac) &
!$omp shared(use_ohm,use_hall,use_ambi,nden_nimhd,eta_nimhd) &
!$omp shared(ev_data,np_rho,erot_com,calc_erot,gas_only,track_mass) &
!$omp shared(calc_gravitwaves) &
!$omp shared(iev_erad,iev_rho,iev_dt,iev_entrop,iev_rhop,iev_alpha) &
!$omp shared(iev_B,iev_divB,iev_hdivB,iev_beta,iev_temp,iev_etao,iev_etah) &
!$omp shared(iev_etaa,iev_vel,iev_vhall,iev_vion,iev_n) &
!$omp shared(iev_dtg,iev_ts,iev_macc,iev_totlum,iev_erot,iev_viscrat) &
!$omp shared(eos_vars,grainsize,graindens,ndustsmall) &
!$omp private(i,j,xi,yi,zi,hi,rhoi,vxi,vyi,vzi,Bxi,Byi,Bzi,Bi,B2i,epoti,vsigi,v2i,vi1) &
!$omp private(ponrhoi,spsoundi,gammai,spsound2i,va2cs2,rho1cs2,ethermi,dumx,dumy,dumz,valfven2i,divBi,hdivBonBi,curlBi) &
!$omp private(rho1i,shearparam_art,shearparam_phys,ratio_phys_to_av,betai) &
!$omp private(gasfrac,rhogasi,dustfracisum,dustfraci,dust_to_gas,n_total,n_total1,n_ion) &
!$omp private(etaohm,etahall,etaambi,vhalli,vhall,vioni,vion,data_out) &
!$omp private(erotxi,erotyi,erotzi,fdum) &
!$omp private(ev_data_thread,np_rho_thread) &
!$omp firstprivate(alphai,itype,pmassi) &
#ifdef GR
!$omp shared(metrics) &
!$omp private(pxi,pyi,pzi,gammaijdown,alpha_gr,beta_gr_UP,bigvi,lorentzi,pdotv,angi,fourvel_space) &
#endif
!$omp shared(idrag) &
!$omp private(tsi,iregime,idusttype) &
!$omp shared(luminosity,track_lum) &
!$omp reduction(+:np,npgas,np_cs_eq_0,np_e_eq_0) &
!$omp reduction(+:xcom,ycom,zcom,mtot,xmom,ymom,zmom,angx,angy,angz,mdust,mgas) &
!$omp reduction(+:xmomacc,ymomacc,zmomacc,angaccx,angaccy,angaccz) &
!$omp reduction(+:ekin,etherm,emag,epot,erad,vrms,rmsmach,ierrlist)
 call initialise_ev_data(ev_data_thread)
 np_rho_thread  = 0
!$omp do
 do i=1,npart
    xi = xyzh(1,i)
    yi = xyzh(2,i)
    zi = xyzh(3,i)
    hi = xyzh(4,i)
    if (.not.isdead_or_accreted(hi)) then
       if (maxphase==maxp) then
          itype = iamtype(iphase(i))
          if (itype <= 0) call fatal('energies','particle type <= 0')
          pmassi = massoftype(itype)
       endif

       rhoi = rhoh(hi,pmassi)
       call ev_data_update(ev_data_thread,iev_rho,rhoi)
       if (.not.gas_only) then
          select case(itype)
          case(igas)
             call ev_data_update(ev_data_thread,iev_rhop(1), rhoi)
             np_rho_thread(igas) =  np_rho_thread(igas) + 1
          case(idust)
             call ev_data_update(ev_data_thread,iev_rhop(2),rhoi)
             np_rho_thread(idust) =  np_rho_thread(idust) + 1
          case(iboundary)
             call ev_data_update(ev_data_thread,iev_rhop(3), rhoi)
             np_rho_thread(iboundary) =  np_rho_thread(iboundary) + 1
          case(istar)
             call ev_data_update(ev_data_thread,iev_rhop(4),rhoi)
             np_rho_thread(istar) =  np_rho_thread(istar) + 1
          case(idarkmatter)
             call ev_data_update(ev_data_thread,iev_rhop(5),  rhoi)
             np_rho_thread(idarkmatter) =  np_rho_thread(idarkmatter) + 1
          case(ibulge)
             call ev_data_update(ev_data_thread,iev_rhop(6), rhoi)
             np_rho_thread(ibulge) =  np_rho_thread(ibulge) + 1
          end select
       endif

       np   = np + 1

       vxi  = vxyzu(1,i)
       vyi  = vxyzu(2,i)
       vzi  = vxyzu(3,i)

#ifdef GR
       pxi  = pxyzu(1,i)
       pyi  = pxyzu(2,i)
       pzi  = pxyzu(3,i)

       !  linear momentum
       xmom = xmom + pmassi*pxi
       ymom = ymom + pmassi*pyi
       zmom = zmom + pmassi*pzi

       call unpack_metric(metrics(:,:,:,i),betaUP=beta_gr_UP,alpha=alpha_gr,gammaijdown=gammaijdown)
       bigvi    = (vxyzu(1:3,i)+beta_gr_UP)/alpha_gr
       v2i      = dot_product_gr(bigvi,bigvi,gammaijdown)
#ifdef FINVSQRT
       lorentzi = finvsqrt(1.-v2i)
#else
       lorentzi = 1./sqrt(1.-v2i)
#endif
       pdotv    = pxi*vxi + pyi*vyi + pzi*vzi

       ! angular momentum
       fourvel_space = (lorentzi/alpha_gr)*vxyzu(1:3,i)
       call cross_product3D(xyzh(1:3,i),fourvel_space,angi) ! position cross with four-velocity
       angx = angx + pmassi*angi(1)
       angy = angy + pmassi*angi(2)
       angz = angz + pmassi*angi(3)

       ! kinetic energy
       ekin     = ekin + pmassi*(pdotv + alpha_gr/lorentzi - 1.) ! The 'kinetic term' in total specific energy, minus rest mass
       mtot = mtot + pmassi
#else
       ! centre of mass
       xcom = xcom + pmassi*xi
       ycom = ycom + pmassi*yi
       zcom = zcom + pmassi*zi
       mtot = mtot + pmassi

       ! linear momentum
       xmom = xmom + pmassi*vxi
       ymom = ymom + pmassi*vyi
       zmom = zmom + pmassi*vzi

       ! angular momentum
       angx = angx + pmassi*(yi*vzi - zi*vyi)
       angy = angy + pmassi*(zi*vxi - xi*vzi)
       angz = angz + pmassi*(xi*vyi - yi*vxi)

       ! kinetic energy & rms velocity
       v2i  = vxi*vxi + vyi*vyi + vzi*vzi
       ekin = ekin + pmassi*v2i
#endif

       vrms = vrms + v2i

       ! rotational energy around each axis through the Centre of mass
       ! note: for efficiency, centre of mass is from the previous time energies was called
       if (calc_erot) then
          call get_erot(xi,yi,zi,vxi,vyi,vzi,xyzcom,pmassi,erotxi,erotyi,erotzi)
          call ev_data_update(ev_data_thread,iev_erot(1),erotxi)
          call ev_data_update(ev_data_thread,iev_erot(2),erotyi)
          call ev_data_update(ev_data_thread,iev_erot(3),erotzi)
       endif

       if (iexternalforce > 0) then
          dumx = 0.
          dumy = 0.
          dumz = 0.
#ifdef GR
          epoti = 0.
#else
          call externalforce(iexternalforce,xi,yi,zi,hi,t,dumx,dumy,dumz,epoti,ii=i)
          call externalforce_vdependent(iexternalforce,xyzh(1:3,i),vxyzu(1:3,i),fdum,epoti)
#endif
          epot = epot + pmassi*epoti
       endif
       if (nptmass > 0) then
          dumx = 0.
          dumy = 0.
          dumz = 0.
          call get_accel_sink_gas(nptmass,xi,yi,zi,hi,xyzmh_ptmass,dumx,dumy,dumz,epoti)
          epot = epot + pmassi*epoti
       endif
       if (gravity) epot = epot + poten(i)

       !
       ! total dust mass for each species
       !
       if (use_dust) then
          if (iamdust(iphase(i))) then
             idusttype = ndustsmall + itype - idust + 1
             mdust(idusttype) = mdust(idusttype) + pmassi
          endif
       endif

       if (do_radiation) erad = erad + pmassi*rad(iradxi,i)
       !
       ! the following apply ONLY to gas particles
       !
       isgas: if (itype==igas) then

          npgas = npgas + 1
          if (use_dustfrac) then
             dustfraci    = dustfrac(:,i)
             dustfracisum = sum(dustfraci)
             gasfrac      = 1. - dustfracisum
             dust_to_gas  = dustfraci(:)/gasfrac
             do j=1,ndustsmall
                call ev_data_update(ev_data_thread,iev_dtg,dust_to_gas(j))
             enddo
             mdust(1:ndustsmall) = mdust(1:ndustsmall) + pmassi*dustfraci(1:ndustsmall)
          else
             dustfraci    = 0.
             dustfracisum = 0.
             gasfrac      = 1.
          endif
          mgas = mgas + pmassi*gasfrac

          ! thermal energy
          ponrhoi  = eos_vars(igasP,i)/rhoi
          spsoundi = eos_vars(ics,i)
          gammai   = eos_vars(igamma,i)
          if (maxvxyzu >= 4) then
             ethermi = pmassi*utherm(vxyzu(:,i),rhoi,gamma)*gasfrac
#ifdef GR
             ethermi = (alpha_gr/lorentzi)*ethermi
#endif
             etherm = etherm + ethermi

             if (vxyzu(iu,i) < tiny(vxyzu(iu,i))) np_e_eq_0 = np_e_eq_0 + 1
             if (spsoundi < tiny(spsoundi) .and. vxyzu(iu,i) > 0. ) np_cs_eq_0 = np_cs_eq_0 + 1
          else
             if ((ieos==2  .or. ieos == 5) .and. gammai > 1.001) then
                !--thermal energy using polytropic equation of state
                etherm = etherm + pmassi*ponrhoi/(gammai-1.)*gasfrac
             elseif (ieos==9) then
                !--thermal energy using piecewise polytropic equation of state
                etherm = etherm + pmassi*ponrhoi/(gamma_pwp(rhoi)-1.)*gasfrac
             endif
             if (spsoundi < tiny(spsoundi)) np_cs_eq_0 = np_cs_eq_0 + 1
          endif
          vsigi = spsoundi

          ! entropy
<<<<<<< HEAD
#ifdef KROME
          call ev_data_update(ev_data_thread,iev_entrop,pmassi*ponrhoi*rhoi**(1.-gamma_chem(i)))
#else
          call ev_data_update(ev_data_thread,iev_entrop,pmassi*ponrhoi*rhoi**(1.-gamma))
#endif
=======
          call ev_data_update(ev_data_thread,iev_entrop,pmassi*ponrhoi*rhoi**(1.-gammai))
>>>>>>> c022941a

          ! gas temperature
          if (eos_is_non_ideal(ieos) .or. eos_outputs_gasP(ieos)) then
             call ev_data_update(ev_data_thread,iev_temp,eos_vars(itemp,i))
          endif

          ! min and mean stopping time
          if (use_dustfrac) then
             rhogasi = rhoi*gasfrac
             do j=1,ndustsmall
                call get_ts(idrag,j,grainsize(j),graindens(j),rhogasi,rhoi*dustfracisum,spsoundi,0.,tsi,iregime)
                call ev_data_update(ev_data_thread,iev_ts,tsi)
             enddo
          endif

          if (track_lum .and. lightcurve) call ev_data_update(ev_data_thread,iev_totlum,real(luminosity(i)))

          ! rms mach number
          if (spsoundi > 0.) rmsmach = rmsmach + v2i/spsoundi**2

          ! max of dissipation parameters
          if (maxalpha==maxp) then
             alphai = alphaind(1,i)
             call ev_data_update(ev_data_thread,iev_alpha,alphai)
          endif

          ! physical viscosity
          if (irealvisc /= 0) then
             shearparam_art  = 0.1*alphai*hi*vsigi
             shearparam_phys = shearfunc(xi,yi,zi,spsoundi)
             if (shearparam_art > 0.) then
                ratio_phys_to_av = shearparam_phys/shearparam_art
             else
                ratio_phys_to_av = 0.
             endif
             call ev_data_update(ev_data_thread,iev_viscrat,ratio_phys_to_av)
          endif

          ! mhd parameters
          if (mhd) then
             Bxi       = Bevol(1,i)*rhoi
             Byi       = Bevol(2,i)*rhoi
             Bzi       = Bevol(3,i)*rhoi
             B2i       = Bxi*Bxi + Byi*Byi + Bzi*Bzi
             Bi        = sqrt(B2i)
             rho1i     = 1./rhoi
             valfven2i = B2i*rho1i
             vsigi     = sqrt(valfven2i + spsoundi*spsoundi)
             emag      = emag + pmassi*B2i*rho1i

             divBi     = abs(divcurlB(1,i))
             if (B2i > 0.) then
                hdivBonBi = hi*divBi/Bi
                betai     = 2.0*ponrhoi*rhoi/B2i ! plasma beta
             else
                hdivBonBi = 0.
                betai     = 0.
             endif
             call ev_data_update(ev_data_thread,iev_B,    Bi       )
             call ev_data_update(ev_data_thread,iev_divB, divBi    )
             call ev_data_update(ev_data_thread,iev_hdivB,hdivBonBi)
             call ev_data_update(ev_data_thread,iev_beta, betai    )

             if ( mhd_nonideal ) then
                call nicil_update_nimhd(0,etaohm,etahall,etaambi,Bi,rhoi, &
                                        eos_vars(itemp,i),nden_nimhd(:,i),ierrlist,data_out)
                curlBi = divcurlB(2:4,i)
                if (use_ohm) then
                   call ev_data_update(ev_data_thread,iev_etao,   etaohm      )
                endif
                if (use_hall) then
                   call nicil_get_halldrift(etahall,Bxi,Byi,Bzi,curlBi,vhalli)
                   vhall = sqrt( dot_product(vhalli,vhalli) )
                   call ev_data_update(ev_data_thread,iev_etah(1),etahall     )
                   call ev_data_update(ev_data_thread,iev_etah(2),abs(etahall))
                   call ev_data_update(ev_data_thread,iev_vhall  ,vhall       )
                endif
                if (use_ambi) then
                   call nicil_get_ambidrift(etaambi,Bxi,Byi,Bzi,curlBi,vioni)
                   vion   = sqrt( dot_product(vioni,  vioni  ) )
                   call ev_data_update(ev_data_thread,iev_etaa,   etaambi     )
                   call ev_data_update(ev_data_thread,iev_vel,    sqrt(v2i)   )
                   call ev_data_update(ev_data_thread,iev_vion,   vion        )
                endif
                n_ion = 0
                do j = 9,21
                   n_ion = n_ion + data_out(j)
                enddo
                n_total = data_out(5)
                if (n_total > 0.) then
                   n_total1 = 1.0/n_total
                else
                   n_total1 = 0.0         ! only possible if eta_constant = .true.
                endif
                eta_nimhd(iion,i) = n_ion*n_total1    ! Save ionisation fraction for the dump file
                call ev_data_update(ev_data_thread,iev_n(1),n_ion*n_total1)
                call ev_data_update(ev_data_thread,iev_n(2),data_out( 8)*n_total1)
                call ev_data_update(ev_data_thread,iev_n(3),data_out( 8))
                call ev_data_update(ev_data_thread,iev_n(4),n_total-n_ion)
                call ev_data_update(ev_data_thread,iev_n(5),data_out(24))
                call ev_data_update(ev_data_thread,iev_n(6),data_out(23))
                call ev_data_update(ev_data_thread,iev_n(7),data_out(22))
             endif
          endif
       endif isgas

    elseif (was_accreted(iexternalforce,hi)) then
!
!--count accretion onto fixed potentials (external forces) separately
!
       vxi = vxyzu(1,i)
       vyi = vxyzu(2,i)
       vzi = vxyzu(3,i)
       if (maxphase==maxp) then
          pmassi = massoftype(iamtype(iphase(i)))
       else
          pmassi = massoftype(igas)
       endif
       xmomacc = xmomacc + pmassi*vxi
       ymomacc = ymomacc + pmassi*vyi
       zmomacc = zmomacc + pmassi*vzi

       angaccx = angaccx + pmassi*(yi*vzi - zi*vyi)
       angaccy = angaccy + pmassi*(zi*vxi - xi*vzi)
       angaccz = angaccz + pmassi*(xi*vyi - yi*vxi)

       call ev_data_update(ev_data_thread,iev_macc,pmassi)

    endif
 enddo
!$omp enddo
!
!--add contribution from sink particles
!
 if (id==master) then
    !$omp do
    do i=1,nptmass
       xi     = xyzmh_ptmass(1,i)
       yi     = xyzmh_ptmass(2,i)
       zi     = xyzmh_ptmass(3,i)
       pmassi = xyzmh_ptmass(4,i)
       if (pmassi < 0.) cycle

       vxi    = vxyz_ptmass(1,i)
       vyi    = vxyz_ptmass(2,i)
       vzi    = vxyz_ptmass(3,i)

       !phii   = fxyz_ptmass(4,i)

       xcom = xcom + pmassi*xi
       ycom = ycom + pmassi*yi
       zcom = zcom + pmassi*zi
       mtot = mtot + pmassi

       xmom   = xmom + pmassi*vxi
       ymom   = ymom + pmassi*vyi
       zmom   = zmom + pmassi*vzi

       angx   = angx + pmassi*(yi*vzi - zi*vyi)
       angy   = angy + pmassi*(zi*vxi - xi*vzi)
       angz   = angz + pmassi*(xi*vyi - yi*vxi)

       angx   = angx + xyzmh_ptmass(ispinx,i)
       angy   = angy + xyzmh_ptmass(ispiny,i)
       angz   = angz + xyzmh_ptmass(ispinz,i)

       v2i    = vxi*vxi + vyi*vyi + vzi*vzi
       ekin   = ekin + pmassi*v2i

       ! rotational energy around each axis through the origin
       if (calc_erot) then
          call get_erot(xi,yi,zi,vxi,vyi,vzi,xyzcom,pmassi,erotxi,erotyi,erotzi)
          call ev_data_update(ev_data_thread,iev_erot(1),erotxi)
          call ev_data_update(ev_data_thread,iev_erot(2),erotyi)
          call ev_data_update(ev_data_thread,iev_erot(3),erotzi)
       endif
    enddo
    !$omp enddo
 endif

!$omp critical(collatedata)
 call collate_ev_data(ev_data_thread,ev_data)
 if (.not.gas_only) then
    do i = 1,maxtypes
       np_rho(i) = np_rho(i) + np_rho_thread(i)
    enddo
 endif
!$omp end critical(collatedata)
!$omp end parallel

 !--Determing the number of active gas particles
 nptot    = reduceall_mpi('+',np)
 npgas    = reduceall_mpi('+',npgas)
 npartall = reduceall_mpi('+',npart)
 ndead    = npartall - nptot
 if (nptot > 0) then
    dnptot = 1./real(nptot)
 else
    dnptot = 0.
 endif
 if (npgas > 0) then
    dnpgas = 1./real(npgas)
 else
    dnpgas = 0.
 endif
 !--Number of gas particles without a sound speed or energy
 np_cs_eq_0 = reduceall_mpi('+',np_cs_eq_0)
 np_e_eq_0  = reduceall_mpi('+',np_e_eq_0)
 !
 !--Finalise the arrays & correct as necessary;
 !  Almost all of the average quantities are over gas particles only
 !
 call finalise_ev_data(ev_data,dnpgas)

 if (.not.gr) ekin = 0.5*ekin
 emag = 0.5*emag
 ekin = reduceall_mpi('+',ekin)
 !LS I don't know what to do here ? gamma should be replaced by gammai ?
 if (maxvxyzu >= 4 .or. gamma >= 1.0001) etherm = reduceall_mpi('+',etherm)
 emag = reduceall_mpi('+',emag)
 epot = reduceall_mpi('+',epot)
 erad = reduceall_mpi('+',erad)
 if (nptmass > 1) epot = epot + epot_sinksink

 etot = ekin + etherm + emag + epot + erad

 xcom = reduceall_mpi('+',xcom)
 ycom = reduceall_mpi('+',ycom)
 zcom = reduceall_mpi('+',zcom)
 mtot = reduceall_mpi('+',mtot)
 if (mtot > 0.0) dm = 1.0 / mtot
 xcom = xcom * dm
 ycom = ycom * dm
 zcom = zcom * dm

 xmom = reduceall_mpi('+',xmom)
 ymom = reduceall_mpi('+',ymom)
 zmom = reduceall_mpi('+',zmom)
 totmom = sqrt(xmom*xmom + ymom*ymom + zmom*zmom)

 angx = reduceall_mpi('+',angx)
 angy = reduceall_mpi('+',angy)
 angz = reduceall_mpi('+',angz)
 angtot = sqrt(angx*angx + angy*angy + angz*angz)

 vrms    = reduceall_mpi('+',vrms)
 rmsmach = reduceall_mpi('+',rmsmach)
 vrms    = sqrt(vrms*dnptot)
 rmsmach = sqrt(rmsmach*dnpgas)

 !--fill in the relevant array elements for energy & momentum
 ev_data(iev_sum,iev_time  ) = t
 ev_data(iev_sum,iev_ekin  ) = ekin
 ev_data(iev_sum,iev_etherm) = etherm
 ev_data(iev_sum,iev_emag  ) = emag
 ev_data(iev_sum,iev_epot  ) = epot
 ev_data(iev_sum,iev_etot  ) = etot
 ev_data(iev_sum,iev_erad  ) = erad
 ev_data(iev_sum,iev_totmom) = totmom
 ev_data(iev_sum,iev_angmom) = angtot
 ev_data(iev_sum,iev_com(1)) = xcom
 ev_data(iev_sum,iev_com(2)) = ycom
 ev_data(iev_sum,iev_com(3)) = zcom
 do i=1,ndusttypes
    ev_data(iev_sum,iev_dm(i)) = mdust(i)
 enddo
 ev_data(iev_sum,iev_vrms   ) = vrms
 ev_data(iev_sum,iev_rmsmach) = rmsmach
 xyzcom(1) = xcom
 xyzcom(2) = ycom
 xyzcom(3) = zcom

 if (calc_erot) then
    ev_data(iev_sum,iev_erot(1)) = 0.5*ev_data(iev_sum,iev_erot(1))
    ev_data(iev_sum,iev_erot(2)) = 0.5*ev_data(iev_sum,iev_erot(2))
    ev_data(iev_sum,iev_erot(3)) = 0.5*ev_data(iev_sum,iev_erot(3))
    ev_data(iev_sum,iev_erot(4)) = sqrt(ev_data(iev_sum,iev_erot(1))**2 &
                                 +      ev_data(iev_sum,iev_erot(2))**2 &
                                 +      ev_data(iev_sum,iev_erot(3))**2)
 endif

 if (use_dust) then
    mgas  = reduceall_mpi('+',mgas)
    mdust = reduceall_mpi('+',mdust)
 endif

 if (.not. gas_only) then
    do i = 1,maxtypes
       np_rho(i) = reduceall_mpi('+',np_rho(i))
    enddo
    ! correct the average densities so that division is by n_p and not n_gas
    ev_data(iev_ave,iev_rho) = ev_data(iev_ave,iev_rho)*real(npgas)*dnptot
    if (np_rho(idust)       > 0) ev_data(iev_ave,iev_rhop(2)) = ev_data(iev_ave,iev_rhop(2))*real(npgas)/real(np_rho(idust))
    if (np_rho(iboundary)   > 0) ev_data(iev_ave,iev_rhop(3)) = ev_data(iev_ave,iev_rhop(3))*real(npgas)/real(np_rho(iboundary))
    if (np_rho(istar)       > 0) ev_data(iev_ave,iev_rhop(4)) = ev_data(iev_ave,iev_rhop(4))*real(npgas)/real(np_rho(istar))
    if (np_rho(idarkmatter) > 0) ev_data(iev_ave,iev_rhop(5)) = ev_data(iev_ave,iev_rhop(5))*real(npgas)/real(np_rho(idarkmatter))
    if (np_rho(ibulge)      > 0) ev_data(iev_ave,iev_rhop(6)) = ev_data(iev_ave,iev_rhop(6))*real(npgas)/real(np_rho(ibulge))
 endif

 if (iexternalforce > 0) then
    xmomacc   = reduceall_mpi('+',xmomacc)
    ymomacc   = reduceall_mpi('+',ymomacc)
    zmomacc   = reduceall_mpi('+',zmomacc)

    xmomall   = xmom + xmomacc
    ymomall   = ymom + ymomacc
    zmomall   = zmom + zmomacc
    ev_data(iev_sum,iev_momall) = sqrt(xmomall*xmomall + ymomall*ymomall + zmomall*zmomall)

    angaccx = reduceall_mpi('+',angaccx)
    angaccy = reduceall_mpi('+',angaccy)
    angaccz = reduceall_mpi('+',angaccz)
    angxall = angx + angaccx
    angyall = angy + angaccy
    angzall = angz + angaccz
    ev_data(iev_sum,iev_angall) = sqrt(angxall*angxall + angyall*angyall + angzall*angzall)
 endif

 if (track_mass) then
    accretedmass = ev_data(iev_sum,iev_macc)
    if (accradius1 > 0.) ev_data(iev_sum,iev_eacc) = accretedmass/accradius1 ! total accretion energy
 endif
 if (track_lum) totlum = ev_data(iev_sum,iev_totlum)

 if (calc_gravitwaves) then
    pmassi = massoftype(igas)
    x0 = 0.; v0 = 0.; a0 = 0.  ! use the origin by default
#ifdef GR
    !call get_geodesic_accel(axyz,npart,vxyzu(1:3,:),metrics,metricderivs)
    !call calculate_strain(hx,hp,pmassi,x0,v0,a0,npart,xyzh,vxyzu,axyz)
    call calculate_strain(hx,hp,pmassi,ddq_xy,x0,v0,a0,npart,xyzh,vxyzu(1:3,:),fxyzu,&
           fext,nptmass,xyzmh_ptmass,vxyz_ptmass,fxyz_ptmass)
#else
    if (iexternalforce==0) then  ! if no external forces, use centre of mass of particles
       x0 = (/xcom,ycom,zcom/)
       v0 = (/xmom,ymom,zmom/)
       call get_centreofmass_accel(a0,npart,xyzh,fxyzu,fext,nptmass,xyzmh_ptmass,fxyz_ptmass)
    endif
    call calculate_strain(hx,hp,pmassi,ddq_xy,x0,v0,a0,npart,xyzh,vxyzu(1:3,:),fxyzu,&
           fext,nptmass,xyzmh_ptmass,vxyz_ptmass,fxyz_ptmass)
#endif
    ev_data(iev_sum,iev_gws(1)) = hx(1)
    ev_data(iev_sum,iev_gws(2)) = hp(1)
    ev_data(iev_sum,iev_gws(3)) = hx(2)
    ev_data(iev_sum,iev_gws(4)) = hp(2)
    ev_data(iev_sum,iev_gws(5)) = hx(3)
    ev_data(iev_sum,iev_gws(6)) = hp(3)
    ev_data(iev_sum,iev_gws(7)) = hx(4)
    ev_data(iev_sum,iev_gws(8)) = hp(4)
 endif

 if (mhd) then
    hdivBB_xa(1) = ev_data(iev_max,iev_hdivB)
    hdivBB_xa(2) = ev_data(iev_ave,iev_hdivB)
 endif

 if (maxp==maxp_hard) then
    ev_data(iev_sum,iev_mass) = mtot
 endif

 if (dynamic_bdy) then
    call find_dynamic_boundaries(npart,nptmass,dtmax,xyz_n_all,xyz_x_all,ierr)
    ev_data(iev_sum,iev_bdy(1,1)) = xyz_n_all(1)
    ev_data(iev_sum,iev_bdy(1,2)) = xyz_x_all(1)
    ev_data(iev_sum,iev_bdy(2,1)) = xyz_n_all(2)
    ev_data(iev_sum,iev_bdy(2,2)) = xyz_x_all(2)
    ev_data(iev_sum,iev_bdy(3,1)) = xyz_n_all(3)
    ev_data(iev_sum,iev_bdy(3,2)) = xyz_x_all(3)
    if (ierr==1) call fatal('energies','there is no high density gas for the dynamic boundaries')
 endif

 return
end subroutine compute_energies
!----------------------------------------------------------------
!+
!  calculates rotational energy
!+
!----------------------------------------------------------------
subroutine get_erot(xi,yi,zi,vxi,vyi,vzi,xyzcom,pmassi,erotxi,erotyi,erotzi)
 real, intent(in)  :: xi,yi,zi,vxi,vyi,vzi,pmassi,xyzcom(3)
 real, intent(out) :: erotxi,erotyi,erotzi
 real              :: dx,dy,dz,dvx,dvy,dvz
 real              :: rcrossvx,rcrossvy,rcrossvz,radxy2,radyz2,radxz2
 !
 erotxi = 0.0
 erotyi = 0.0
 erotzi = 0.0

 dx  = xi  - xyzcom(1)
 dy  = yi  - xyzcom(2)
 dz  = zi  - xyzcom(3)
 dvx = vxi              ! results are less reliable if subtracting vcom
 dvy = vyi
 dvz = vzi

 rcrossvx = (dy*dvz - dz*dvy)
 rcrossvy = (dz*dvx - dx*dvz)
 rcrossvz = (dx*dvy - dy*dvx)

 radxy2 = dx*dx + dy*dy
 radyz2 = dy*dy + dz*dz
 radxz2 = dx*dx + dz*dz

 if (radyz2 > 0.) erotxi = pmassi*rcrossvx*rcrossvx/radyz2
 if (radxz2 > 0.) erotyi = pmassi*rcrossvy*rcrossvy/radxz2
 if (radxy2 > 0.) erotzi = pmassi*rcrossvz*rcrossvz/radxy2

end subroutine get_erot
!----------------------------------------------------------------
!+
!  initiallised the ev_data array
!+
!----------------------------------------------------------------
subroutine initialise_ev_data(evdata)
 real,    intent(inout) :: evdata(4,0:inumev)

 evdata            = 0.0
 evdata(iev_max,:) = -huge(evdata(iev_max,:))
 evdata(iev_min,:) =  huge(evdata(iev_min,:))

end subroutine initialise_ev_data
!----------------------------------------------------------------
!+
!  update the ev_data_array
!+
!----------------------------------------------------------------
subroutine ev_data_update(evdata,itag,val)
 integer, intent(in)    :: itag
 real,    intent(in)    :: val
 real,    intent(inout) :: evdata(4,0:inumev)

 evdata(iev_sum,itag) =     evdata(iev_sum,itag)+val
 evdata(iev_max,itag) = max(evdata(iev_max,itag),val)
 evdata(iev_min,itag) = min(evdata(iev_min,itag),val)

end subroutine ev_data_update
!----------------------------------------------------------------
!+
!  combines the ev_data from the various threads
!+
!----------------------------------------------------------------
subroutine collate_ev_data(evdata_thread,evdata)
 real,            intent(in)    :: evdata_thread(4,0:inumev)
 real,            intent(inout) :: evdata(4,0:inumev)
 integer                        :: i

 do i = 1,iquantities
    evdata(iev_sum,i) =     evdata(iev_sum,i)+evdata_thread(iev_sum,i)
    evdata(iev_max,i) = max(evdata(iev_max,i),evdata_thread(iev_max,i))
    evdata(iev_min,i) = min(evdata(iev_min,i),evdata_thread(iev_min,i))
 enddo

end subroutine collate_ev_data
!----------------------------------------------------------------
!+
!  Performs final generic housekeeping on the ev_data array
!+
!----------------------------------------------------------------
subroutine finalise_ev_data(evdata,dnptot)
 use mpiutils, only:reduceall_mpi
 real,            intent(inout) :: evdata(4,0:inumev)
 real,            intent(in)    :: dnptot
 integer                        :: i

 do i = 1,iquantities
    evdata(iev_sum,i) = reduceall_mpi('+',  evdata(iev_sum,i))
    evdata(iev_max,i) = reduceall_mpi('max',evdata(iev_max,i))
    evdata(iev_min,i) = reduceall_mpi('min',evdata(iev_min,i))
    evdata(iev_ave,i) = evdata(iev_sum,i)*dnptot
 enddo

end subroutine finalise_ev_data
!----------------------------------------------------------------
end module energies<|MERGE_RESOLUTION|>--- conflicted
+++ resolved
@@ -390,15 +390,7 @@
           vsigi = spsoundi
 
           ! entropy
-<<<<<<< HEAD
-#ifdef KROME
-          call ev_data_update(ev_data_thread,iev_entrop,pmassi*ponrhoi*rhoi**(1.-gamma_chem(i)))
-#else
-          call ev_data_update(ev_data_thread,iev_entrop,pmassi*ponrhoi*rhoi**(1.-gamma))
-#endif
-=======
           call ev_data_update(ev_data_thread,iev_entrop,pmassi*ponrhoi*rhoi**(1.-gammai))
->>>>>>> c022941a
 
           ! gas temperature
           if (eos_is_non_ideal(ieos) .or. eos_outputs_gasP(ieos)) then
