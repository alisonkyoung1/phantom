!--------------------------------------------------------------------------!
! The Phantom Smoothed Particle Hydrodynamics code, by Daniel Price et al. !
! Copyright (c) 2007-2025 The Authors (see AUTHORS)                        !
! See LICENCE file for usage and distribution conditions                   !
! http://phantomsph.github.io/                                             !
!--------------------------------------------------------------------------!
module setup
!
! This module sets up accretion discs. The central object(s) can be
!   modelled with sink particles or external potentials. Systems with two
!   sink particles:
!     (i)  in a bound binary can have circumbinary, circumprimary, and
!          circumsecondary discs,
!     (ii) in an unbound binary (i.e. a fly-by) can have circumprimary and
!          circumsecondary discs.
!   In addition to gas, each disc can contain dust, modelled with either the
!   one fluid or two fluid methods. The dust can only grow in the two-fluid
!   method. Embedded planets can be added to single or circumbinary discs.
!
! :References: None
!
! :Owner: Daniel Mentiplay
!
! :Runtime parameters:
!   - R_rot          : *Set rotational velocity as Keplerian velocity at R=R_rot*
!   - Ratm_in        : *inner atmosphere radius (planet radii)*
!   - Ratm_out       : *outer atmosphere radius (planet radii)*
!   - Rin_sphere     : *Inner edge of sphere*
!   - Rout_sphere    : *Outer edge of sphere*
!   - T_floor        : *The minimum temperature in the simulation (for any locally isothermal EOS).*
!   - accr1          : *single star accretion radius*
!   - accr1a         : *single star accretion radius*
!   - accr1b         : *single star accretion radius*
!   - accr2          : *perturber accretion radius*
!   - accr2a         : *tight binary primary accretion radius*
!   - accr2b         : *tight binary secondary accretion radius*
!   - add_rotation   : *Rotational Velocity of the cloud (0=no rotation, 1=k*(GM/R**3)**0.5)*
!   - add_sphere     : *add sphere around disc?*
!   - add_turbulence : *Add turbulence to the sphere (0=no turbulence, 1=turbulence)*
!   - alphaSS        : *desired alphaSS*
!   - alpha_z        : *height of transition in tanh vertical temperature profile*
!   - atm_type       : *atmosphere type (1:r**(-3); 2:r**(-1./(gamma-1.)))*
!   - beta_z         : *variation in transition height over radius*
!   - bhspin         : *black hole spin*
!   - bhspinangle    : *black hole spin angle (deg)*
!   - binary1_O      : *tight binary 1 Omega, PA of ascending node (deg)*
!   - binary1_a      : *tight binary 1 semi-major axis*
!   - binary1_e      : *tight binary 1 eccentricity*
!   - binary1_f      : *tight binary 1 f, initial true anomaly (deg,180=apastron)*
!   - binary1_i      : *tight binary 1 i, inclination (deg)*
!   - binary1_w      : *tight binary 1 w, argument of periapsis (deg)*
!   - binary2_O      : *tight binary 2 Omega, PA of ascending node (deg)*
!   - binary2_a      : *tight binary 2 semi-major axis*
!   - binary2_e      : *tight binary 2 eccentricity*
!   - binary2_f      : *tight binary 2 f, initial true anomaly (deg,180=apastron)*
!   - binary2_i      : *tight binary 2 i, inclination (deg)*
!   - binary2_w      : *tight binary 2 w, argument of periapsis (deg)*
!   - binary_O       : *wide binary Omega, PA of ascending node (deg)*
!   - binary_a       : *wide binary semi-major axis*
!   - binary_e       : *wide binary eccentricity*
!   - binary_f       : *wide binary f, initial true anomaly (deg,180=apastron)*
!   - binary_i       : *wide binary i, inclination (deg)*
!   - binary_w       : *wide binary w, argument of periapsis (deg)*
!   - deltat         : *output interval as fraction of orbital period*
!   - discstrat      : *stratify disc? (0=no,1=yes)*
!   - dist_unit      : *distance unit (e.g. au,pc,kpc,0.1pc)*
!   - einst_prec     : *include Einstein precession*
!   - flyby_O        : *position angle of ascending node (deg)*
!   - flyby_d        : *initial distance*
!   - flyby_e        : *e, eccentricity*
!   - flyby_i        : *inclination (deg)*
!   - flyby_q        : *distance of minimum approach*
!   - flyby_w        : *w, argument of periapsis (deg)*
!   - ibinary        : *binary orbit (0=bound,1=unbound [flyby])*
!   - ipotential     : *potential (1=central point mass,*
!   - istrat         : *temperature prescription (0=MAPS, 1=Dartois)*
!   - k              : *Scaling factor of Keplerian rotational velocity*
!   - lumdisc        : *Set qindex from stellar luminosity (ieos=24) (0=no 1=yes)*
!   - m1             : *first hierarchical level primary mass*
!   - m2             : *first hierarchical level secondary mass*
!   - mass_sphere    : *Mass of sphere*
!   - mass_unit      : *mass unit (e.g. solarm,jupiterm,earthm)*
!   - norbits        : *maximum number of orbits at outer disc*
!   - np             : *number of gas particles*
!   - nplanets       : *number of planets*
!   - nsinks         : *number of sinks*
!   - q1             : *tight binary 1 mass ratio*
!   - q2             : *tight binary 2 mass ratio*
!   - qatm           : *sound speed power law index of atmosphere*
!   - radkappa       : *constant radiation opacity kappa*
!   - ramp           : *Do you want to ramp up the planet mass slowly?*
!   - rho_core       : *planet core density (cgs units)*
!   - rms_mach       : *RMS Mach number of turbulence*
!   - set_freefall   : *Set the sphere in freefall (0=no freefall, 1=freefall)*
!   - subst          : *star to substitute*
!   - subst1         : *first star to substitute*
!   - subst2         : *second star to substitute*
!   - surface_force  : *model m1 as planet with surface*
!   - temp_atm0      : *atmosphere temperature scaling factor*
!   - temp_mid0      : *midplane temperature scaling factor*
!   - tfact          : *Scale the maximum length scale of the turbulence*
!   - use_mcfost     : *use the mcfost library*
!   - z0             : *z scaling factor*
!
! :Dependencies: centreofmass, datafiles, dim, dust, eos, eos_stamatellos,
!   extern_binary, extern_corotate, extern_lensethirring, externalforces,
!   fileutils, grids_for_setup, growth, infile_utils, io, kernel, memory,
!   options, part, partinject, physcon, porosity, prompting,
!   radiation_utils, set_dust, set_dust_options, setbinary, setdisc,
!   sethierarchical, spherical, systemutils, timestep, units, vectorutils,
!   velfield
!
 use dim,              only:use_dust,maxalpha,use_dustgrowth,maxdusttypes,&
                            maxdustlarge,maxdustsmall,compiled_with_mcfost
 use externalforces,   only:iext_star,iext_binary,iext_lensethirring,&
                            iext_einsteinprec,iext_corot_binary,iext_corotate,&
                            update_externalforce
 use extern_binary,    only:mass2,accradius1,accradius2,ramp,surface_force,eps_soft1
 use fileutils,        only:make_tags_unique
 use growth,           only:ifrag,isnow,rsnow,Tsnow,vfragSI,vfraginSI,vfragoutSI,gsizemincgs
 use porosity,         only:iporosity
 use io,               only:master,warning,error,fatal
 use kernel,           only:hfact_default
 use options,          only:use_dustfrac,iexternalforce,use_hybrid,use_porosity
 use options,          only:use_mcfost,use_mcfost_stellar_parameters
 use part,             only:xyzmh_ptmass,maxvxyzu,vxyz_ptmass,ihacc,ihsoft,&
                            iJ2,ispinx,ispinz,iReff,igas,&
                            idust,iphase,dustprop,dustfrac,ndusttypes,ndustsmall,&
                            ndustlarge,grainsize,graindens,nptmass,iamtype,dustgasprop,&
                            VrelVf,filfac,probastick,rad,radprop,ikappa,iradxi
 use physcon,          only:au,solarm,jupiterm,earthm,pi,twopi,years,hours,deg_to_rad
 use setdisc,          only:scaled_sigma,get_disc_mass,maxbins
 use set_dust_options, only:set_dust_default_options,dust_method,dust_to_gas,&
                            ndusttypesinp,ndustlargeinp,ndustsmallinp,isetdust,&
                            dustbinfrac,check_dust_method,set_dust_grain_distribution
 use units,            only:umass,udist,utime
 use dim,              only:do_radiation
 use radiation_utils,  only:set_radiation_and_gas_temperature_equal
 use memory,           only:allocate_memory

 implicit none

 public  :: setpart

 private

 !--resolution
 integer :: np,np_dust(maxdustlarge)

 !--setup filename
 character(len=100) :: filename

 !--hierarchical configuration
 integer :: hl_index
 real :: current_mass, higher_mass
 integer :: higher_disc_index

 !--central objects
 real    :: mcentral
 real    :: m1,m2,m1a,m1b,m2a,m2b,q1,q2,accr1,accr2,accr1a,accr1b,accr2a,accr2b
 real    :: binary_a,binary_e,binary_i,binary_O,binary_w,binary_f
 real    :: binary1_a,binary1_e,binary1_i,binary1_O,binary1_w,binary1_f
 real    :: binary2_a,binary2_e,binary2_i,binary2_O,binary2_w,binary2_f
 integer :: icentral,ipotential,ibinary
 integer :: nsinks,subst,subst1,subst2
 real    :: flyby_q,flyby_d,flyby_O,flyby_i,flyby_f,flyby_a,flyby_w,flyby_e
 real    :: bhspin,bhspinangle
 logical :: einst_prec

 !--stratification
 real    :: temp_atm0,temp_mid0
 real    :: z0_ref

 !--discs
 integer, parameter :: maxdiscs = 10
 real               :: discpos(3),discvel(3)

 character(len=20) :: disclabel
 character(len=*), dimension(maxdiscs), parameter :: disctype(1:4) = &
    (/'binary   ', &
      'primary  ', &
      'secondary', &
      'triple   '/)

 real    :: star_m(maxdiscs)
 real    :: totmass_gas
 real    :: J2star(maxdiscs),spin_period_star(maxdiscs),obliquity_star(maxdiscs)
 real    :: size_star(maxdiscs),kfac_star(maxdiscs)

 integer :: ndiscs
 integer :: onlydisc
 integer :: isetgas(maxdiscs)
 logical :: iuse_disc(maxdiscs)
 integer :: sigmaprofilegas(maxdiscs)
 logical :: sigma_file(maxdiscs)
 logical :: ismoothgas(maxdiscs)
 logical :: itapergas(maxdiscs)
 integer :: itapersetgas(maxdiscs)
 logical :: iwarp(maxdiscs)
 logical :: use_global_iso
 real    :: alphaSS

 real    :: R_in(maxdiscs),R_out(maxdiscs),R_ref(maxdiscs),R_c(maxdiscs)
 real    :: pindex(maxdiscs),disc_m(maxdiscs),sig_ref(maxdiscs),sig_norm(maxdiscs)
 real    :: T_bg,L_star(maxdiscs)
 real    :: qindex(maxdiscs),H_R(maxdiscs),T_floor
 real    :: posangl(maxdiscs),incl(maxdiscs)
 real    :: annulus_m(maxdiscs),R_inann(maxdiscs),R_outann(maxdiscs)
 real    :: R_warp(maxdiscs),H_warp(maxdiscs)
 real    :: Q_min(maxdiscs)

 integer :: sigmaprofiledust(maxdiscs,maxdusttypes)
 logical :: use_sigmadust_file(maxdiscs,maxdusttypes)
 logical :: ismoothdust(maxdiscs,maxdusttypes)
 logical :: itaperdust(maxdiscs,maxdusttypes)
 integer :: itapersetdust(maxdiscs,maxdusttypes)
 real    :: disc_mdust(maxdiscs,maxdusttypes),sig_normdust(maxdiscs,maxdusttypes)
 real    :: R_indust(maxdiscs,maxdusttypes),R_indust_swap(maxdiscs,maxdusttypes)
 real    :: R_outdust(maxdiscs,maxdusttypes),R_outdust_swap(maxdiscs,maxdusttypes)
 real    :: R_c_dust(maxdiscs,maxdusttypes)
 real    :: pindex_dust(maxdiscs,maxdusttypes),qindex_dust(maxdiscs,maxdusttypes)
 real    :: H_R_dust(maxdiscs,maxdusttypes)
 real :: enc_mass(maxbins,maxdiscs)
 real    :: e0(maxdiscs),eindex(maxdiscs),phiperi(maxdiscs)
 integer :: eccprofile(maxdiscs)
 logical :: iecc(maxdiscs)
 !--planets
 integer, parameter :: maxplanets = 9

 character(len=*), dimension(maxplanets), parameter :: num = &
    (/'1','2','3','4','5','6','7','8','9' /)

 logical :: istratify
 integer :: nplanets,discstrat,lumdisc
 real    :: mplanet(maxplanets),rplanet(maxplanets)
 real    :: accrplanet(maxplanets),inclplan(maxplanets)
 real    :: eccplanet(maxplanets)
 real    :: Oplanet(maxplanets),wplanet(maxplanets),fplanet(maxplanets)
 real    :: J2planet(maxplanets),spin_period(maxplanets),obliquity(maxplanets)
 real    :: planet_size(maxplanets),kfac(maxplanets)
 real    :: period_planet_longest

 !--planetary atmosphere
 integer :: npart_planet_atm
 integer :: atm_type
 real    :: rho_core_cgs
 real    :: Ratm_in
 real    :: Ratm_out
 real    :: Natmfrac

 !--sphere of gas around disc
 logical :: add_sphere
 real :: Rin_sphere, Rout_sphere, mass_sphere
 integer :: add_rotation
 real :: Kep_factor, R_rot
 integer :: add_turbulence,set_freefall,dustfrac_method
 real :: rms_mach, tfact

 !--units
 character(len=20) :: dist_unit,mass_unit

 !--time
 real    :: tinitial
 real    :: deltat
 integer :: norbits

 !--other
 logical :: ichange_method
 real    :: iradkappa = huge(iradkappa)/10.
contains

!--------------------------------------------------------------------------
!+
! This is the only public subroutine of the module
!+
!--------------------------------------------------------------------------
subroutine setpart(id,npart,npartoftype,xyzh,massoftype,vxyzu,polyk,gamma,hfact,time,fileprefix)
 integer,           intent(in)    :: id
 integer,           intent(out)   :: npart
 integer,           intent(out)   :: npartoftype(:)
 real,              intent(out)   :: xyzh(:,:)
 real,              intent(out)   :: massoftype(:)
 real,              intent(out)   :: vxyzu(:,:)
 real,              intent(out)   :: polyk
 real,              intent(out)   :: gamma
 real,              intent(out)   :: hfact
 real,              intent(inout) :: time
 character(len=20), intent(in)    :: fileprefix

 write(*,"(/,65('-'),/,/,5x,a,/,/,65('-'))") 'Welcome to the New Disc Setup'

 !--set default options
 call set_default_options()!-1)

 !--set time
 time = tinitial

 !--get disc setup parameters from file or interactive setup
 call get_setup_parameters(id,fileprefix)

 !--allocate memory
 !nalloc = np
 !if (use_dust) nalloc = nalloc + sum(np_dust)
 !call allocate_memory(nalloc, part_only=.true.)

 !--setup units
 call setup_units()

 !--compute number of discs based on setup options
 call number_of_discs()

 !--setup central object(s), i.e. sink particle(s) or potential
 call setup_central_objects(fileprefix)

 !--setup equation of state
 call equation_of_state(gamma)

 !--set surface density profile based on setup options
 call surface_density_profile()

 !--setup grain size distribution
 call set_dust_grain_distribution(ndusttypes,dustbinfrac,grainsize,graindens,udist,umass)

 !--compute disc mass and surface density normalization
 call calculate_disc_mass()

 !--setup disc(s)
 call setup_discs(id,fileprefix,hfact,gamma,npart,polyk,npartoftype,massoftype,xyzh,vxyzu)

 !--planet atmospheres
 call planet_atmosphere(id,npart,xyzh,vxyzu,npartoftype,gamma,hfact)

 !--initialise dustprop for dust particles only
 call initialise_dustprop(npart)

 !--check dust method for validity
 call check_dust_method(dust_method,ichange_method)

 !--print information about the angular momenta
 call print_angular_momentum(npart,xyzh,vxyzu)

 !--print dust information
 call print_dust()

 !--planets
 call set_planets(npart,massoftype,xyzh)

 !--set sphere of gas around disc
 if (add_sphere) call set_sphere_around_disc(id,npart,xyzh,vxyzu,npartoftype,massoftype,hfact)

 !--reset centre of mass to the origin
 if (any(iecc)) then !Means if eccentricity is present in .setup even if e0=0, it does not reset CM
    print*,'!!!!!!!!! Not resetting CM because one disc is eccentric: CM and ellipse focus do not match !!!!!!!!!'!,e0>0
 else
    call set_centreofmass(npart,xyzh,vxyzu)
 endif

 !--set tmax and dtmax
 call set_tmax_dtmax()

 if (do_radiation) then
    rad(iradxi,1:npart)=0.!call set_radiation_and_gas_temperature_equal(npart,xyzh,vxyzu,massoftype,rad)
    radprop(ikappa,1:npart) = iradkappa
 endif

 !--remind user to check for warnings and errors
 write(*,20)
20 format(/, &
   "-----------------------------------------------------------------",/, &
   "",/, &
   "     Check output for warnings and errors",/, &
   "",/, &
   "-----------------------------------------------------------------",/)

 return

end subroutine setpart

!--------------------------------------------------------------------------
!
! Set default options
!
!--------------------------------------------------------------------------
subroutine set_default_options()!id)
 use sethierarchical, only:set_hierarchical_default_options
 use systemutils,     only:get_command_option
!  integer, intent(in) :: id

 integer :: i

 !--time
 tinitial = 0.

 !--units
 dist_unit = 'au'
 mass_unit = 'solarm'

 !--central object(s)
 icentral = 1

 !--external potential
 ipotential = 1

 !--point mass
 iexternalforce = iext_star
 m1    = 1.
 m2    = 1.
 accr1 = 1.
 accr2 = 1.

 !--oblateness of main objects
 J2star = 0.
 spin_period_star = 10.
 obliquity_star = 0.
 size_star = 1.
 kfac_star = 0.205

 !--planetary atmosphere
 surface_force = .false.

 !--sphere around disc
 Rin_sphere = 30.
 Rout_sphere = 500.
 mass_sphere = 0.1
 add_rotation = 0
 Kep_factor = 0.08
 R_rot = 150.
 add_turbulence = 0
 dustfrac_method = 0
 set_freefall = 0
 rms_mach = 1.
 tfact = 0.1

 !--spinning black hole (Lense-Thirring)
 einst_prec = .false.
 bhspin      = 1.
 bhspinangle = 0.

 !--sink particle(s)
 nsinks = 1
 ibinary = 0

 !--binary
 binary_a = 10.
 binary_e = 0.
 binary_i = 0.
 binary_O = 0.
 binary_w = 270.
 binary_f = 180.

 !--hierarchical
 call set_hierarchical_default_options()!id)

 !--flyby
 flyby_q  = 200.
 flyby_d  = 2000.
 flyby_O  = 0.
 flyby_i  = 0.
 flyby_w = 270.
 flyby_e = 2.0

 !--multiple disc options
 iuse_disc = .false.
 iuse_disc(1) = .true.
 ndiscs = 1

 !--eos
 use_global_iso = .false.

 !--dust distribution
 call set_dust_default_options()

 !--gas disc
 R_in         = 1.
 R_out        = 150.
 R_ref        = 10.
 R_c          = 150.
 R_warp       = 0.
 H_warp       = 0.
 isetgas      = 0
 itapergas    = .false.
 itapersetgas = 0
 ismoothgas   = .true.
 iwarp        = .false.
 pindex       = 1.
 qindex       = 0.25
 alphaSS      = 0.005
 posangl      = 0.
 incl         = 0.
 H_R          = 0.05
 disc_m       = 0.05
 sig_norm     = 1.e-02
 sig_ref      = 1.e-02
 Q_min        = 1.0
 annulus_m    = 0.05
 R_inann      = 1.
 R_outann     = 150.
 lumdisc      = 0
 L_star(:)    = 1.
 T_bg         = 5.

 !--floor temperature
 T_floor      = 0.0

 !--disc eccentricity
 eccprofile=0
 e0=0.
 eindex=0.
 phiperi=0.

 !--dust disc
 R_indust           = 1.
 R_outdust          = 150.
 pindex_dust        = 1.
 qindex_dust        = 0.25
 H_R_dust           = 0.05
 use_sigmadust_file = .false.
 itaperdust         = .false.
 itapersetdust      = 0
 ismoothdust        = .true.
 R_c_dust           = 150.

 !--dust growth
 ifrag = 1
 isnow = 0
 rsnow = 100.
 Tsnow = 150.
 vfragSI = 15.
 vfraginSI = 5.
 vfragoutSI = 15.
 gsizemincgs = 5.e-3

 !--resolution, default is 1000000 but can be set with --np=N
 !  command line option (used to keep the test suite running fast)
 np = int(get_command_option('np',default=1000000))
 np_dust = np/maxdustlarge/5

 !--planets
 nplanets      = 0
 mplanet       = 1.
 rplanet       = (/ (10.*i, i=1,maxplanets) /)
 accrplanet    = 0.25
 inclplan      = 0.
 J2planet      = 0.
 spin_period   = 10.
 obliquity     = 0.
 planet_size   = 1.
 kfac          = 0.205
 eccplanet     = 0.
 wplanet       = 270.
 Oplanet       = 0.
 fplanet       = 180.

 !--stratification
 istratify     = .false.
 discstrat     = 0
 temp_mid0     = 24.
 temp_atm0     = 63.
 z0_ref        = 9.

 !--simulation time
 deltat  = 0.1
 norbits = 100

 !--planetary atmospheres
 atm_type     = 1
 rho_core_cgs = 5.
 Ratm_in      = 1.
 Ratm_out     = 3.
 Natmfrac     = 0.

end subroutine set_default_options

!--------------------------------------------------------------------------
!
! Get setup parameters from interactive setup or file
!
!--------------------------------------------------------------------------
subroutine get_setup_parameters(id,fileprefix)
 integer,           intent(in) :: id
 character(len=20), intent(in) :: fileprefix

 logical :: iexist,seq_exists
 integer :: j,ierr

 filename=trim(fileprefix)//'.setup'
 inquire(file=filename,exist=iexist)
 if (iexist) then
    !--read from setup file
    call read_setupfile(filename,ierr)
    if (id==master) call write_setupfile(filename)
    if (ierr /= 0) then
       stop
    endif

    !--setup multiple discs each with different orbital parameters
    !  specified in orbits.dat
    inquire(file='orbits.dat',exist=iexist)
    inquire(file=trim(fileprefix)//'A.setup',exist=seq_exists)
    if (iexist .and. .not.seq_exists) then
       open(unit=23,file='orbits.dat',status='old',iostat=ierr)
       j = 0
       do while(ierr==0)
          read(23,*,iostat=ierr) binary_a,binary_e,binary_i,binary_O,binary_w,binary_f
          if (ierr==0) then
             j = j + 1
             write(filename,"(a)") trim(fileprefix)//achar(j+64)//'.setup'
             if (id==master) call write_setupfile(filename)
          endif
       enddo
       close(unit=23)
       stop
    endif

 elseif (id==master) then

    !--interactive setup
    print "(a,/)",' '//trim(filename)//' not found: using interactive setup'
    call setup_interactive(id)

    !--write setup file from interactive setup
    call write_setupfile(filename)
    print "(/,a)",' >>> please edit '//trim(filename)//' to set parameters for your problem then rerun phantomsetup <<<'
    stop

 else

    stop

 endif

end subroutine get_setup_parameters

!--------------------------------------------------------------------------
!
! Set the units
!
!--------------------------------------------------------------------------
subroutine setup_units()
 use units, only:set_units,select_unit

 integer :: ierr

 if (icentral==0 .and. ipotential==3) then
    !--black hole units
    !  note: distance unit not used but (currently) required in the .setup file
    call select_unit(mass_unit,umass,ierr)
    if (ierr /= 0) call error('setup_disc','mass unit not recognised')
    call set_units(mass=umass,c=1.d0)
 else
    !--stellar units
    call select_unit(mass_unit,umass,ierr)
    if (ierr /= 0) call error('setup_disc','mass unit not recognised')
    call select_unit(dist_unit,udist,ierr)
    if (ierr /= 0) call error('setup_disc','length unit not recognised')
    call set_units(dist=udist,mass=umass,G=1.d0)
 endif

end subroutine setup_units

!--------------------------------------------------------------------------
!
! Calculate the number of required discs
!
!--------------------------------------------------------------------------
subroutine number_of_discs()

 integer :: i

 ndiscs = max(count(iuse_disc),1)
 !--index of disc (if only one)
 onlydisc = 0
 if (ndiscs==1) then
    do i=1,maxdiscs
       if (iuse_disc(i)) onlydisc = i
    enddo
 endif

end subroutine number_of_discs

!--------------------------------------------------------------------------
!
! Set the equation of state
!
!--------------------------------------------------------------------------
subroutine equation_of_state(gamma)
 use eos,     only:isink,qfacdisc,qfacdisc2,polyk2,beta_z,z0,cs_min,gmw
 use options, only:ieos,icooling
 use options, only:nfulldump,alphau,ipdv_heating,ishock_heating
 use eos_stamatellos, only:init_coolra
<<<<<<< HEAD
 use physcon, only:rpiontwo
=======
 use physcon, only:rpiontwo,mass_proton_cgs,kboltz
 use units,   only:unit_velocity
>>>>>>> 613d8d0e
 real, intent(out) :: gamma
 real              :: H_R_atm, cs

 logical :: is_isothermal
 integer :: i

 is_isothermal = (maxvxyzu==3)

 if (compiled_with_mcfost) then
    if (use_mcfost) then
       is_isothermal = .false.
       nfulldump = 1
    else
       is_isothermal = .true.
    endif
 endif

 if (is_isothermal) then

    !--isothermal
    gamma = 1.0
    if (ndiscs /= 1) then
       !--multiple discs
       if (use_global_iso) then
          !--globally isothermal
          ieos = 1
          qindex = 0.
          qfacdisc = qindex(1)
          print "(/,a)",' setting ieos=1 for globally isothermal disc'
          if (iuse_disc(1)) then
             H_R(2) = sqrt(R_ref(2)/R_ref(1)*(m1+m2)/m1) * H_R(1)
             H_R(3) = sqrt(R_ref(3)/R_ref(1)*(m1+m2)/m2) * H_R(1)
             call warning('setup_disc','using circumbinary (H/R)_ref to set global temperature')
          elseif (iuse_disc(2)) then
             H_R(3) = sqrt(R_ref(3)/R_ref(2)*m1/m2) * H_R(2)
             call warning('setup_disc','using circumprimary (H/R)_ref to set global temperature')
          endif
       else
          !--locally isothermal prescription from Farris et al. (2014) for binary system
          if (nsinks>4) then
             ieos = 13
             print "(/,a)",' setting ieos=13 for locally isothermal from generalised Farris et al. (2014) prescription'
             higher_disc_index = findloc(iuse_disc, .true., 1)
             qfacdisc = qindex(higher_disc_index)
             call get_hier_disc_label(higher_disc_index, disclabel)

             call warning('setup_disc','using circum-'//trim(disclabel)//' (H/R)_ref to set global temperature')
          else
             ieos = 14
             print "(/,a)",' setting ieos=14 for locally isothermal from Farris et al. (2014)'
             if (iuse_disc(1)) then
                qfacdisc = qindex(1)
                call warning('setup_disc','using circumbinary (H/R)_ref to set global temperature')
             elseif (iuse_disc(2)) then
                qfacdisc = qindex(2)
                call warning('setup_disc','using circumprimary (H/R)_ref to set global temperature')
             endif
          endif
       endif
    else
       !--single disc
       if (qindex(onlydisc)>= 0.) then
          do i=1,maxdiscs
             !--eos around sink
             if (iuse_disc(i)) isink = i-1
          enddo
          !--locally isothermal
          if (isink /= 0 .and. isink /= 3) then ! isink == 3 special case, to be generalised
             ieos = 6
             print "(/,a)",' setting ieos=6 for locally isothermal disc around sink'
          else
             isink = 0
             if (discstrat > 0) then
                ieos = 7
                print "(/,a)",' setting ieos=7 for locally isothermal disc with stratification'
                call temp_to_HR(temp_mid0,H_R(onlydisc),R_ref(onlydisc),mcentral,cs)
                call temp_to_HR(temp_atm0,H_R_atm,R_ref(onlydisc),mcentral,cs)
                polyk2 = (cs*(1./R_ref(onlydisc))**(-qfacdisc2))**2
                z0 = z0_ref/R_ref(onlydisc)**beta_z
             else
                if (ieos == 6) then
                   ! handle the case where ieos=6 is already set in the .in file; do not override this
                   isink = 1
                   print "(/,a)",' keeping ieos=6 for locally isothermal disc with bright primary'
                else
                   ieos = 3
                   print "(/,a)",' setting ieos=3 for locally isothermal disc around origin'
                endif
             endif
          endif
          qfacdisc = qindex(onlydisc)
       else
          call warning('setup_disc','setting qindex < 0.')
       endif
    endif

 else
    !-- adiabatic
    if (lumdisc > 0) then
       !--for radapprox cooling
       print "(/,a)", ' setting ieos=24 and icooling=9 for radiative cooling approximation'
       ieos = 24
       icooling = 9
       gamma = 5./3. ! in case it's needed
       call init_coolra()
       if (ndiscs > 1) then
          print *, "We can't set up multiple radapprox discs yet :,("
          stop
       else
          cs = get_cs_from_lum(L_star(1),R_ref(1)) / rpiontwo
          H_R(1) = cs * R_ref(1)**0.5 / sqrt(m1) ! single central star, G=1
       endif
    else
       !--adiabatic
       ieos = 2
       gamma = 5./3.
       icooling = 3
    endif

    if (use_mcfost) then
       icooling = 0
       ipdv_heating = 0
       ishock_heating = 0
       alphau = 0
    endif

    if ( any( ieos==(/3,6,7,13,14/) ) ) then
       print "(/,a)",' Setting floor temperature to ', T_floor, ' K.'
       cs_min =  gmw*T_floor/(mass_proton_cgs/kboltz * unit_velocity**2)
    endif

 endif

end subroutine equation_of_state

!--------------------------------------------------------------------------
!
! Set the surface density profile choice
!
!    0 = power law
!    1 = exponentially tapered power law
!    2 = smoothed power law
!    3 = both tapered and smoothed
!    4 = alternative taper
!    5 = alternative taper with smoothing
!
!--------------------------------------------------------------------------
subroutine surface_density_profile()
 integer :: i,j

 !--gas profile
 do i=1,maxdiscs
    sigmaprofilegas(i) = 0
    if (itapergas(i)) sigmaprofilegas(i) = 1
    if (ismoothgas(i)) sigmaprofilegas(i) = 2
    if (itapergas(i) .and. ismoothgas(i)) sigmaprofilegas(i) = 3
    if (itapersetgas(i)==1) sigmaprofilegas(i) = 4
    if (itapersetgas(i)==1 .and. ismoothgas(i)) sigmaprofilegas(i) = 5
    if (sigma_file(i)) sigmaprofilegas(i) = 6
 enddo

 !--dust profile
 if (use_dust) then
    do i=1,maxdiscs
       do j=1,ndusttypes
          sigmaprofiledust(i,j) = 0
          if (itaperdust(i,j)) sigmaprofiledust(i,j) = 1
          if (ismoothdust(i,j)) sigmaprofiledust(i,j) = 2
          if (itaperdust(i,j) .and. ismoothdust(i,j)) sigmaprofiledust(i,j) = 3
          if (itapersetdust(i,j)==1) sigmaprofiledust(i,j) = 4
          if (itapersetdust(i,j)==1 .and. ismoothdust(i,j)) sigmaprofiledust(i,j) = 5
          if (use_sigmadust_file(i,j)) sigmaprofiledust(i,j) = 6
       enddo
       !--swap radii to keep dust profile the same as gas within [R_indust,R_outdust]
       if (isetdust == 2) then
          R_indust_swap(i,:)  = R_in(i)
          R_outdust_swap(i,:) = R_out(i)
       else
          R_indust_swap(i,:)  = R_indust(i,:)
          R_outdust_swap(i,:) = R_outdust(i,:)
       endif
    enddo
 endif

end subroutine surface_density_profile

!--------------------------------------------------------------------------
!
! Set up the central object(s)
!
!--------------------------------------------------------------------------
subroutine setup_central_objects(fileprefix)
 use externalforces,       only:mass1,accradius1
 use extern_lensethirring, only:blackhole_spin,blackhole_spin_angle
 use setbinary,            only:set_binary,get_flyby_elements
 use sethierarchical,      only:set_hierarchical,set_multiple
 character(len=20), intent(in) :: fileprefix

 integer :: i,ierr

 mcentral = m1
 select case (icentral)
 case (0)
    select case (ipotential)
    case (1)
       print "(/,a)",' Central point mass represented by external force with accretion boundary'
       print "(a,g10.3,a)",'   Object mass:      ', m1,    trim(mass_unit)
       print "(a,g10.3,a)",'   Accretion Radius: ', accr1, trim(dist_unit)
       mass1      = m1
       accradius1 = accr1
       mcentral   = m1
    case (2)
       print "(/,a)",' Central binary represented by external force with accretion boundary'
       print "(a,g10.3,a)",'   Primary mass:       ', m1,    trim(mass_unit)
       print "(a,g10.3)",  '   Binary mass ratio:  ', m2/m1
       print "(a,g10.3,a)",'   Accretion Radius 1: ', accr1, trim(dist_unit)
       print "(a,g10.3,a)",'   Accretion Radius 2: ', accr2, trim(dist_unit)
       mass1       = m1
       mass2       = m2
       accradius1  = accr1
       accradius2  = accr2
       if (iexternalforce == iext_corot_binary) then
          mcentral = m1
       else
          mcentral = m1 + m2
       endif
    case (3)
       print "(/,a)",' Central black hole represented by external force with accretion boundary'
       print "(a,g10.3,a)",'   Black hole mass:        ', m1,    trim(mass_unit)
       print "(a,g10.3,a)",'   Accretion Radius:       ', accr1, trim(dist_unit)
       print "(a,g10.3)",  '   Black hole spin:        ', bhspin
       print "(a,g10.3,a)",'   Black hole spin angle:  ', bhspinangle, 'deg'
       mass1                = m1
       accradius1           = accr1
       blackhole_spin       = bhspin
       blackhole_spin_angle = bhspinangle*deg_to_rad
       mcentral             = m1
    end select
    call update_externalforce(iexternalforce,tinitial,0.)
 case (1)
    select case (nsinks)
    case (1)
       !--single star
       print "(/,a)",' Central object represented by a sink at the system origin'
       print "(a,g10.3,a)",'   Object mass:      ', m1,    trim(mass_unit)
       print "(a,g10.3,a)",'   Accretion Radius: ', accr1, trim(dist_unit)
       nptmass                      = 1
       xyzmh_ptmass(:,:)            = 0.
       xyzmh_ptmass(1:3,nptmass)    = 0.
       xyzmh_ptmass(4,nptmass)      = m1
       xyzmh_ptmass(ihacc,nptmass)  = accr1
       xyzmh_ptmass(ihsoft,nptmass) = 0.
       vxyz_ptmass                  = 0.
       mcentral                     = m1
       discpos                      = 0.
       discvel                      = 0.
    case (2)
       !--binary
       select case (ibinary)
       case (0)
          !--bound
          nptmass  = 0
          print "(/,a)",' Central objects represented by two sinks'
          print "(a,g10.3,a)",'   Primary mass:       ', m1,    trim(mass_unit)
          print "(a,g10.3)",  '   Binary mass ratio:  ', m2/m1
          print "(a,g10.3,a)",'   Accretion Radius 1: ', accr1, trim(dist_unit)
          print "(a,g10.3,a)",'   Accretion Radius 2: ', accr2, trim(dist_unit)
          call set_binary(m1,m2,semimajoraxis=binary_a,eccentricity=binary_e, &
                          posang_ascnode=binary_O,arg_peri=binary_w,incl=binary_i, &
                          f=binary_f,accretion_radius1=accr1,accretion_radius2=accr2, &
                          xyzmh_ptmass=xyzmh_ptmass,vxyz_ptmass=vxyz_ptmass,nptmass=nptmass,ierr=ierr)
          mcentral = m1 + m2
       case (1)
          !--unbound (flyby)
          nptmass = 0
          call get_flyby_elements(flyby_q,flyby_e,flyby_d,flyby_a,flyby_f)
          print "(/,a)",' Central object represented by a sink at the system origin with a perturber sink'
          print "(a,g10.3,a)",'   Primary mass:       ', m1,    trim(mass_unit)
          print "(a,g10.3,a)",'   Perturber mass:     ', m2,    trim(mass_unit)
          print "(a,g10.3,a)",'   Accretion Radius 1: ', accr1, trim(dist_unit)
          print "(a,g10.3,a)",'   Accretion Radius 2: ', accr2, trim(dist_unit)
          call set_binary(m1,m2,semimajoraxis=flyby_a, &
                         eccentricity=flyby_e,posang_ascnode=flyby_O,arg_peri=flyby_w,incl=flyby_i, &
                         f=flyby_f,accretion_radius1=accr1,accretion_radius2=accr2, &
                         xyzmh_ptmass=xyzmh_ptmass,vxyz_ptmass=vxyz_ptmass,nptmass=nptmass,ierr=ierr)
          mcentral = m1
       end select
       discpos = 0.
       discvel = 0.

    case (5:)
       call set_hierarchical(fileprefix, nptmass, xyzmh_ptmass, vxyz_ptmass, ierr)

    case (3)
       !-- hierarchical triple
       nptmass  = 0
       print "(/,a)",' Central objects represented by a hierarchical triple'
       print "(a,g10.3,a)",'     First hierarchical level primary mass: ', m1,    trim(mass_unit)
       print "(a,g10.3,a)",'   First hierarchical level secondary mass: ', m2,    trim(mass_unit)
       print "(a,g10.3)",  '                    Wide binary mass ratio: ', m2/m1
       print "(a,g10.3)",  '                   Tight binary mass ratio: ', q2
       print "(a,g10.3)",  '                    Star to be substituted: ', abs(subst)
       print "(a,g10.3,a)",'                        Accretion Radius 1: ', accr1, trim(dist_unit)
       print "(a,g10.3,a)",'                       Accretion Radius 2a: ', accr2a, trim(dist_unit)
       print "(a,g10.3,a)",'                       Accretion Radius 2b: ', accr2b, trim(dist_unit)

       if (subst>0) then
          print "(a,g10.3,a)",'      Tight binary orientation referred to: substituted star orbital plane'
       else
          print "(a,g10.3,a)",'      Tight binary orientation referred to: sky'
       endif



       call set_multiple(m1,m2,semimajoraxis=binary_a,eccentricity=binary_e, &
            posang_ascnode=binary_O,arg_peri=binary_w,incl=binary_i, &
            f=binary_f,accretion_radius1=accr1,accretion_radius2=accr1, &
            xyzmh_ptmass=xyzmh_ptmass,vxyz_ptmass=vxyz_ptmass,nptmass=nptmass,ierr=ierr)

       if (iuse_disc(1)) then
          discpos=xyzmh_ptmass(1:3,2)
          discvel=vxyz_ptmass(1:3,2)
       else
          discpos = 0.
          discvel = 0.
       endif

       call set_multiple(m2/(q2+1),m2*q2/(q2+1),semimajoraxis=binary2_a,eccentricity=binary2_e, &
            posang_ascnode=binary2_O,arg_peri=binary2_w,incl=binary2_i, &
            f=binary2_f,accretion_radius1=accr2a,accretion_radius2=accr2b, &
            xyzmh_ptmass=xyzmh_ptmass,vxyz_ptmass=vxyz_ptmass,nptmass=nptmass, subst=subst,ierr=ierr)


       mcentral = m2
    case(4)
       !-- hierarchical quadruple
       nptmass  = 0
       print "(/,a)",' Central objects represented by a hierarchical quadruple'
       print "(a,g10.3,a)",'     First hierarchical level primary mass: ', m1,    trim(mass_unit)
       print "(a,g10.3,a)",'   First hierarchical level secondary mass: ', m2,    trim(mass_unit)
       print "(a,g10.3)",  '                    Wide binary mass ratio: ', m2/m1
       print "(a,g10.3)",  '                 Tight binary 1 mass ratio: ', q1
       print "(a,g10.3)",  '                 Tight binary 2 mass ratio: ', q2
       print "(a,g10.3)",  '              First star to be substituted: ', abs(subst1)
       print "(a,g10.3)",  '             Second star to be substituted: ', abs(subst2)
       print "(a,g10.3,a)",'                        Accretion Radius 1: ', accr1, trim(dist_unit)
       print "(a,g10.3,a)",'                       Accretion Radius 1a: ', accr1a, trim(dist_unit)
       print "(a,g10.3,a)",'                       Accretion Radius 1b: ', accr1b, trim(dist_unit)
       print "(a,g10.3,a)",'                       Accretion Radius 2a: ', accr2a, trim(dist_unit)
       print "(a,g10.3,a)",'                       Accretion Radius 2b: ', accr2b, trim(dist_unit)

       if (subst1>0) then
          print "(a,g10.3,a)",'      Tight binary 1 orientation referred to: substituted star orbital plane'
       else
          print "(a,g10.3,a)",'      Tight binary 1 orientation referred to: sky'
       endif
       if (subst2>0) then
          print "(a,g10.3,a)",'      Tight binary 2 orientation referred to: substituted star orbital plane'
       else
          print "(a,g10.3,a)",'      Tight binary 2 orientation referred to: sky'
       endif

       call set_multiple(m1,m2,semimajoraxis=binary_a,eccentricity=binary_e, &
            posang_ascnode=binary_O,arg_peri=binary_w,incl=binary_i, &
            f=binary_f,accretion_radius1=accr1,accretion_radius2=accr1, &
            xyzmh_ptmass=xyzmh_ptmass,vxyz_ptmass=vxyz_ptmass,nptmass=nptmass,ierr=ierr)

       discpos=xyzmh_ptmass(1:3,2)
       discvel=vxyz_ptmass(1:3,2)

       call set_multiple(m1/(q1+1),m1*q1/(q1+1),semimajoraxis=binary1_a,eccentricity=binary1_e, &
         posang_ascnode=binary1_O,arg_peri=binary1_w,incl=binary1_i, &
         f=binary1_f,accretion_radius1=accr1a,accretion_radius2=accr1b, &
         xyzmh_ptmass=xyzmh_ptmass,vxyz_ptmass=vxyz_ptmass,nptmass=nptmass, subst=subst1,ierr=ierr)

       call set_multiple(m2/(q2+1),m2*q2/(q2+1),semimajoraxis=binary2_a,eccentricity=binary2_e, &
            posang_ascnode=binary2_O,arg_peri=binary2_w,incl=binary2_i, &
            f=binary2_f,accretion_radius1=accr2a,accretion_radius2=accr2b, &
            xyzmh_ptmass=xyzmh_ptmass,vxyz_ptmass=vxyz_ptmass,nptmass=nptmass, subst=subst2,ierr=ierr)

       mcentral = m2

    end select
 end select

 !--set array of central object masses
 star_m(1:4) = (/mcentral, m1, m2, m1+m2/)
 do i=1,maxdiscs
    if (.not.iuse_disc(i)) star_m(i) = 0.
 enddo

 do i=1,nsinks
    if (abs(J2star(i)) > 0.) then
       call set_sink_oblateness(i,J2star(i),size_star(i),spin_period_star(i),kfac_star(i),obliquity_star(i))
       print "(a)",'# oblateness for object '//num(i)
       call print_oblateness_info(i,spin_period_star(i))
    endif
 enddo

end subroutine setup_central_objects

!--------------------------------------------------------------------------
!
! Calculate the required disc masses
!
!--------------------------------------------------------------------------
subroutine calculate_disc_mass()
 use grids_for_setup, only: init_grid_sigma,deallocate_sigma
 integer :: i,j
 real :: enc_m(maxbins),rad(maxbins)
 real :: Q_mintmp,disc_mtmp,annulus_mtmp
 real :: rgrid_min,rgrid_max,fac

 totmass_gas  = 0.
 disc_mdust = 0.

 do i=1,maxdiscs
    !--initialise the sigma grid file
    if (sigmaprofilegas(i)==6) call init_grid_sigma(R_in(i),R_out(i))

    if (iuse_disc(i)) then
       !
       !--set up a common radial grid for the enclosed mass including gas and dust
       !  even if the gas/dust discs have different radial extents
       !
       rgrid_min = R_in(i)
       rgrid_max = R_out(i)
       if (isetgas(i)==1) then
          rgrid_min = min(rgrid_min,R_inann(i))
          rgrid_max = max(rgrid_max,R_outann(i))
       endif
       if (use_dust) then
          rgrid_min = min(rgrid_min,minval(R_indust_swap(i,1:ndusttypes)))
          rgrid_max = min(rgrid_max,maxval(R_outdust_swap(i,1:ndusttypes)))
       endif
       do j=1,maxbins
          rad(j) = rgrid_min + (j-1) * (rgrid_max-rgrid_min)/real(maxbins-1)
       enddo
       !--gas discs
       select case(isetgas(i))
       case (0)
          !--set sigma normalisation from disc mass
          sig_norm(i) = 1.d0
          call get_disc_mass(disc_mtmp,enc_m,rad,Q_mintmp,sigmaprofilegas(i),sig_norm(i), &
                             star_m(i),pindex(i),qindex(i),R_in(i),R_out(i),R_ref(i),R_c(i), &
                             H_R(i))
          fac = disc_m(i) / disc_mtmp
          sig_norm(i) = sig_norm(i) * fac
          enc_m = enc_m * fac

       case (1)
          !--set disc mass from annulus mass
          sig_norm(i) = 1.d0
          call get_disc_mass(annulus_mtmp,enc_m,rad,Q_mintmp,sigmaprofilegas(i),sig_norm(i), &
                             star_m(i),pindex(i),qindex(i),R_inann(i),R_outann(i),R_ref(i),R_c(i), &
                             H_R(i))
          sig_norm(i) = sig_norm(i) * annulus_m(i) / annulus_mtmp
          call get_disc_mass(disc_m(i),enc_m,rad,Q_min(i),sigmaprofilegas(i),sig_norm(i), &
                             star_m(i),pindex(i),qindex(i),R_in(i),R_out(i),R_ref(i),R_c(i), &
                             H_R(i))
       case (2)
          !--set disc mass from sigma normalisation
          call get_disc_mass(disc_m(i),enc_m,rad,Q_min(i),sigmaprofilegas(i),sig_norm(i), &
                             star_m(i),pindex(i),qindex(i),R_in(i),R_out(i),R_ref(i),R_c(i), &
                             H_R(i))
       case (3)
          !--set disc mass from sigma at reference radius
          if (.not.(R_in(i) < R_ref(i)) .and. ismoothgas(i)) call fatal('setup_disc', &
             'if smoothing inner disc and setting disc mass by sigma(R_ref), require R_in < R_ref')
          sig_norm(i) = sig_ref(i) / scaled_sigma(R_ref(i),sigmaprofilegas(i),pindex(i),R_ref(i),R_in(i),R_out(i),R_c(i))
          call get_disc_mass(disc_m(i),enc_m,rad,Q_min(i),sigmaprofilegas(i),sig_norm(i), &
                             star_m(i),pindex(i),qindex(i),R_in(i),R_out(i),R_ref(i),R_c(i), &
                             H_R(i))
       case (4)
          !--set disc mass from minimum Toomre Q
          sig_norm(i) = 1.d0
          call get_disc_mass(disc_mtmp,enc_m,rad,Q_mintmp,sigmaprofilegas(i),sig_norm(i), &
                             star_m(i),pindex(i),qindex(i),R_in(i),R_out(i),R_ref(i),R_c(i), &
                             H_R(i))
          fac = Q_mintmp / Q_min(i)
          sig_norm(i) = sig_norm(i) * fac
          !--recompute actual disc mass and Toomre Q
          call get_disc_mass(disc_m(i),enc_m,rad,Q_min(i),sigmaprofilegas(i),sig_norm(i), &
                             star_m(i),pindex(i),qindex(i),R_in(i),R_out(i),R_ref(i),R_c(i), &
                             H_R(i))
       end select

       totmass_gas = totmass_gas + disc_m(i)
       enc_mass(:,i) = enc_m + star_m(i)

       !--dust discs
       print*,'dust'
       if (use_dust) then
          disc_mdust(i,:) = 0.
          do j=1,ndusttypes
             disc_mdust(i,j) = disc_m(i) * dust_to_gas * dustbinfrac(j)
             sig_normdust(i,j) = 1.d0
             call get_disc_mass(disc_mtmp,enc_m,rad,Q_mintmp,sigmaprofiledust(i,j), &
                                sig_normdust(i,j),star_m(i),pindex_dust(i,j),qindex_dust(i,j), &
                                R_indust_swap(i,j),R_outdust_swap(i,j),R_ref(i),R_c_dust(i,j),H_R_dust(i,j))
             fac = disc_mdust(i,j) / disc_mtmp
             sig_normdust(i,j) = sig_normdust(i,j) * fac
             enc_mass(:,i) = enc_mass(:,i) + enc_m(:)*fac
          enddo
       endif
    endif
    !--deallocating datasigma if density profile is read from file,
    !--will be re-initialised with right Rin/out if needed
    if (sigmaprofilegas(i)==6) call deallocate_sigma()
 enddo

end subroutine calculate_disc_mass

!--------------------------------------------------------------------------
!
! Set up the discs
!
!--------------------------------------------------------------------------
subroutine setup_discs(id,fileprefix,hfact,gamma,npart,polyk,&
                       npartoftype,massoftype,xyzh,vxyzu)
 use options,   only:alpha
 use setbinary, only:Rochelobe_estimate
 use sethierarchical, only:get_hierarchical_level_com, get_hier_level_mass
 !use sethierarchical, only:hl_labels, a
 use sethierarchical, only:hs
 use setdisc,   only:set_disc
 integer,           intent(in)    :: id
 character(len=20), intent(in)    :: fileprefix
 real,              intent(out)   :: hfact
 real,              intent(in)    :: gamma
 integer,           intent(out)   :: npart
 real,              intent(out)   :: polyk
 integer,           intent(out)   :: npartoftype(:)
 real,              intent(out)   :: massoftype(:)
 real,              intent(inout) :: xyzh(:,:)
 real,              intent(inout) :: vxyzu(:,:)

 integer            :: i,j,itype
 integer            :: npingasdisc,npindustdisc
 integer            :: iprofilegas,iprofiledust
 real               :: Rochelobe
 real               :: polyk_dust
 real               :: xorigini(3),vorigini(3)
 real               :: alpha_returned(maxdiscs)
 character(len=100) :: prefix
 character(len=100) :: dustprefix(maxdusttypes)

 hfact = hfact_default
 incl    = incl*deg_to_rad
 posangl = posangl*deg_to_rad
 if (maxalpha==0) alpha = alphaSS
 npart = 0
 npartoftype(:) = 0

 do i=1,maxdiscs
    if (iuse_disc(i)) then
       if (ndiscs > 1) then
          if (nsinks<4) then
             print "(/,a)",'>>> Setting up circum'//trim(disctype(i))//' disc <<<'
             prefix = trim(fileprefix)//'-'//disctype(i)
          else
             call get_hier_disc_label(i, disclabel)
             print "(/,a)",'>>> Setting up circum-'//trim(disclabel)//' disc <<<'
             prefix = trim(fileprefix)//'-'//trim(disclabel)
          endif
       else
          prefix = fileprefix
       endif

       if (nsinks < 4) then
          !--set disc origin
          select case(i)
          case(3)
             !--circumsecondary
             xorigini  = xyzmh_ptmass(1:3,2)
             vorigini  = vxyz_ptmass(1:3,2)
             Rochelobe = Rochelobe_estimate(m1,m2,binary_a)
          case(2)
             !--circumprimary
             xorigini  = xyzmh_ptmass(1:3,1)
             vorigini  = vxyz_ptmass(1:3,1)
             Rochelobe = Rochelobe_estimate(m2,m1,binary_a)
          case default
             !--single disc or circumbinary or circumtriple
             !  centre of mass of binary defined to be zero (see set_binary)
             xorigini  = discpos
             vorigini  = discvel
             Rochelobe = huge(0.)
          end select
       else
          call get_hier_disc_label(i, disclabel)

          m2 = get_hier_level_mass(disclabel)

          if (len(trim(disclabel))>1) then
             m1 = get_hier_level_mass(disclabel(:len(trim(disclabel))-1))-m2

             hl_index = findloc(hs%labels%hl, disclabel(:len(trim(disclabel))-1), 1)
             Rochelobe = Rochelobe_estimate(m1,m2,hs%levels(hl_index)%a)
          else
             Rochelobe = huge(0.)
          endif


          star_m(i) = m2

          call get_hierarchical_level_com(disclabel, xorigini, vorigini, xyzmh_ptmass, vxyz_ptmass, fileprefix)

       endif

       if ((ndiscs > 1 .and. ibinary==0) .and. (R_out(i) > Rochelobe)) then
          call warning('setup_disc', &
             'Outer disc radius for circum-'//trim(disctype(i))//' > Roche lobe of ' &
             //trim(disctype(i)))
       endif

       !--taper gas disc
       iprofilegas = 0
       if (itapergas(i)) iprofilegas = 1
       if (itapersetgas(i) == 1) iprofilegas = 2
       if (sigma_file(i)) iprofilegas = 3

       !--set disc(s)
       if (use_dust .and. use_dustfrac) then

          !--taper dust disc
          iprofiledust = 0
          if (itaperdust(i,1)) iprofiledust = 1
          if (itapersetdust(i,1) == 1) iprofiledust = 2
          if (use_sigmadust_file(i,1)) iprofiledust = 3

          !--gas and dust mixture disc
          npingasdisc = int(disc_m(i)/totmass_gas*np)

          call set_disc(id,master        = master,               &
                        mixture          = .true.,               &
                        npart            = npingasdisc,          &
                        npart_start      = npart + 1,            &
                        rref             = R_ref(i),             &
                        rmin             = R_in(i),              &
                        rmax             = R_out(i),             &
                        rmindust         = R_indust(i,1),        &
                        rmaxdust         = R_outdust(i,1),       &
                        indexprofile     = iprofilegas,          &
                        indexprofiledust = iprofiledust,         &
                        rc               = R_c(i),               &
                        rcdust           = R_c_dust(i,1),        &
                        p_index          = pindex(i),            &
                        p_indexdust      = pindex_dust(i,1),     &
                        q_index          = qindex(i),            &
                        q_indexdust      = qindex_dust(i,1),     &
                        HoverR           = H_R(i),               &
                        HoverRdust       = H_R_dust(i,1),        &
                        disc_mass        = disc_m(i),            &
                        disc_massdust    = sum(disc_mdust(i,:)), &
                        star_mass        = star_m(i),            &
                        gamma            = gamma,                &
                        particle_mass    = massoftype(igas),     &
                        xyz_origin       = xorigini,             &
                        vxyz_origin      = vorigini,             &
                        hfact            = hfact,                &
                        xyzh             = xyzh,                 &
                        vxyzu            = vxyzu,                &
                        polyk            = polyk,                &
                        alpha            = alpha,                &
                        ismooth          = ismoothgas(i),        &
                        position_angle   = posangl(i),           &
                        inclination      = incl(i),              &
                        rwarp            = R_warp(i),            &
                        warp_smoothl     = H_warp(i),            &
                        e0               = e0(i),                &
                        eindex           = eindex(i),            &
                        phiperi          = phiperi(i),           &
                        eccprofile       = eccprofile(i),        &
                        bh_spin          = bhspin,               &
                        enc_mass         = enc_mass(:,i),        &
                        prefix           = prefix)

          !--set dustfrac
          call set_dustfrac(i,npart+1,npart+1+npingasdisc,xyzh,xorigini)

          npart = npart + npingasdisc
          npartoftype(igas) = npartoftype(igas) + npingasdisc

          if (use_hybrid) then
             if (ndustlarge > 1) then
                dustprefix = trim(prefix)//'-'
                call make_tags_unique(ndustlarge,dustprefix)
             else
                dustprefix = trim(prefix)
             endif

             !--dust disc(s)
             do j=1,ndustlarge

                npindustdisc = int(disc_mdust(i,j)/sum(disc_mdust(:,j))*np_dust(j))
                itype = idust + j - 1

                !--taper dust disc
                iprofiledust = 0
                if (itaperdust(i,j)) iprofiledust = 1
                if (itapersetdust(i,j) == 1) iprofiledust = 2
                if (use_sigmadust_file(i,j)) iprofiledust = 3


                call set_disc(id,master      = master,             &
                              npart          = npindustdisc,       &
                              npart_start    = npart + 1,          &
                              particle_type  = itype,              &
                              rref           = R_ref(i),           &
                              rmin           = R_indust(i,j),      &
                              rmax           = R_outdust(i,j),     &
                              indexprofile   = iprofiledust,       &
                              rc             = R_c_dust(i,j),      &
                              p_index        = pindex_dust(i,j),   &
                              q_index        = qindex_dust(i,j),   &
                              HoverR         = H_R_dust(i,j),      &
                              disc_mass      = disc_mdust(i,j),    &
                              star_mass      = star_m(i),          &
                              gamma          = gamma,              &
                              particle_mass  = massoftype(itype),  &
                              xyz_origin     = xorigini,           &
                              vxyz_origin    = vorigini,           &
                              hfact          = hfact,              &
                              xyzh           = xyzh,               &
                              vxyzu          = vxyzu,              &
                              polyk          = polyk_dust,         &
                              ismooth        = ismoothdust(i,j),   &
                              position_angle = posangl(i),         &
                              inclination    = incl(i),            &
                              rwarp          = R_warp(i),          &
                              warp_smoothl   = H_warp(i),          &
                              e0             = e0(i),              &
                              eindex         = eindex(i),          &
                              phiperi        = phiperi(i),         &
                              eccprofile     = eccprofile(i),      &
                              bh_spin        = bhspin,             &
                              enc_mass       = enc_mass(:,i),      &
                              prefix         = dustprefix(j))

                npart = npart + npindustdisc
                npartoftype(itype) = npartoftype(itype) + npindustdisc

             enddo
          endif
       else

          !--gas disc
          npingasdisc = int(disc_m(i)/totmass_gas*np)
          call set_disc(id,master       = master,             &
                        npart           = npingasdisc,        &
                        npart_start     = npart + 1,          &
                        particle_type   = igas,               &
                        rref            = R_ref(i),           &
                        rmin            = R_in(i),            &
                        rmax            = R_out(i),           &
                        indexprofile    = iprofilegas,        &
                        rc              = R_c(i),             &
                        p_index         = pindex(i),          &
                        q_index         = qindex(i),          &
                        HoverR          = H_R(i),             &
                        disc_mass       = disc_m(i),          &
                        star_mass       = star_m(i),          &
                        gamma           = gamma,              &
                        particle_mass   = massoftype(igas),   &
                        xyz_origin      = xorigini,           &
                        vxyz_origin     = vorigini,           &
                        hfact           = hfact,              &
                        xyzh            = xyzh,               &
                        vxyzu           = vxyzu,              &
                        polyk           = polyk,              &
                        alpha           = alpha,              &
                        ismooth         = ismoothgas(i),      &
                        position_angle  = posangl(i),         &
                        inclination     = incl(i),            &
                        rwarp           = R_warp(i),          &
                        warp_smoothl    = H_warp(i),          &
                        e0              = e0(i),              &
                        eindex          = eindex(i),          &
                        phiperi         = phiperi(i),         &
                        eccprofile      = eccprofile(i),      &
                        bh_spin         = bhspin,             &
                        enc_mass        = enc_mass(:,i),      &
                        prefix          = prefix)

          npart = npart + npingasdisc
          npartoftype(igas) = npartoftype(igas) + npingasdisc

          if (use_dust) then

             if (ndustlarge > 1) then
                dustprefix = trim(prefix)//'-'
                call make_tags_unique(ndustlarge,dustprefix)
             else
                dustprefix = trim(prefix)
             endif

             !--dust disc(s)
             do j=1,ndustlarge
                npindustdisc = int(disc_mdust(i,j)/sum(disc_mdust(:,j))*np_dust(j))
                itype = idust + j - 1

                !--taper dust disc
                iprofiledust = 0
                if (itaperdust(i,j)) iprofiledust = 1
                if (itapersetdust(i,j) == 1) iprofiledust = 2
                if (use_sigmadust_file(i,j)) iprofiledust = 3


                call set_disc(id,master      = master,             &
                              npart          = npindustdisc,       &
                              npart_start    = npart + 1,          &
                              particle_type  = itype,              &
                              rref           = R_ref(i),           &
                              rmin           = R_indust(i,j),      &
                              rmax           = R_outdust(i,j),     &
                              indexprofile   = iprofiledust,       &
                              rc             = R_c_dust(i,j),      &
                              p_index        = pindex_dust(i,j),   &
                              q_index        = qindex_dust(i,j),   &
                              HoverR         = H_R_dust(i,j),      &
                              disc_mass      = disc_mdust(i,j),    &
                              star_mass      = star_m(i),          &
                              gamma          = gamma,              &
                              particle_mass  = massoftype(itype),  &
                              xyz_origin     = xorigini,           &
                              vxyz_origin    = vorigini,           &
                              hfact          = hfact,              &
                              xyzh           = xyzh,               &
                              vxyzu          = vxyzu,              &
                              polyk          = polyk_dust,         &
                              ismooth        = ismoothdust(i,j),   &
                              position_angle = posangl(i),         &
                              inclination    = incl(i),            &
                              rwarp          = R_warp(i),          &
                              warp_smoothl   = H_warp(i),          &
                              e0             = e0(i),              &
                              eindex         = eindex(i),          &
                              phiperi        = phiperi(i),         &
                              eccprofile     = eccprofile(i),      &
                              bh_spin        = bhspin,             &
                              enc_mass       = enc_mass(:,i),      &
                              prefix         = dustprefix(j))

                npart = npart + npindustdisc
                npartoftype(itype) = npartoftype(itype) + npindustdisc

             enddo
          endif

       endif

       !--reset alpha for each disc
       alpha_returned(i) = alpha

    endif
 enddo

 !--alpha viscosity
 if (ndiscs==1) then
    alpha = alpha_returned(onlydisc)
 else
    call warning('setup_disc', &
       'multiple discs: cannot use alpha_AV for alpha_SS, setting equal to 0.1')
    alpha = 0.1
 endif

end subroutine setup_discs

!--------------------------------------------------------------------------
!
! Set up a planetary atmosphere
!
!--------------------------------------------------------------------------
subroutine planet_atmosphere(id,npart,xyzh,vxyzu,npartoftype,gamma,hfact)
 integer, intent(in)    :: id
 integer, intent(inout) :: npart
 real,    intent(inout) :: xyzh(:,:)
 real,    intent(inout) :: vxyzu(:,:)
 integer, intent(inout) :: npartoftype(:)
 real,    intent(in)    :: gamma
 real,    intent(in)    :: hfact

 real, parameter :: a0 = 1.

 integer :: npart_disc,itype
 real    :: r_surface
 real    :: udens,rho_core

 if (surface_force) then
    npart_planet_atm = floor(Natmfrac*np)
    npart_disc = npart - npart_planet_atm

    udens = umass/udist**3
    rho_core  = rho_core_cgs/udens
    r_surface = (3./(4.*pi)*m1/rho_core)**(1./3.)
    !--Note the surface of the planet is located at the Plumber softening length
    eps_soft1 = r_surface
    if (eps_soft1 <= 0.) then
       print*,'Something wrong in the surface radius: eps_soft1 =',eps_soft1
    endif
 else
    npart_disc = npart
 endif

 itype = igas

 !--set up an atmosphere around one of the binary masses (i.e. planet)
 if (surface_force .and. npart_planet_atm > 0) then
    call set_planet_atm(id,xyzh,vxyzu,npartoftype,maxvxyzu,itype,a0,R_in(1), &
                        H_R(1),m2,qindex(1),gamma,Ratm_in,Ratm_out,r_surface, &
                        npart,npart_planet_atm,npart_disc,hfact)
 endif

 !--move into the corotating frame with the planet
 if (surface_force .or. iexternalforce == iext_corotate) then
    call make_corotate(xyzh,vxyzu,a0,m2,npart,npart_disc)
 endif

end subroutine planet_atmosphere

!--------------------------------------------------------------------------
!
! Set sphere of particles around one of the binary masses (i.e. planet)
!
!--------------------------------------------------------------------------
subroutine set_planet_atm(id,xyzh,vxyzu,npartoftype,maxvxyzu,itype,a0,R_in, &
                          HoverR,Mstar,q_index,gamma,Ratm_in,Ratm_out,r_surface, &
                          npart,npart_planet_atm,npart_disc,hfact)
 use part,          only:set_particle_type,igas
 use spherical,     only:set_sphere,rho_func
 integer, intent(in)    :: id
 real,    intent(inout) :: xyzh(:,:)
 real,    intent(inout) :: vxyzu(:,:)
 integer, intent(inout) :: npartoftype(:)
 integer, intent(in)    :: maxvxyzu
 integer, intent(in)    :: itype
 real,    intent(in)    :: a0
 real,    intent(in)    :: R_in
 real,    intent(in)    :: HoverR
 real,    intent(in)    :: Mstar
 real,    intent(in)    :: q_index
 real,    intent(in)    :: gamma
 real,    intent(inout) :: Ratm_in
 real,    intent(inout) :: Ratm_out
 real,    intent(in)    :: r_surface
 integer, intent(inout) :: npart
 integer, intent(inout) :: npart_planet_atm
 integer, intent(inout) :: npart_disc
 real,    intent(in)    :: hfact

 integer(kind=8)    :: nptot
 integer            :: i,nx
 real               :: xyz_orig(3)
 real               :: a_orbit
 real               :: psep,vol_sphere
 real               :: cs0,cs
 procedure(rho_func), pointer :: density_func
 !
 ! place particles in sphere
 !
 Ratm_in   = Ratm_in*r_surface
 Ratm_out  = Ratm_out*r_surface

 if (ramp) then
    xyz_orig(:) = (/a0,0.,0./)
 else
    a_orbit = a0 - mass2/Mstar
    xyz_orig(:) = (/a_orbit,0.,0./)
 endif

 vol_sphere  = 4./3.*pi*Ratm_out**3
 nx          = int(npart_planet_atm**(1./3.))
 psep        = vol_sphere**(1./3.)/real(nx)
 nptot       = npart
 density_func => atm_dens

 call set_sphere('closepacked',id,master,Ratm_in,Ratm_out,psep,hfact,npart,xyzh, &
                 rhofunc=density_func,nptot=nptot, &
                 np_requested=npart_planet_atm,xyz_origin=xyz_orig)

 npart_planet_atm = npart-npart_disc
 npartoftype(igas) = npart
 do i=npart_disc+1,npart
    !--set the particle type for the atmosphere particles
    call set_particle_type(i,itype)
    !--------------------------------------------------------------------------
    !  Set thermal energy
    !  utherm generally should not be stored
    !  for an isothermal equation of state
    if (maxvxyzu >= 4) then
       if (itype==igas) then
          cs0 = sqrt(1.0/R_in)*(HoverR)*sqrt(Mstar)*(1.0/R_in)**(-q_index)
          cs = cs_func(cs0,a0,q_index)
          if (gamma > 1.) then
             vxyzu(4,i) = cs**2/(gamma - 1.)/gamma
          else
             vxyzu(4,i) = 1.5*cs**2
          endif
       else
          vxyzu(4,i) = 0.
       endif
    endif
 enddo

end subroutine set_planet_atm

subroutine set_sphere_around_disc(id,npart,xyzh,vxyzu,npartoftype,massoftype,hfact)
 use partinject,     only:add_or_update_particle
 use velfield,       only:set_velfield_from_cubes
 use datafiles,      only:find_phantom_datafile
 use part,           only:set_particle_type,igas,gravity,dustfrac,ndustsmall
 use set_dust,       only:set_dustfrac,set_dustbinfrac
 use options,        only:use_dustfrac
 use spherical,      only:set_sphere,rho_func
 use dim,            only:maxp
 use eos,            only:get_spsound,gmw,cs_min
 use units,          only:get_kbmh_code
 integer, intent(in)    :: id
 integer, intent(inout) :: npart
 real,    intent(inout) :: xyzh(:,:)
 real,    intent(inout) :: vxyzu(:,:)
 integer, intent(inout) :: npartoftype(:)
 real, intent(inout) :: massoftype(:)
 real,    intent(in)    :: hfact
 integer :: i, ipart
 integer :: itype

 integer :: n_add, np
 integer(kind=8) :: nptot
 real :: delta, pmass
 real :: omega, mtot, mdisc
 real :: v_ff_mag, vxi, vyi, vzi, my_vrms, factor, x_pos, y_pos, z_pos
 real :: rhoi, spsound, rms_in, temp, dustfrac_tmp, vol_obj, rpart
 integer :: ierr
 real, dimension(:,:), allocatable :: xyzh_add,vxyzu_add
 character(len=20), parameter :: filevx = 'cube_v1.dat'
 character(len=20), parameter :: filevy = 'cube_v2.dat'
 character(len=20), parameter :: filevz = 'cube_v3.dat'
 character(len=120)           :: filex,filey,filez

 itype = igas
 pmass = massoftype(igas)
 mtot = sum(xyzmh_ptmass(4,:))
 mdisc = pmass*npart
 omega = 0.0

 if (gravity) then
    mtot = mtot + mdisc
 endif

 if (add_rotation == 1) then
    write(*,*) 'Adding rotation in the cloud.'
    omega = Kep_factor * sqrt((mtot)/R_rot**3)
 endif

 if (use_dust) then
    if (use_dustfrac) then
       write(*,*) "Detected one-fluid dust in the simulation, adding smallest dust to cloud."
       if (dustfrac_method == -1) then
          dustfrac_tmp = 0.
       elseif (dustfrac_method == 0) then
          dustfrac_tmp = sum(dustfrac(1:ndustsmall,:npartoftype(igas)))/real(npartoftype(igas))
       elseif (dustfrac_method == 1) then
          dustfrac_tmp = sum(dustfrac(1,:npartoftype(igas)))/real(npartoftype(igas))
       endif
       write(*,*) 'Setting dustfrac in the cloud to ',dustfrac_tmp
    endif
 endif

 n_add = nint(mass_sphere/pmass)
 nptot =  n_add + npartoftype(igas)
 np = 0

 allocate(xyzh_add(4,n_add),vxyzu_add(4,n_add))

 delta = 1.0
 call set_sphere('random',id,master,Rin_sphere,Rout_sphere,delta,hfact,np,xyzh_add,xyz_origin=(/0., 0., 0./),&
                  np_requested=n_add, nptot=nptot)

 vxyzu_add(1,:) = 0.
 vxyzu_add(2,:) = 0.
 vxyzu_add(3,:) = 0.
 vxyzu_add(4,:) = 5.868e-05 ! T=10K, doesn't seem to be used

 if (add_turbulence==1) then

    filex = find_phantom_datafile(filevx,'velfield')
    filey = find_phantom_datafile(filevy,'velfield')
    filez = find_phantom_datafile(filevz,'velfield')

    call set_velfield_from_cubes(xyzh_add,vxyzu_add,n_add,filex,filey,filez,1.,tfact*Rout_sphere,.false.,ierr)

    if (ierr /= 0) call fatal('setup','error setting up velocity field')

    vol_obj = 4.0/3.0*pi*(Rout_sphere**3 - Rin_sphere**3)

    rhoi = mass_sphere/vol_obj

    if (cs_min > 0.) then
       spsound = cs_min
    else
       write(*,*) 'Warning: Floor temperature not set, assuming T_floor = 10 K'
       temp = 10.
       spsound = sqrt(temp*get_kbmh_code()/gmw)
    endif

    rms_in = spsound*rms_mach

    !--Normalise the energy
    ! rms_curr = sqrt( 1/float(n_add)*sum( (vxyzu_add(1,:)**2 + vxyzu_add(2,:)**2 + vxyzu_add(3,:)**2) ) )

    my_vrms = 0.
    do i=1,n_add
       vxi  = vxyzu_add(1,i)
       vyi  = vxyzu_add(2,i)
       vzi  = vxyzu_add(3,i)
       my_vrms = my_vrms + vxi*vxi + vyi*vyi + vzi*vzi
    enddo

    ! Normalise velocity field
    my_vrms = sqrt(1/float(n_add) * my_vrms)
    factor = rms_in/my_vrms
    do i=1,n_add
       vxyzu_add(1:3,i) = vxyzu_add(1:3,i)*factor
    enddo
 endif

 if (set_freefall == 1) then
    do i=1,n_add
       x_pos = xyzh_add(1,i)
       y_pos = xyzh_add(2,i)
       z_pos = xyzh_add(3,i)

       rpart = sqrt(x_pos*x_pos + y_pos*y_pos + z_pos*z_pos)

       if (rpart > 1.0e-12_8 .and. mtot > 0.0) then
          v_ff_mag = sqrt(2.0 * mtot / rpart)
          vxyzu_add(1,i) = vxyzu_add(1,i) - v_ff_mag * x_pos / rpart
          vxyzu_add(2,i) = vxyzu_add(2,i) - v_ff_mag * y_pos / rpart
          vxyzu_add(3,i) = vxyzu_add(3,i) - v_ff_mag * z_pos / rpart
       endif
    enddo
 endif

 ipart = npart
 do i = 1,n_add
    ipart = ipart + 1
    if (add_rotation == 1) then
       vxyzu_add(1,i) = vxyzu_add(1,i) - omega*xyzh_add(2,i)
       vxyzu_add(2,i) = vxyzu_add(2,i) + omega*xyzh_add(1,i)
    endif
    call add_or_update_particle(igas, xyzh_add(1:3,i), vxyzu_add(1:3,i), xyzh_add(4,i), &
                                 vxyzu_add(4,i), ipart, npart, npartoftype, xyzh, vxyzu)
    if (use_dust) then
       if (use_dustfrac) then
          dustfrac(1, ipart) = dustfrac_tmp
          dustfrac(2:ndustsmall, ipart) = 0.
       endif
    endif
 enddo

 npartoftype(igas) = ipart

 if (npartoftype(igas) > maxp) call fatal('set_sphere_around_disc', &
      'maxp too small, rerun with --maxp=N where N is desired number of particles')

end subroutine set_sphere_around_disc


!--------------------------------------------------------------------------
!
! Initialise the dustprop array
!
!--------------------------------------------------------------------------
subroutine initialise_dustprop(npart)
 use physcon,     only:fourpi
 integer, intent(in) :: npart

 integer :: i,iam

 if (use_dustgrowth) then
    do i=1,npart
       iam = iamtype(iphase(i))
       if (iam==idust .or. (use_dustfrac .and. iam==igas)) then
          dustprop(1,i) = fourpi/3.*graindens(1)*grainsize(1)**3
          dustprop(2,i) = graindens(1)
       else
          dustprop(:,i) = 0.
       endif
       filfac(i) = 0.
       probastick(i) = 1.
       dustgasprop(:,i) = 0.
       VrelVf(i)        = 0.
    enddo
 endif

end subroutine initialise_dustprop

!--------------------------------------------------------------------------
!
! Print angular momentum information
!
!--------------------------------------------------------------------------
subroutine print_angular_momentum(npart,xyzh,vxyzu)
 use setbinary, only:get_mean_angmom_vector
 integer, intent(in) :: npart
 real,    intent(in) :: xyzh(:,:)
 real,    intent(in) :: vxyzu(:,:)

!!!real :: ldisc(maxdiscs),lcentral(maxdiscs)
 real :: ldisc(3),lcentral(3)

 ldisc = get_mean_angmom_vector(npart,xyzh,vxyzu)
 print "(a,'(',3(es10.2,1x),')')",' Disc specific angular momentum = ',ldisc
 if (nptmass > 1) then
    lcentral = get_mean_angmom_vector(nptmass,xyzmh_ptmass,vxyz_ptmass)
    print "(a,'(',3(es10.2,1x),')')",' Binary specific angular momentum = ',lcentral
    ! make unit vectors
    lcentral = lcentral/sqrt(dot_product(lcentral,lcentral))
    ldisc    = ldisc/sqrt(dot_product(ldisc,ldisc))
    print "(a,f6.1,a)",' Angle between disc and binary = ',acos(dot_product(lcentral,ldisc))*180./pi,' deg'
 endif

end subroutine print_angular_momentum

!--------------------------------------------------------------------------
!
! Print dust information
!
!--------------------------------------------------------------------------
subroutine print_dust()

 use grids_for_setup, only: init_grid_sigma,deallocate_sigma
 character(len=20) :: duststring(maxdusttypes)
 integer           :: i,j
 real              :: Sigma
 real              :: Sigmadust
 real              :: Stokes(maxdusttypes)
 real              :: R_midpoint


 if (use_dust) then

    print "(/,a)",' --------------------- added dust ---------------------'

    if (use_dustgrowth) then
       print "(a,g10.3,a)", ' initial grain size: ',grainsize(1)*udist,' cm'
    else
       duststring = 'grain size'
       call make_tags_unique(ndusttypes,duststring)
       do i=1,ndusttypes
          print*,adjustr(duststring(i))//' : ',grainsize(i)*udist,' cm'
       enddo
       duststring = 'grain density'
       call make_tags_unique(ndusttypes,duststring)
       do i=1,ndusttypes
          print*,adjustr(duststring(i))//' : ',graindens(i)*umass/udist**3,' g/cm^3'
       enddo
    endif

    do i=1,maxdiscs
       if (iuse_disc(i)) then
          if (sigmaprofilegas(i)==6) call init_grid_sigma(R_in(i),R_out(i))
          R_midpoint = (R_in(i) + R_out(i))/2
          Sigma = sig_norm(i) * &
                  scaled_sigma(R_midpoint,sigmaprofilegas(i),pindex(i),R_ref(i),R_in(i),R_out(i),R_c(i))
          Sigmadust = 0.
          do j=1,ndusttypes
             Sigmadust = Sigmadust + sig_normdust(i,j) * &
                         scaled_sigma(R_midpoint,sigmaprofiledust(i,j),pindex_dust(i,j),&
                                      R_ref(i),R_indust(i,j),R_outdust(i,j),R_c_dust(i,j))
          enddo
          Stokes = 0.5*pi*graindens*grainsize/(Sigma+Sigmadust)
          duststring = 'approx. Stokes'
          call make_tags_unique(ndusttypes,duststring)
          if (ndiscs > 1) then
             print "(/,a,i2,a)",' ---------------------   disc',i,'   ---------------------'
          endif
          do j=1,ndusttypes
             print*,'',adjustr(duststring(j))//' : ',Stokes(j)
          enddo
          if (sigmaprofilegas(i)==6) call deallocate_sigma()
       endif
    enddo
    print "(1x,54('-'),/)"

 else
    print "(/,a,/)",' There is no dust here!'
 endif

end subroutine print_dust

!--------------------------------------------------------------------------
!
! Set up planets
!
!--------------------------------------------------------------------------
subroutine set_planets(npart,massoftype,xyzh)
 use vectorutils, only:rotatevec
 use setbinary, only:set_binary
 use part, only:nsinkproperties
 integer, intent(in) :: npart
 real,    intent(in) :: massoftype(:)
 real,    intent(in) :: xyzh(:,:)

 integer :: i,j,itype,ntmp,ierr
 real    :: dist_bt_sinks,dx(3)
 real    :: phi,vphi,sinphi,cosphi,omega,r2,disc_m_within_r
 real    :: Hill(maxplanets)
 real    :: xyz_tmp(nsinkproperties,2),vxyz_tmp(3,2)
 real    :: mtot

 period_planet_longest = 0.
 if (nplanets > 0) then
    print "(a,i2,a)",' --------- added ',nplanets,' planets ------------'
    do i=1,nplanets
       nptmass = nptmass + 1
       phi = 0.
       cosphi = cos(phi*deg_to_rad)
       sinphi = sin(phi*deg_to_rad)
       disc_m_within_r = 0.

       !--disc mass correction
       do j=1,npart
          r2 = xyzh(1,j)**2 + xyzh(2,j)**2 + xyzh(3,j)**2
          if (r2 < rplanet(i)**2) then
             itype = iamtype(iphase(j))
             disc_m_within_r = disc_m_within_r + massoftype(itype)
          endif
       enddo

       !--inner planet mass correction
       if (nplanets>1) then
          do j=1,nplanets
             if (rplanet(j)<rplanet(i)) disc_m_within_r = disc_m_within_r + mplanet(j)*jupiterm/umass
          enddo
       endif

       !--set sink particles
       Hill(i) = (mplanet(i)*jupiterm/umass/(3.*mcentral))**(1./3.) * rplanet(i)
       if (nsinks == 2) then
          dx = xyzmh_ptmass(1:3,1)-xyzmh_ptmass(1:3,2)
          dist_bt_sinks = sqrt(dot_product(dx,dx))
          if (rplanet(i) > dist_bt_sinks) Hill(i) = (mplanet(i)*jupiterm/umass/(3.*m1))**(1./3.) * rplanet(i)
       else
          dist_bt_sinks = 0.
       endif
       mtot = mcentral+disc_m_within_r
       if (nsinks == 2 .and. rplanet(i) < dist_bt_sinks) mtot = m1 + disc_m_within_r
       ntmp = 0
       call set_binary(mtot,0.,semimajoraxis=rplanet(i),eccentricity=eccplanet(i),&
                       accretion_radius1=0.0,accretion_radius2=accrplanet(i)*Hill(i),&
                       xyzmh_ptmass=xyz_tmp,vxyz_ptmass=vxyz_tmp,nptmass=ntmp,ierr=ierr,incl=inclplan(i),&
                       arg_peri=wplanet(i),posang_ascnode=Oplanet(i),f=fplanet(i),verbose=.false.)
       xyzmh_ptmass(1:3,nptmass) = xyz_tmp(1:3,2)
       vxyz_ptmass(1:3,nptmass) = vxyz_tmp(1:3,2)

       !xyzmh_ptmass(1:3,nptmass)    = (/rplanet(i)*cosphi,rplanet(i)*sinphi,0./)
       xyzmh_ptmass(4,nptmass)      = mplanet(i)*jupiterm/umass
       xyzmh_ptmass(ihacc,nptmass)  = accrplanet(i)*Hill(i)
       xyzmh_ptmass(ihsoft,nptmass) = 0.
       vphi                         = sqrt((mcentral + disc_m_within_r)/rplanet(i))
       !if (nsinks == 2 .and. rplanet(i) < dist_bt_sinks) vphi = sqrt((m1 + disc_m_within_r)/rplanet(i))
       !vxyz_ptmass(1:3,nptmass)     = (/-vphi*sinphi,vphi*cosphi,0./)
       if (nsinks == 2 .and. rplanet(i) < dist_bt_sinks) then
          vxyz_ptmass(1:3,nptmass) = vxyz_ptmass(1:3,nptmass) + vxyz_ptmass(1:3,1)
          xyzmh_ptmass(1:3,nptmass) = xyzmh_ptmass(1:3,nptmass) + xyzmh_ptmass(1:3,1)
       endif

       !--incline positions and velocities
       !inclplan(i) = inclplan(i)*deg_to_rad
       !u = (/-sin(phi),cos(phi),0./)
       !call rotatevec(xyzmh_ptmass(1:3,nptmass),u,-inclplan(i))
       !call rotatevec(vxyz_ptmass(1:3,nptmass), u,-inclplan(i))

       !--compute obliquity and spin angular momentum
       if (abs(J2planet(i)) > 0.) then
          call set_sink_oblateness(nptmass,J2planet(i),planet_size(i),spin_period(i),kfac(i),obliquity(i))
       endif

       !--print planet information
       omega = vphi/rplanet(i)
       print "(a,i2,a)",             ' >>> planet ',i,' <<<'
       print "(a,g10.3,a)",          ' orbital radius: ',rplanet(i)*udist/au,' au'
       print "(a,g10.3,a,2pf7.3,a)", '          M(<R): ',(disc_m_within_r + mcentral)*umass/solarm, &
                                     ' MSun, disc mass correction is ',disc_m_within_r/mcentral,'%'
       print "(a,g10.3,a)",          '    planet mass: ',mplanet(i),' MJup'
       print "(a,g10.3,a)",          '    planet mass: ',mplanet(i)*jupiterm/earthm,' MEarth'
       print "(a,g10.3,a)",          '    planet mass: ',mplanet(i)*jupiterm/solarm,' MSun'
       print "(a,2(g10.3,a))",       ' orbital period: ',2.*pi*rplanet(i)/vphi*utime/years,' years or ', &
                                                 2*pi*rplanet(i)/vphi,' in code units'
       print "(a,g10.3,a)",          '    Hill radius: ',Hill(i),' au'
       print "(a,g10.3,a,i3,a)",     '   accr. radius: ',xyzmh_ptmass(ihacc,nptmass),' au or ', &
                                                 int(100*xyzmh_ptmass(ihacc,nptmass)/Hill(i)), ' % of Hill radius'
       print "(a,g10.3,a)",          '     resonances:'
       print "(a,g10.3,a)",   '    3:1 : ',(sqrt(mcentral)/(3.*omega))**(2./3.)*udist/au,' au'
       print "(a,g10.3,a)",   '    4:1 : ',(sqrt(mcentral)/(4.*omega))**(2./3.)*udist/au,' au'
       print "(a,g10.3,a)",   '    5:1 : ',(sqrt(mcentral)/(5.*omega))**(2./3.)*udist/au,' au'
       print "(a,g10.3,a)",   '    9:1 : ',(sqrt(mcentral)/(9.*omega))**(2./3.)*udist/au,' au'
       call print_oblateness_info(nptmass,spin_period(i))

       !--check planet accretion radii
       if (accrplanet(i) < 0.05) then
          call warning('setup_disc','accretion radius of planet < 1/20 Hill radius: unnecessarily small')
       elseif (accrplanet(i) > 0.5) then
          call warning('setup_disc','accretion radius of planet > Hill radius: too large')
       elseif (accrplanet(i)*Hill(i) > accr1) then
          call warning('setup_disc','accretion radius of planet > accretion radius of primary star: this is unphysical')
       endif
       if (xyzmh_ptmass(iReff,nptmass) > 0.25*Hill(i)) then
          call warning('setup_disc','planet size exceeds 1/4 of Hill radius: too large')
       endif
       if (xyzmh_ptmass(iReff,nptmass) > max(xyzmh_ptmass(ihacc,nptmass),xyzmh_ptmass(ihsoft,nptmass))) then
          call warning('setup_disc','planet size exceeds accretion radius: too large')
       endif
       print *, ''

       !--determine longest period
       period_planet_longest = max(period_planet_longest, 2.*pi/omega)

    enddo
    print "(1x,45('-'))"
    print *, ''
 endif

end subroutine set_planets

!--------------------------------------------------------------------------
!
!  Set properties needed for geopotential forces from sink particles
!
!--------------------------------------------------------------------------
subroutine set_sink_oblateness(isink,J2,planet_size,spin_period_hrs,kfac,obliquity)
 use physcon, only:jupiterr
 integer, intent(in) :: isink
 real, intent(in) :: J2,planet_size,spin_period_hrs,kfac,obliquity
 real :: spin_am,planet_radius,planet_spin_period

 xyzmh_ptmass(iJ2,isink) = J2
 ! compute spin angular momentum of the body
 planet_radius = planet_size*jupiterr/udist
 planet_spin_period = spin_period_hrs*hours/utime
 spin_am = twopi*kfac*(xyzmh_ptmass(4,isink)*planet_radius**2)/planet_spin_period
 xyzmh_ptmass(ispinx,isink) = spin_am*sin(obliquity*deg_to_rad)
 xyzmh_ptmass(ispinz,isink) = spin_am*cos(obliquity*deg_to_rad)
 xyzmh_ptmass(iReff,isink) = planet_radius

end subroutine set_sink_oblateness

!--------------------------------------------------------------------------
!
!  Reset centre of mass to origin
!
!--------------------------------------------------------------------------
subroutine set_centreofmass(npart,xyzh,vxyzu)
 use centreofmass, only:reset_centreofmass
 integer, intent(in)    :: npart
 real,    intent(inout) :: xyzh(:,:)
 real,    intent(inout) :: vxyzu(:,:)

 integer :: npart_recentre

 if (iexternalforce == iext_corot_binary) then
    npart_recentre = npart - npart_planet_atm
 else
    npart_recentre = npart
 endif
 call reset_centreofmass(npart_recentre,xyzh,vxyzu,nptmass,xyzmh_ptmass,vxyz_ptmass)

end subroutine set_centreofmass

!--------------------------------------------------------------------------
!
!  Set tmax and dtmax for infile
!
!--------------------------------------------------------------------------
subroutine set_tmax_dtmax()
 use setbinary, only:get_T_flyby_hyp,get_T_flyby_par
 use timestep, only:tmax,dtmax

 real :: period, period1, period2

 period2 = 0.
 if (icentral==1 .and. nsinks==2 .and. ibinary==0) then
    !--binary orbital period
    period = sqrt(4.*pi**2*binary_a**3/mcentral)
 elseif (icentral==1 .and. nsinks==3 .and. ibinary==0) then
    !--wide binary orbital period
    period = sqrt(4.*pi**2*binary_a**3/mcentral)
    !--tight binary orbital period
    period2 = sqrt(4.*pi**2*binary2_a**3/m2)
 elseif (icentral==1 .and. nsinks==4 .and. ibinary==0) then
    !--wide binary orbital period
    period = sqrt(4.*pi**2*binary_a**3/mcentral)
    !--tight binary 1 orbital period
    period1 = sqrt(4.*pi**2*binary1_a**3/m1)
    !--tight binary 2 orbital period
    period2 = sqrt(4.*pi**2*binary2_a**3/m2)
 elseif (icentral==1 .and. nsinks==2 .and. ibinary==1) then
    !--time of flyby
    if (flyby_e > 1.0) then
       period = get_T_flyby_hyp(m1,m2,flyby_e,flyby_f,flyby_a)
    else
       period = get_T_flyby_par(m1,m2,flyby_q,flyby_d/flyby_q)
    endif
 elseif (nplanets > 0) then
    !--outer planet orbital period
    period = period_planet_longest
 elseif (iwarp(onlydisc)) then
    !--warp period
    period = sqrt(4.*pi**2*R_warp(onlydisc)**3/mcentral)
 else
    !--outer disc orbital period
    period = sqrt(4.*pi**2*R_out(onlydisc)**3/mcentral)
 endif

 if (period > 0. .and. nsinks<3) then
    if (deltat > 0.) dtmax = deltat*period
    if (norbits >= 0) tmax = norbits*period
 elseif (period > 0. .and. nsinks==3) then
    if (deltat < 0. .and. period2 > 0.) then
       dtmax = -deltat*period2
    elseif (deltat > 0.) then
       dtmax = deltat*period
    endif
 elseif (nsinks==4) then
    dtmax = deltat*period
    if (norbits < 0 .and. period2 > 0.) then
       tmax = -norbits*period2
    elseif (norbits >= 0) then
       tmax = norbits*period
    endif
 endif


end subroutine set_tmax_dtmax

!--------------------------------------------------------------------------
!
!  Prompt user for desired setup options
!
!--------------------------------------------------------------------------
subroutine setup_interactive(id)
 use prompting,        only:prompt
 use set_dust_options, only:set_dust_interactive
 use sethierarchical, only:set_hierarchical_default_options, get_hier_level_mass
 use sethierarchical, only:hs, hierarchy, print_chess_logo, generate_hierarchy_string!sink_num, hl_num, sink_labels, hl_labels

 integer, intent(in) :: id
 integer :: i
 real    :: disc_mfac(maxdiscs)

 !--central object(s)
 print "(a)",'==========================='
 print "(a)",'+++  CENTRAL OBJECT(S)  +++'
 print "(a)",'==========================='
 call prompt('Do you want to use sink particles or an external potential?'// &
             new_line('A')//' 0=potential'//new_line('A')//' 1=sinks'// &
             new_line('A'),icentral,0,1)
 select case (icentral)
 case (0)
    !--external potential
    call prompt('Which potential?'//new_line('A')// &
               ' 1=central point mass'//new_line('A')// &
               ' 2=binary potential'//new_line('A')// &
               ' 3=spinning black hole'//new_line('A'),ipotential,1,3)
    select case (ipotential)
    case (1)
       !--point mass
       iexternalforce = iext_star
       m1       = 1.
       accr1    = 1.
    case (2)
       !--fixed binary
       call prompt('Do you want model a surface on one mass (i.e. planet)?',surface_force)
       if (surface_force) then
          iexternalforce = iext_corot_binary
          !--binary
          m1       = 0.001 ! Planet
          m2       = 1.    ! Central star
          accr1    = 0.    ! Surface force, so we don't need an accretion radius
          accr2    = 0.1

          call prompt('Enter orbital radius of the planet (e.g. 5.2au)',dist_unit)
          call prompt('Enter average core density for the planet (g/cm^3)',rho_core_cgs,0.)
          call prompt('Enter inner atmosphere radius in planet radii',Ratm_in,1.,10.)
          call prompt('Enter outer atmosphere radius in planet radii',Ratm_out,Ratm_in,10.)
          call prompt('Enter atmosphere type (1:r**(-3); 2:r**(-1./(gamma-1.)))',atm_type,1,2)
          call prompt('Enter fraction of particles to be used in planet atmosphere',Natmfrac,0.,1.)
          call prompt('Do you want to ramp up the planet mass slowly?',ramp)
       else
          iexternalforce = iext_binary
          m1       = 1.
          m2       = 1.
          accr1    = 1.
          accr2    = 1.
       endif
    case (3)
       !--spinning black hole (Lense-Thirring)
       iexternalforce = iext_lensethirring
       call prompt('Include Einstein precession?',einst_prec)
       if (einst_prec) iexternalforce = iext_einsteinprec
       m1          = 1.
       accr1       = 30.
       bhspin      = 1.
       bhspinangle = 0.
    end select
 case (1)
    !--sink particle(s)
    call prompt('How many sinks?',nsinks,1)
    select case (nsinks)
    case (1)
       !--single star
       m1       = 1.
       accr1    = 1.
    case (2)
       !--binary
       call prompt('Do you want the binary orbit to be bound (elliptic) or'// &
                  ' unbound (parabolic/hyperbolic) [flyby]?'//new_line('A')// &
                  ' 0=bound'//new_line('A')//' 1=unbound'//new_line('A'),ibinary,0,1)
       select case (ibinary)
       case (0)
          !--bound
          m1       = 1.
          m2       = 0.2
          binary_a = 10.
          binary_e = 0.
          binary_i = 0.
          binary_O = 0.
          binary_w = 270.
          binary_f = 180.
          accr1    = 1.
          accr2    = 0.5
       case (1)
          !--unbound (flyby)
          m1       = 1.
          m2       = 1.
          accr1    = 1.
          accr2    = 1.
          flyby_q  = 200.
          flyby_d  = 2000.
          flyby_O  = 0.
          flyby_i  = 0.
          flyby_w = 270.
          flyby_e = 2.0
       end select

    case (5:)

       call print_chess_logo()!id)

       ibinary = 0

       call generate_hierarchy_string(nsinks)

       call prompt('What is the hierarchy?',hierarchy)
       !call set_hierarchical_interactively()
       call set_hierarchical_default_options()

    case (3)
       !-- hierarchical triple --!
       print "(/,a)",'================================'
       print "(a)",  '+++   HIERARCHICAL TRIPLE    +++'
       print "(a)",  '================================'
       ibinary = 0

       !-- Wide binary
       m1       = 1.
       m2       = 0.2
       binary_a = 10.
       binary_e = 0.
       binary_i = 0.
       binary_O = 0.
       binary_w = 270.
       binary_f = 180.
       accr1    = 1.

       !-- Tight binary
       subst    = 12
       q2       = 1
       m2a      = m2/(q2+1)
       m2b      = m2*q2/(q2+1)
       binary2_a = 1.
       binary2_e = 0.
       binary2_i = 0.
       binary2_O = 0.
       binary2_w = 270.
       binary2_f = 180.
       accr2a    = 0.1
       accr2b    = 0.1
    case(4)
       !-- hierarchical quadruple --!
       print "(/,a)",'================================'
       print "(a)",  '+++   HIERARCHICAL QUADRUPLE    +++'
       print "(a)",  '================================'
       ibinary = 0

       !-- Wide binary
       m1       = 1.
       m2       = 0.2
       binary_a = 10.
       binary_e = 0.
       binary_i = 0.
       binary_O = 0.
       binary_w = 270.
       binary_f = 180.
       accr1    = 1.

       !-- Tight binary 1
       subst1    = 11
       q1        = 1
       m1a       = m1/(q1+1)
       m1b       = m1*q1/(q1+1)
       binary1_a = 1.
       binary1_e = 0.
       binary1_i = 0.
       binary1_O = 0.
       binary1_w = 270.
       binary1_f = 180.
       accr1a    = 0.1
       accr1b    = 0.1

       !-- Tight binary 2
       subst2    = 12
       q2       = 1
       m2a      = m2/(q2+1)
       m2b      = m2*q2/(q2+1)
       binary2_a = 1.
       binary2_e = 0.
       binary2_i = 0.
       binary2_O = 0.
       binary2_w = 270.
       binary2_f = 180.
       accr2a    = 0.1
       accr2b    = 0.1


    end select
 end select

 !--multiple disc options
 print "(/,a)",'================='
 print "(a)",  '+++  DISC(S)  +++'
 print "(a)",  '================='
 if ((icentral==1) .and. (nsinks>=2)) then
    !--multiple discs possible
    if (ibinary==0 .and. nsinks==2) then
       !--bound binary: circum-binary, -primary, -secondary
       iuse_disc(1) = .true.
       iuse_disc(2) = .false.
       iuse_disc(3) = .false.
       call prompt('Do you want a circumbinary disc?',iuse_disc(1))
       call prompt('Do you want a circumprimary disc?',iuse_disc(2))
       call prompt('Do you want a circumsecondary disc?',iuse_disc(3))
    elseif (ibinary==1) then
       !--unbound binary (flyby): circum-primary, -secondary
       iuse_disc(1) = .false.
       iuse_disc(2) = .true.
       iuse_disc(3) = .false.
       call prompt('Do you want a circumprimary disc?',iuse_disc(2))
       call prompt('Do you want a circumsecondary disc?',iuse_disc(3))
    elseif (nsinks==3) then
       !--bound binary: circum-triple
       iuse_disc(1) = .false.
       iuse_disc(2) = .false.
       iuse_disc(3) = .false.
       iuse_disc(4) = .true.
       call prompt('Do you want a circum-triple disc?',iuse_disc(4))
       if (.not.iuse_disc(4)) then
          call prompt('Do you want a circumbinary disc around the first hierarchical level secondary?',iuse_disc(1))
       else
          print "(/,a)",'Setting circum-triple disc.'
       endif
    elseif (nsinks==4) then
       !--2 bound binaries: circumbinary
       iuse_disc(1) = .true.
       iuse_disc(2) = .false.
       iuse_disc(3) = .false.
       iuse_disc(4) = .false.
       print "(/,a)",'Setting circumbinary disc around the first hierarchical level secondary.'
    elseif (nsinks>=5) then
       !--2 bound binaries: circumbinary
       iuse_disc(:) = .false.

       do i=1,hs%labels%sink_num
          call prompt('Do you want a disc orbiting '//trim(hs%labels%sink(i))//' star?',iuse_disc(i))
       enddo

       do i=1,hs%labels%hl_num
          call prompt('Do you want a disc orbiting '//trim(hs%labels%hl(i))//' hierarchical level?',iuse_disc(i+hs%labels%sink_num))
       enddo

    endif
    if (.not.any(iuse_disc)) iuse_disc(1) = .true.
    !--number of discs
    ndiscs = count(iuse_disc)
    if (ndiscs > 1) then
       use_global_iso = .false.
    endif
 endif

 !--gas disc
 R_in  = accr1
 R_ref = min(10.*R_in,R_out)
 R_c   = R_out
 disc_mfac = 1.
 if (ndiscs > 1) qindex = 0.
 if (maxalpha==0) alphaSS = 0.005
 if (surface_force) then
    R_in  = 0.1
    R_out = 3.
    R_ref = 1.
 endif
 if ((icentral==1 .and. nsinks>=2) .and. (ibinary==0)) then
    !--don't smooth circumbinary, by default
    ismoothgas(1) = .false.
    !--set appropriate disc radii for bound binary
    R_in(1:4)      = (/2.5*binary_a, accr1, accr2, 2.5*binary_a /)
    R_out(1:4)     = (/5.*R_in(1), 5.*accr1, 5.*accr2, 5.*R_in(1) /)
    R_ref     = R_in
    R_c       = R_out
    disc_mfac(1:4) = (/1., 0.1, 0.01, 1./)
    if (ndiscs > 1) then
       !--set H/R so temperature is globally constant
       call prompt('Do you want a globally isothermal disc (if not Farris et al. 2014)?',use_global_iso)
       !--------------------------------------------------------------------------
       ! N.B. The initializations of multiple discs is not done using the
       ! implementation of the eos a radial profile centred on CM, primary and
       ! secondary is used. The value of H_R used in setpart to set cs0 is the
       ! one of the circumbinary if cb disc is present, otherwise it uses the
       ! circumprimary. The values of H_R used for the other discs are set using
       ! the equations below, however changing them here is not enough. They need
       ! to be changed also in the the equation_of_state function in this module.
       !--------------------------------------------------------------------------
       if (.not. use_global_iso) then
          if (maxvxyzu > 3) then
             call prompt("Do you want to set the disc temperatures from the stellar"// &
             "luminosity? (0=no 1=yes",lumdisc)
          endif
          if (lumdisc > 0) then
             !get luminosity ...
             call prompt("Enter the luminosity of star",L_star(1))
             call prompt("Enter the background temperature e.g. 10 (K)", T_bg)
             qindex(1) = 0.25
             qindex = 0.25
          else
             call prompt('Enter q_index',qindex(1))
             qindex=qindex(1)
          endif
          if (nsinks<5) then
             if (iuse_disc(1)) then
                call prompt('Enter H/R of circumbinary at R_ref',H_R(1))
                H_R(2) = (R_ref(2)/R_ref(1)*(m1+m2)/m1)**(0.5-qindex(1)) * H_R(1)
                H_R(3) = (R_ref(3)/R_ref(1)*(m1+m2)/m2)**(0.5-qindex(1)) * H_R(1)
             else
                if (iuse_disc(2)) then
                   call prompt('Enter H/R of circumprimary at R_ref',H_R(2))
                   H_R(1) = (R_ref(1)/R_ref(2)*m1/(m1+m2))**(0.5-qindex(2)) * H_R(2)
                   H_R(3) = (R_ref(3)/R_ref(2)*m2/m1)**(0.5-qindex(2)) * H_R(2)
                else
                   call prompt('Enter H/R of circumsecondary at R_ref',H_R(3))
                   H_R(1) = sqrt(R_ref(1)/R_ref(3)*m2/(m1+m2))**(0.5-qindex(3)) * H_R(3)
                   H_R(2) = sqrt(R_ref(2)/R_ref(3)*m2/m1)**(0.5-qindex(3)) * H_R(3)
                endif
             endif
             !H_R(2) = nint(H_R(2)*10000.)/10000.
             !H_R(3) = nint(H_R(3)*10000.)/10000.
          else
             higher_disc_index = findloc(iuse_disc, .true., 1)
             call get_hier_disc_label(higher_disc_index, disclabel)
             call prompt('Enter H/R of circum-'//trim(disclabel)//' at R_ref',H_R(higher_disc_index))

             higher_mass = get_hier_level_mass(trim(disclabel))!, mass, sink_num, sink_labels)
             !return
             do i=1,maxdiscs
                if (iuse_disc(i) .and. i /= higher_disc_index) then
                   call get_hier_disc_label(i, disclabel)
                   current_mass = get_hier_level_mass(trim(disclabel))
                   H_R(i) = (R_ref(i)/R_ref(higher_disc_index) * &
                        higher_mass/current_mass)**(0.5-qindex(higher_disc_index)) * &
                        H_R(higher_disc_index)
                endif
             enddo
          endif
          do i=1, maxdiscs
             if (iuse_disc(i)) then
                H_R(i) = nint(H_R(i)*10000.)/10000.
             endif
          enddo
       else
          if (iuse_disc(1)) then
             H_R(2) = sqrt(R_ref(2)/R_ref(1)*(m1+m2)/m1) * H_R(1)
             H_R(3) = sqrt(R_ref(3)/R_ref(1)*(m1+m2)/m2) * H_R(1)
             qindex(2) = qindex(1)
             qindex(3) = qindex(1)
             call warning('setup_disc','using circumbinary (H/R)_ref to set global temperature')
          elseif (iuse_disc(2)) then
             H_R(3) = sqrt(R_ref(3)/R_ref(2)*m1/m2) * H_R(2)
             qindex(3) = qindex(2)
             call warning('setup_disc','using circumprimary (H/R)_ref to set global temperature')
          endif
          H_R(2) = nint(H_R(2)*10000.)/10000.
          H_R(3) = nint(H_R(3)*10000.)/10000.
       endif
    endif
 endif
 do i=1,maxdiscs
    if (iuse_disc(i)) then
       if (ndiscs > 1) then
          if (nsinks<5) then
             print "(/,a)",' >>>  circum'//trim(disctype(i))//' disc  <<<'
          elseif (nsinks>4) then
             call get_hier_disc_label(i, disclabel)
             print "(/,a)",' >>>  circum'//trim(disclabel)//' disc  <<<'
          endif
       endif
       call prompt('How do you want to set the gas disc mass?'//new_line('A')// &
                  ' 0=total disc mass'//new_line('A')// &
                  ' 1=mass within annulus'//new_line('A')// &
                  ' 2=surface density normalisation'//new_line('A')// &
                  ' 3=surface density at reference radius'//new_line('A')// &
                  ' 4=minimum Toomre Q'//new_line('A'),isetgas(i),0,4)
       call prompt('Do you want to exponentially taper the outer gas disc profile?',itapergas(i))
       call prompt('Do you want to read the sigma profile from a grid file?',sigma_file(i))
       call prompt('Do you want to warp the disc?',iwarp(i))
       select case (isetgas(i))
       case (0)
          disc_m(i)    = 0.05   * disc_mfac(i)
       case (1)
          annulus_m(i) = 0.05   * disc_mfac(i)
          R_inann(i)   = R_in(i)
          R_outann(i)  = R_out(i)
       case (2)
          sig_norm(i)  = 1.E-02 * disc_mfac(i)
       case (3)
          sig_ref(i)   = 1.E-02 * disc_mfac(i)
       case (4)
          Q_min(i)     = 1.0
       end select
       if (iwarp(i)) then
          R_warp = 0.5*(R_in + R_out)
          H_warp = 20.
          incl   = 30.
       endif

       call prompt('Do you want the disc to be eccentric?',iecc(i))
       if (iecc(i)) then
          e0(i)=0.1
          eindex(i) = 1.
          phiperi(i) = 0.
          eccprofile(i) = 4
       else
          e0(:)=0.
          eindex(:)=0.
          phiperi(:)=0.
          eccprofile(:)=0.
       endif
    endif
 enddo

 !--dust disc
 if (use_dust) then
    print "(/,a)",'=============='
    print "(a)",  '+++  DUST  +++'
    print "(a)",  '=============='
    !--dust distribution
    call set_dust_interactive()
    !--dust discs
    do i=1,maxdusttypes
       R_indust(:,i)    = R_in
       R_outdust(:,i)   = R_out
       qindex_dust(:,i) = qindex
       H_R_dust(:,i)    = H_R
       ismoothdust(:,i) = ismoothgas
       R_c_dust(:,i)    = R_c
    enddo
    !--dust growth
    if (use_dustgrowth .and. dust_method == 2) then
       print "(/,a)",'================================'
       print "(a)",  '+++  GROWTH & FRAGMENTATION  +++'
       print "(a)",  '================================'
       call prompt('Enter fragmentation model (0=off,1=on,2=Kobayashi)',ifrag,-1,2)
       if (ifrag > 0) then
          call prompt('Enter minimum allowed grain size in cm',gsizemincgs)
          call prompt('Do you want a snow line ? (0=no,1=position based,2=temperature based)',isnow,0,2)
          if (isnow == 0) then
             call prompt('Enter uniform vfrag in m/s',vfragSI,1.)
          else
             if (isnow == 1) call prompt('How far from the star in AU ?',rsnow,0.)
             if (isnow == 2) call prompt('Enter snow line condensation temperature in K',Tsnow,0.)
             call prompt('Enter inward vfragin in m/s',vfraginSI,1.)
             call prompt('Enter outward vfragout in m/s',vfragoutSI,1.)
          endif
       endif
       call prompt('Enter porosity switch (0=off,1=on)',iporosity,0,1)
       if (iporosity == 1) use_porosity = .true.
    endif
 endif

 !--resolution
 if (use_dust .and. .not.use_dustfrac) then
    np_dust = np/ndusttypesinp/5
    !elseif (use_dust .and. use_hybrid) then
    !np_dust = np/ndustlargeinp/5
 else
    np_dust = 0
 endif

 !--planets
 print "(/,a)",'================='
 print "(a)",  '+++  PLANETS  +++'
 print "(a)",  '================='
 call prompt('How many planets?',nplanets,0,maxplanets)

 !--simulation time
 print "(/,a)",'================'
 print "(a)",  '+++  OUTPUT  +++'
 print "(a)",  '================'
 if (nplanets > 0) then
    call prompt('Enter time between dumps as fraction of outer planet period',deltat,0.)
    call prompt('Enter number of orbits to simulate',norbits,0)
 elseif (icentral==1 .and. nsinks==2 .and. ibinary==0) then
    call prompt('Enter time between dumps as fraction of binary period',deltat,0.)
    call prompt('Enter number of orbits to simulate',norbits,0)
 elseif (icentral==1 .and. nsinks>=3 .and. ibinary==0) then
    call prompt('Enter time between dumps as fraction of binary period'//new_line('A')// &
         '(enter a negative number to refer to the shorter period)',deltat)
    call prompt('Enter number of orbits to simulate'//new_line('A')// &
         '(enter a negative number to refer to the shorter period)',norbits)
 elseif (icentral==1 .and. nsinks==2 .and. ibinary==1) then
    deltat  = 0.01
    norbits = 1
    call prompt('Enter time between dumps as fraction of flyby time',deltat,0.)
 elseif (any(iwarp)) then
    call prompt('Enter time between dumps as fraction of orbital time at warp',deltat,0.)
    call prompt('Enter number of orbits to simulate',norbits,0)
 else
    call prompt('Enter time between dumps as fraction of outer disc orbital time',deltat,0.)
    call prompt('Enter number of orbits to simulate',norbits,0)
 endif

end subroutine setup_interactive

!--------------------------------------------------------------------------
!
! Write setup file
!
!--------------------------------------------------------------------------
subroutine write_setupfile(filename)
 use eos,              only:istrat,alpha_z,beta_z,qfacdisc2
 use infile_utils,     only:write_inopt
 use set_dust_options, only:write_dust_setup_options
 use sethierarchical, only:write_hierarchical_setupfile
 use sethierarchical, only:hs!sink_num, hl_num, sink_labels, hl_labels
 character(len=*), intent(in) :: filename

 integer, parameter :: iunit = 20
 logical            :: done_alpha
 integer            :: i,j,n_possible_discs
 character(len=20)  :: duststring(maxdusttypes)
 character(len=20)  :: taper_string
 character(len=20)  :: smooth_string
 character(len=40)  :: tmpstr

 done_alpha = .false.
 n_possible_discs = 1
 if ((icentral==1) .and. (nsinks>=2)) n_possible_discs = 3

 print "(/,a)",' writing setup options file '//trim(filename)
 open(unit=iunit,file=filename,status='replace',form='formatted')
 write(iunit,"(a)") '# input file for disc setup routine'
 !--resolution
 write(iunit,"(/,a)") '# resolution'
 call write_inopt(np,'np','number of gas particles',iunit)
 if (use_dust .and. (.not.use_dustfrac .or. use_hybrid)) then
    duststring = 'np_dust'
    call make_tags_unique(ndustlargeinp,duststring)
    do i=1,ndustlargeinp
       call write_inopt(np_dust(i),trim(duststring(i)),'number of large dust particles',iunit)
    enddo
 endif
 !--units
 write(iunit,"(/,a)") '# units'
 call write_inopt(dist_unit,'dist_unit','distance unit (e.g. au,pc,kpc,0.1pc)',iunit)
 call write_inopt(mass_unit,'mass_unit','mass unit (e.g. solarm,jupiterm,earthm)',iunit)
 !--central objects(s)/potential
 write(iunit,"(/,a)") '# central object(s)/potential'
 call write_inopt(icentral,'icentral', &
    'use sink particles or external potential (0=potential,1=sinks)',iunit)
 select case (icentral)
 case (0)
    !--external potential
    call write_inopt(ipotential,'ipotential','potential (1=central point mass,'// &
                     '2=binary potential,3=spinning black hole)',iunit)
    select case (ipotential)
    case (1)
       !--point mass
       call write_inopt(m1,'m1','star mass',iunit)
       call write_inopt(accr1,'accr1','star accretion radius',iunit)
    case (2)
       !--fixed binary
       call write_inopt(m1,'m1','primary mass',iunit)
       call write_inopt(m2,'m2','secondary mass',iunit)
       call write_inopt(accr1,'accr1','primary accretion radius',iunit)
       call write_inopt(accr2,'accr2','secondary accretion radius',iunit)

       !--options of planet surface/atmosphere
       write(iunit,"(/,a)") '# options for planet surface/atmosphere'
       call write_inopt(surface_force,'surface_force','model m1 as planet with surface',iunit)
       if (surface_force) then
          call write_inopt(rho_core_cgs,'rho_core','planet core density (cgs units)',iunit)
          call write_inopt(Ratm_in,'Ratm_in','inner atmosphere radius (planet radii)',iunit)
          call write_inopt(Ratm_out,'Ratm_out','outer atmosphere radius (planet radii)',iunit)
          call write_inopt(atm_type,'atm_type','atmosphere type (1:r**(-3); 2:r**(-1./(gamma-1.)))',iunit)
          call write_inopt(Natmfrac,'Natm/Npart','fraction of particles for planet atmosphere',iunit)
          call write_inopt(ramp,'ramp','Do you want to ramp up the planet mass slowly?',iunit)
          if (.not.ramp .and. Natmfrac == 0.) then
             print*,'Warning! Not ramping the mass or initialising an atmosphere will'// &
                     'likely cause explosive collisions between particles'
          elseif (ramp .and. Natmfrac /= 0.) then
             print*,'Warning! The atmosphere will be lost while ramping up the planet mass...'
             print*,'         ...try using one or the other'
          endif
       endif
    case (3)
       !--spinning black hole: Lense-Thirring (+ Einstein precession)
       call write_inopt(einst_prec,'einst_prec','include Einstein precession',iunit)
       call write_inopt(m1,'m1','black hole mass',iunit)
       call write_inopt(accr1,'accr1','black hole accretion radius',iunit)
       call write_inopt(bhspin,'bhspin','black hole spin',iunit)
       call write_inopt(bhspinangle,'bhspinangle','black hole spin angle (deg)',iunit)
    end select
 case (1)
    !--sink particle(s)
    call write_inopt(nsinks,'nsinks','number of sinks',iunit)
    select case (nsinks)
    case (1)
       !--single star
       write(iunit,"(/,a)") '# options for central star'
       call write_inopt(m1,'m1','star mass',iunit)
       call write_inopt(accr1,'accr1','star accretion radius',iunit)
    case (2)
       !--binary
       call write_inopt(ibinary,'ibinary','binary orbit (0=bound,1=unbound [flyby])',iunit)
       select case (ibinary)
       case (0)
          !--bound
          write(iunit,"(/,a)") '# options for binary'
          call write_inopt(m1,'m1','primary mass',iunit)
          call write_inopt(m2,'m2','secondary mass',iunit)
          call write_inopt(binary_a,'binary_a','binary semi-major axis',iunit)
          call write_inopt(binary_e,'binary_e','binary eccentricity',iunit)
          call write_inopt(binary_i,'binary_i','i, inclination (deg)',iunit)
          call write_inopt(binary_O,'binary_O','Omega, PA of ascending node (deg)',iunit)
          call write_inopt(binary_w,'binary_w','w, argument of periapsis (deg)',iunit)
          call write_inopt(binary_f,'binary_f','f, initial true anomaly (deg,180=apastron)',iunit)
          call write_inopt(accr1,'accr1','primary accretion radius',iunit)
          call write_inopt(accr2,'accr2','secondary accretion radius',iunit)
       case (1)
          !--unbound (flyby)
          !--central star
          write(iunit,"(/,a)") '# options for central star'
          call write_inopt(m1,'m1','central star mass',iunit)
          call write_inopt(accr1,'accr1','central star accretion radius',iunit)
          !--perturber
          write(iunit,"(/,a)") '# options for perturber'
          call write_inopt(m2,'m2','perturber mass',iunit)
          call write_inopt(accr2,'accr2','perturber accretion radius',iunit)
          call write_inopt(flyby_q,'flyby_q','distance of minimum approach',iunit)
          call write_inopt(flyby_d,'flyby_d','initial distance',iunit)
          call write_inopt(flyby_O,'flyby_O','position angle of ascending node (deg)',iunit)
          call write_inopt(flyby_i,'flyby_i','inclination (deg)',iunit)
          call write_inopt(flyby_w,'flyby_w','w, argument of periapsis (deg)',iunit)
          call write_inopt(flyby_e,'flyby_e','e, eccentricity',iunit)
       end select

    case (5:)

       call write_hierarchical_setupfile(iunit)

    case (3)
       !-- hierarchical triple
       write(iunit,"(/,a)") '# options for hierarchical triple'

       !-- masses
       call write_inopt(m1,'m1','first hierarchical level primary mass',iunit)
       call write_inopt(m2,'m2','first hierarchical level secondary mass',iunit)
       call write_inopt(q2,'q2','tight binary mass ratio',iunit)
       call write_inopt(subst,'subst','star to substitute',iunit)

       !-- wide binary parameters
       call write_inopt(binary_a,'binary_a','wide binary semi-major axis',iunit)
       call write_inopt(binary_e,'binary_e','wide binary eccentricity',iunit)
       call write_inopt(binary_i,'binary_i','wide binary i, inclination (deg)',iunit)
       call write_inopt(binary_O,'binary_O','wide binary Omega, PA of ascending node (deg)',iunit)
       call write_inopt(binary_w,'binary_w','wide binary w, argument of periapsis (deg)',iunit)
       call write_inopt(binary_f,'binary_f','wide binary f, initial true anomaly (deg,180=apastron)',iunit)

       !-- tight parameters
       call write_inopt(binary2_a,'binary2_a','tight binary semi-major axis',iunit)
       call write_inopt(binary2_e,'binary2_e','tight binary eccentricity',iunit)
       call write_inopt(binary2_i,'binary2_i','tight binary i, inclination (deg)',iunit)
       call write_inopt(binary2_O,'binary2_O','tight binary Omega, PA of ascending node (deg)',iunit)
       call write_inopt(binary2_w,'binary2_w','tight binary w, argument of periapsis (deg)',iunit)
       call write_inopt(binary2_f,'binary2_f','tight binary f, initial true anomaly (deg,180=apastron)',iunit)

       !-- accretion radii
       call write_inopt(accr1,'accr1','single star accretion radius',iunit)
       call write_inopt(accr2a,'accr2a','tight binary primary accretion radius',iunit)
       call write_inopt(accr2b,'accr2b','tight binary secondary accretion radius',iunit)
    case(4)
       !-- hierarchical quadruple
       write(iunit,"(/,a)") '# options for hierarchical quadruple'

       !-- masses
       call write_inopt(m1,'m1','first hierarchical level primary mass',iunit)
       call write_inopt(m2,'m2','first hierarchical level secondary mass',iunit)
       call write_inopt(q1,'q1','tight binary 1 mass ratio',iunit)
       call write_inopt(q2,'q2','tight binary 2 mass ratio',iunit)
       call write_inopt(subst1,'subst1','first star to substitute',iunit)
       call write_inopt(subst2,'subst2','second star to substitute',iunit)

       !-- wide binary parameters
       call write_inopt(binary_a,'binary_a','wide binary semi-major axis',iunit)
       call write_inopt(binary_e,'binary_e','wide binary eccentricity',iunit)
       call write_inopt(binary_i,'binary_i','wide binary i, inclination (deg)',iunit)
       call write_inopt(binary_O,'binary_O','wide binary Omega, PA of ascending node (deg)',iunit)
       call write_inopt(binary_w,'binary_w','wide binary w, argument of periapsis (deg)',iunit)
       call write_inopt(binary_f,'binary_f','wide binary f, initial true anomaly (deg,180=apastron)',iunit)

       !-- tight binary 1 parameters
       call write_inopt(binary1_a,'binary1_a','tight binary 1 semi-major axis',iunit)
       call write_inopt(binary1_e,'binary1_e','tight binary 1 eccentricity',iunit)
       call write_inopt(binary1_i,'binary1_i','tight binary 1 i, inclination (deg)',iunit)
       call write_inopt(binary1_O,'binary1_O','tight binary 1 Omega, PA of ascending node (deg)',iunit)
       call write_inopt(binary1_w,'binary1_w','tight binary 1 w, argument of periapsis (deg)',iunit)
       call write_inopt(binary1_f,'binary1_f','tight binary 1 f, initial true anomaly (deg,180=apastron)',iunit)

       !-- tight binary 2 parameters
       call write_inopt(binary2_a,'binary2_a','tight binary 2 semi-major axis',iunit)
       call write_inopt(binary2_e,'binary2_e','tight binary 2 eccentricity',iunit)
       call write_inopt(binary2_i,'binary2_i','tight binary 2 i, inclination (deg)',iunit)
       call write_inopt(binary2_O,'binary2_O','tight binary 2 Omega, PA of ascending node (deg)',iunit)
       call write_inopt(binary2_w,'binary2_w','tight binary 2 w, argument of periapsis (deg)',iunit)
       call write_inopt(binary2_f,'binary2_f','tight binary 2 f, initial true anomaly (deg,180=apastron)',iunit)

       !-- accretion radii
       call write_inopt(accr1a,'accr1a','single star accretion radius',iunit)
       call write_inopt(accr1b,'accr1b','single star accretion radius',iunit)
       call write_inopt(accr2a,'accr2a','tight binary primary accretion radius',iunit)
       call write_inopt(accr2b,'accr2b','tight binary secondary accretion radius',iunit)


    end select

    !--options for oblateness
    write(iunit,"(/,a)") '# oblateness'
    do i=1,nsinks
       call write_oblateness_options(iunit,'_body'//trim(num(i)), &
            J2star(i),size_star(i),spin_period_star(i),kfac_star(i),obliquity_star(i))
    enddo

 end select
 !--multiple disc options
 if (n_possible_discs > 1) then
    if (nsinks == 2) then
       write(iunit,"(/,a)") '# options for multiple discs'
       do i=1,3!maxdiscs-1
          call write_inopt(iuse_disc(i),'use_'//trim(disctype(i))//'disc','setup circum' &
               //trim(disctype(i))//' disc',iunit)
       enddo
    elseif (nsinks == 3) then
       write(iunit,"(/,a)") '# options for multiple discs'
       call write_inopt(iuse_disc(1),'use_'//trim(disctype(1))//'disc','setup circum' &
            //trim(disctype(1))//' disc',iunit)
       call write_inopt(iuse_disc(4),'use_'//trim(disctype(4))//'disc','setup circum' &
            //trim(disctype(4))//' disc',iunit)
    elseif (nsinks == 4) then
       write(iunit,"(/,a)") '# options for multiple discs'
       call write_inopt(iuse_disc(1),'use_'//trim(disctype(1))//'disc','setup circum' &
            //trim(disctype(1))//' disc',iunit)
    elseif (nsinks >= 5) then
       write(iunit,"(/,a)") '# options for multiple discs'

       do i=1,hs%labels%sink_num
          call write_inopt(iuse_disc(i),'use_'//trim(hs%labels%sink(i))//'disc','setup circum-' &
            //trim(hs%labels%sink(i))//' disc',iunit)
       enddo

       do i=1,hs%labels%hl_num
          call write_inopt(iuse_disc(i+hs%labels%sink_num),'use_'//trim(hs%labels%hl(i))//'disc','setup circum-' &
            //trim(hs%labels%hl(i))//' disc',iunit)
       enddo
    endif
    call write_inopt(use_global_iso,'use_global_iso',&
        'globally isothermal or Farris et al. (2014)',iunit)

 endif
 !--individual disc(s)
 do i=1,maxdiscs
    if (iuse_disc(i)) then
       if (n_possible_discs > 1) then
          disclabel = disctype(i)
          if (nsinks > 4) then
             call get_hier_disc_label(i, disclabel)
          endif
       else
          disclabel = ''
       endif
       !--gas disc
       if (n_possible_discs > 1) then
          write(iunit,"(/,a)") '# options for circum-'//trim(disclabel)//' gas disc'
       else
          write(iunit,"(/,a)") '# options for gas accretion disc'
       endif
       call write_inopt(isetgas(i),'isetgas'//trim(disclabel),'how to set gas density profile' // &
          ' (0=total disc mass,1=mass within annulus,2=surface density normalisation,' // &
          '3=surface density at reference radius,4=minimum Toomre Q,5=minimum Toomre Q and Lstar)',iunit)
       call write_inopt(sigma_file(i),'sigma_file'//trim(disclabel), &
           'reading gas profile from file sigma_grid.dat',iunit)
       call write_inopt(itapergas(i),'itapergas'//trim(disclabel), &
          'exponentially taper the outer disc profile',iunit)
       if (itapergas(i)) call write_inopt(itapersetgas(i),'itapersetgas'//trim(disclabel), &
          'how to set taper (0=exp[-(R/R_c)^(2-p)], 1=[1-exp(R-R_out)]',iunit)
       call write_inopt(ismoothgas(i),'ismoothgas'//trim(disclabel),'smooth inner disc',iunit)
       call write_inopt(iwarp(i),'iwarp'//trim(disclabel),'warp disc',iunit)
       call write_inopt(iecc(i),'iecc'//trim(disclabel),'eccentric disc',iunit)
       call write_inopt(R_in(i),'R_in'//trim(disclabel),'inner radius',iunit)
       call write_inopt(R_ref(i),'R_ref'//trim(disclabel),'reference radius',iunit)
       call write_inopt(R_out(i),'R_out'//trim(disclabel),'outer radius',iunit)
       if (itapergas(i) .and. itapersetgas(i)==0) call write_inopt(R_c(i),'R_c'//trim(disclabel), &
          'characteristic radius of the exponential taper',iunit)
       select case (isetgas(i))
       case (0)
          call write_inopt(disc_m(i),'disc_m'//trim(disclabel),'disc mass',iunit)
       case (1)
          call write_inopt(annulus_m(i),'annulus_m'//trim(disclabel),'mass within annulus',iunit)
          call write_inopt(R_inann(i),'R_inann'//trim(disclabel),'inner annulus radius',iunit)
          call write_inopt(R_outann(i),'R_outann'//trim(disclabel),'outer annulus radius',iunit)
       case (2)
          taper_string = ''
          smooth_string = ''
          if (itapergas(i)) then
             if (itapersetgas(i)==0) then
                taper_string = 'exp[-(R/R_c)^(2-p)]'
             elseif (itapersetgas(i)==1) then
                taper_string = '[1-exp(R-R_out)]'
             endif
          endif
          if (ismoothgas(i)) then
             smooth_string = '(1-sqrt(R_in/R))'
          endif
          call write_inopt(sig_norm(i),'sig_norm'//trim(disclabel), &
             'sigma = sig_norm (R/R_ref)^-p '//trim(taper_string)//' '//trim(smooth_string),iunit)
       case (3)
          call write_inopt(sig_ref(i),'sig_ref'//trim(disclabel),'sigma at reference radius',iunit)
       case (4)
          call write_inopt(Q_min(i),'Q_min'//trim(disclabel),'minimum Toomre Q',iunit)

       end select
       call write_inopt(lumdisc,'lumdisc', 'Set qindex from stellar luminosity (ieos=24) (0=no 1=yes)',iunit)
       if (lumdisc > 0) then
          call write_inopt(L_star(i),'L_star'//trim(disclabel),'Stellar luminosity (Lsun)',iunit)
          call write_inopt(T_bg,'T_bg'//trim(disclabel),'background Temperature (K)',iunit)
       endif
       call write_inopt(pindex(i),'pindex'//trim(disclabel),'power law index of surface density sig=sig0*r^-p',iunit)
       if (lumdisc == 0) then
          call write_inopt(qindex(i),'qindex'//trim(disclabel),'power law index of sound speed cs=cs0*r^-q',iunit)
       endif
       call write_inopt(posangl(i),'posangl'//trim(disclabel),'position angle (deg)',iunit)
       call write_inopt(incl(i),'incl'//trim(disclabel),'inclination (deg)',iunit)
       if (discstrat == 0 .and. lumdisc == 0) then
          call write_inopt(H_R(i),'H_R'//trim(disclabel),'H/R at R=R_ref',iunit)
       endif
       if (iwarp(i)) then
          call write_inopt(R_warp(i),'R_warp'//trim(disclabel),'warp radius',iunit)
          call write_inopt(H_warp(i),'H_warp'//trim(disclabel),'warp smoothing length',iunit)
       endif
       if (iecc(i)) then
          call write_inopt(e0(i),'e0'//trim(disclabel),'eccentricity at disc edge',iunit)
          call write_inopt(eindex(i),'eindex'//trim(disclabel),'power of eccentricity profile',iunit)
          call write_inopt(phiperi(i),'phiperi'//trim(disclabel),'longitude of pericentre',iunit)
          call write_inopt(eccprofile(i),'eccprofile'//trim(disclabel),'type of eccentricity profile'// &
                           '(0=const e0,1=power-law,4=from file ecc_grid.dat)',iunit)

       endif
       if (.not.done_alpha) then
          if (maxalpha==0) call write_inopt(alphaSS,'alphaSS','desired alphaSS',iunit)
          done_alpha = .true.
       endif
       !--dust disc
       if (use_dust .and. (isetdust == 1 .or. isetdust == 2)) then
          duststring = 'dust'
          call make_tags_unique(ndusttypesinp,duststring)
          do j=1,ndusttypesinp
             if (n_possible_discs > 1) then
                write(iunit,"(/,a)") '# options for circum'//trim(disclabel)//' '//trim(duststring(j))//' disc'
             else
                write(iunit,"(/,a)") '# options for '//trim(duststring(j))//' accretion disc'
             endif
             tmpstr = trim(duststring(j))//trim(disclabel)
             call write_inopt(itaperdust(i,j),'itaper'//trim(tmpstr), &
                'exponentially taper the outer disc profile',iunit)
             if (itaperdust(i,j)) call write_inopt(itapersetdust(i,j),'itapersetdust'//trim(tmpstr), &
                'how to set taper (0=exp[-(R/R_c)^(2-p)], 1=[1-exp(R-R_out)]',iunit)
             call write_inopt(ismoothdust(i,j),'ismooth'//trim(tmpstr),'smooth inner disc',iunit)
             call write_inopt(R_indust(i,j),'R_in'//trim(tmpstr),'inner radius',iunit)
             call write_inopt(R_outdust(i,j),'R_out'//trim(tmpstr),'outer radius',iunit)
             if (itaperdust(i,j) .and. itapersetdust(i,j)==0) then
                call write_inopt(R_c_dust(i,j),'R_c_'//trim(tmpstr), &
                'characteristic radius of the exponential taper',iunit)
             endif
             call write_inopt(pindex_dust(i,j),'pindex_'//trim(tmpstr),'p index',iunit)
             call write_inopt(qindex_dust(i,j),'qindex_'//trim(tmpstr),'q index',iunit)
             call write_inopt(H_R_dust(i,j),'H_R_'//trim(tmpstr),'H/R at R=R_ref',iunit)
          enddo
       endif
    endif
 enddo
 !--dust & growth options
 if (use_dust) then
    call write_dust_setup_options(iunit)
 endif
 !-- minimum temperature
 write(iunit,"(/,a)") '# Minimum Temperature in the Simulation'
 call write_inopt(T_floor,'T_floor','The minimum temperature in the simulation (for any locally isothermal EOS).',iunit)
 !--sphere of gas around disc
 write(iunit,"(/,a)") '# set sphere around disc'
 call write_inopt(add_sphere,'add_sphere','add sphere around disc?',iunit)
 if (add_sphere) then
    call write_inopt(mass_sphere,'mass_sphere','Mass of sphere',iunit)
    call write_inopt(Rin_sphere,'Rin_sphere','Inner edge of sphere',iunit)
    call write_inopt(Rout_sphere,'Rout_sphere','Outer edge of sphere',iunit)
    call write_inopt(add_rotation,'add_rotation','Rotational Velocity of the cloud (0=no rotation, 1=k*(GM/R**3)**0.5)',iunit)
    if (add_rotation==1) then
       call write_inopt(Kep_factor,'k','Scaling factor of Keplerian rotational velocity',iunit)
       call write_inopt(R_rot,'R_rot','Set rotational velocity as Keplerian velocity at R=R_rot',iunit)
    endif
    call write_inopt(add_turbulence,'add_turbulence','Add turbulence to the sphere (0=no turbulence, 1=turbulence)',iunit)
    if (add_turbulence==1) then
       call write_inopt(rms_mach,'rms_mach','RMS Mach number of turbulence',iunit)
       call write_inopt(tfact,'tfact','Scale the maximum length scale of the turbulence',iunit)
    endif
    call write_inopt(set_freefall,'set_freefall','Set the sphere in freefall (0=no freefall, 1=freefall)',iunit)
    if (use_dust) then
       if (use_dustfrac) then
          call write_inopt(dustfrac_method,'dustfrac_method',&
                        'How to set the dustfrac in the cloud? (-1=no dust, 0=global ratio, 1=bin ratio)',iunit)
       endif
    endif
 endif

 !--planets
 write(iunit,"(/,a)") '# set planets'
 call write_inopt(nplanets,'nplanets','number of planets',iunit)
 if (nplanets > 0) then
    do i=1,nplanets
       write(iunit,"(/,a)") '# planet:'//trim(num(i))
       call write_inopt(mplanet(i),'mplanet'//trim(num(i)),'planet mass (in Jupiter mass)',iunit)
       call write_inopt(rplanet(i),'rplanet'//trim(num(i)),'planet distance from star',iunit)
       call write_inopt(inclplan(i),'inclplanet'//trim(num(i)),'planet orbital inclination (deg)',iunit)
       call write_inopt(accrplanet(i),'accrplanet'//trim(num(i)),'planet accretion radius (in Hill radius)',iunit)
       call write_inopt(eccplanet(i),'eccplanet'//trim(num(i)),'planet eccentricity',iunit)
       call write_inopt(Oplanet(i),'Oplanet'//trim(num(i)),'position angle of ascending node (deg)',iunit)
       call write_inopt(wplanet(i),'wplanet'//trim(num(i)),'argument of periapsis (deg)',iunit)
       call write_inopt(fplanet(i),'fplanet'//trim(num(i)),'true anomaly (deg) 180=apastron',iunit)
       call write_oblateness_options(iunit,'_planet'//trim(num(i)), &
            J2planet(i),planet_size(i),spin_period(i),kfac(i),obliquity(i))
    enddo
 endif
 ! stratification
 write(iunit,"(/,a)") '# thermal stratification'
 call write_inopt(discstrat,'discstrat','stratify disc? (0=no,1=yes)',iunit)
 if (discstrat==1) then
    call write_inopt(istrat,'istrat','temperature prescription (0=MAPS, 1=Dartois)',iunit)
    call write_inopt(z0_ref,'z0', 'z scaling factor',iunit)
    call write_inopt(alpha_z,'alpha_z', 'height of transition in tanh vertical temperature profile',iunit)
    call write_inopt(beta_z,'beta_z', 'variation in transition height over radius',iunit)
    call write_inopt(temp_mid0,'temp_mid0', 'midplane temperature scaling factor',iunit)
    call write_inopt(temp_atm0,'temp_atm0', 'atmosphere temperature scaling factor',iunit)
    call write_inopt(qfacdisc2,'qatm', 'sound speed power law index of atmosphere',iunit)

 endif
 !--timestepping
 write(iunit,"(/,a)") '# timestepping'
 if (nplanets > 0) then
    call write_inopt(norbits,'norbits','maximum number of outer planet orbits',iunit)
 elseif (icentral==1 .and. nsinks>=2 .and. ibinary==0) then
    call write_inopt(norbits,'norbits','maximum number of binary orbits',iunit)
 elseif (icentral==1 .and. nsinks==2 .and. ibinary==1) then
    call write_inopt(norbits,'norbits','maximum number of flyby times',iunit)
 else
    call write_inopt(norbits,'norbits','maximum number of orbits at outer disc',iunit)
 endif
 call write_inopt(deltat,'deltat','output interval as fraction of orbital period',iunit)

 !--mcfost
 if (compiled_with_mcfost) then
    write(iunit,"(/,a)") '# mcfost'
    call write_inopt(use_mcfost,'use_mcfost','use the mcfost library',iunit)
    call write_inopt(use_mcfost_stellar_parameters,'use_mcfost_stars',&
        'Fix the stellar parameters to mcfost values or update using sink mass',iunit)
 endif

 if (do_radiation) call write_inopt(iradkappa,'radkappa','constant radiation opacity kappa',iunit)

 close(iunit)

end subroutine write_setupfile

!--------------------------------------------------------------------------
!
! Read setup file
!
!--------------------------------------------------------------------------
subroutine read_setupfile(filename,ierr)
 use eos,              only:istrat,alpha_z,beta_z,qfacdisc2
 use dust,             only:ilimitdustflux
 use infile_utils,     only:open_db_from_file,inopts,read_inopt,close_db
 use set_dust_options, only:read_dust_setup_options,ilimitdustfluxinp
 use sethierarchical, only:read_hierarchical_setupfile
 use sethierarchical, only:hs!sink_num, hl_num, sink_labels, hl_labels
 character(len=*), intent(in)  :: filename
 integer,          intent(out) :: ierr

 type(inopts), allocatable :: db(:)
 integer,      parameter   :: iunit = 21
 integer                   :: nerr,i,j
 character(len=20)         :: duststring(maxdusttypes)
 character(len=40)         :: tmpstr

 print "(a)",' reading setup options from '//trim(filename)

 call open_db_from_file(db,filename,iunit,ierr)

 nerr = 0

 !--units
 call read_inopt(mass_unit,'mass_unit',db,errcount=nerr)
 call read_inopt(dist_unit,'dist_unit',db,errcount=nerr)
 !--central objects(s)/potential
 call read_inopt(icentral,'icentral',db,min=0,max=1,errcount=nerr)
 select case (icentral)
 case (0)
    !--external potential
    call read_inopt(ipotential,'ipotential',db,min=1,max=3,errcount=nerr)
    select case (ipotential)
    case (1)
       !--point mass
       iexternalforce = iext_star
       call read_inopt(m1,'m1',db,min=0.,errcount=nerr)
       call read_inopt(accr1,'accr1',db,min=0.,errcount=nerr)
    case (2)
       !--fixed binary
       iexternalforce = iext_binary
       call read_inopt(m1,'m1',db,min=0.,errcount=nerr)
       call read_inopt(m2,'m2',db,min=0.,errcount=nerr)
       call read_inopt(accr1,'accr1',db,min=0.,errcount=nerr)
       call read_inopt(accr2,'accr2',db,min=0.,errcount=nerr)

       !--options of planet surface/atmosphere
       call read_inopt(surface_force,'surface_force',db,errcount=nerr)
       if (surface_force) then
          iexternalforce = iext_corot_binary
          call read_inopt(rho_core_cgs,'rho_core',db,min=0.,errcount=nerr)
          call read_inopt(Ratm_in,'Ratm_in',db,min=1.,errcount=nerr)
          call read_inopt(Ratm_out,'Ratm_out',db,min=1.,max=10.,errcount=nerr)
          call read_inopt(atm_type,'atm_type',db,min=1,max=2,errcount=nerr)
          call read_inopt(Natmfrac,'Natm/Npart',db,min=0.,max=1.,errcount=nerr)
          call read_inopt(ramp,'ramp',db,errcount=nerr)
       endif
    case (3)
       !--spinning black hole (Lense-Thirring)
       iexternalforce = iext_lensethirring
       call read_inopt(einst_prec,'einst_prec',db,errcount=nerr)
       if (einst_prec) iexternalforce = iext_einsteinprec
       call read_inopt(m1,'m1',db,min=0.,errcount=nerr)
       call read_inopt(accr1,'accr1',db,min=0.,errcount=nerr)
       call read_inopt(bhspin,'bhspin',db,min=0.,errcount=nerr)
       call read_inopt(bhspinangle,'bhspinangle',db,min=0.,errcount=nerr)
    end select
 case (1)
    iexternalforce = 0
    !--sink particles
    call read_inopt(nsinks,'nsinks',db,min=1,errcount=nerr)
    select case (nsinks)
    case (1)
       !--single star
       call read_inopt(m1,'m1',db,min=0.,errcount=nerr)
       call read_inopt(accr1,'accr1',db,min=0.,errcount=nerr)
    case (2)
       !--binary
       call read_inopt(ibinary,'ibinary',db,min=0,max=1,errcount=nerr)
       select case (ibinary)
       case (0)
          !--bound
          call read_inopt(m1,'m1',db,min=0.,errcount=nerr)
          call read_inopt(m2,'m2',db,min=0.,errcount=nerr)
          call read_inopt(binary_a,'binary_a',db,errcount=nerr)
          call read_inopt(binary_e,'binary_e',db,min=0.,errcount=nerr)
          call read_inopt(binary_i,'binary_i',db,errcount=nerr)
          call read_inopt(binary_O,'binary_O',db,errcount=nerr)
          call read_inopt(binary_w,'binary_w',db,errcount=nerr)
          call read_inopt(binary_f,'binary_f',db,errcount=nerr)
          call read_inopt(accr1,'accr1',db,min=0.,errcount=nerr)
          call read_inopt(accr2,'accr2',db,min=0.,errcount=nerr)
       case (1)
          !--unbound (flyby)
          !--central star
          call read_inopt(m1,'m1',db,min=0.,errcount=nerr)
          call read_inopt(accr1,'accr1',db,min=0.,errcount=nerr)
          !--perturber
          call read_inopt(m2,'m2',db,min=0.,errcount=nerr)
          call read_inopt(accr2,'accr2',db,min=0.,errcount=nerr)
          call read_inopt(flyby_q,'flyby_q',db,min=0.,errcount=nerr)
          call read_inopt(flyby_d,'flyby_d',db,min=0.,errcount=nerr)
          call read_inopt(flyby_O,'flyby_O',db,min=0.,errcount=nerr)
          call read_inopt(flyby_i,'flyby_i',db,min=0.,errcount=nerr)
          call read_inopt(flyby_w,'flyby_w',db,min=0.,errcount=nerr)
          call read_inopt(flyby_e,'flyby_e',db,min=0.,errcount=nerr)
       end select
    case (5:)

       call read_hierarchical_setupfile(db, nerr)

    case (3)
       !-- hierarchical triple

       !-- masses
       call read_inopt(m1,'m1',db,min=0.,errcount=nerr)
       call read_inopt(m2,'m2',db,min=0.,errcount=nerr)
       call read_inopt(q2,'q2',db,min=0.,max=1.,errcount=nerr)
       call read_inopt(subst,'subst',db,errcount=nerr)

       !-- wide binary parameters
       call read_inopt(binary_a,'binary_a',db,errcount=nerr)
       call read_inopt(binary_e,'binary_e',db,errcount=nerr)
       call read_inopt(binary_i,'binary_i',db,errcount=nerr)
       call read_inopt(binary_O,'binary_O',db,errcount=nerr)
       call read_inopt(binary_w,'binary_w',db,errcount=nerr)
       call read_inopt(binary_f,'binary_f',db,errcount=nerr)

       !-- tight parameters
       call read_inopt(binary2_a,'binary2_a',db,errcount=nerr)
       call read_inopt(binary2_e,'binary2_e',db,errcount=nerr)
       call read_inopt(binary2_i,'binary2_i',db,errcount=nerr)
       call read_inopt(binary2_O,'binary2_O',db,errcount=nerr)
       call read_inopt(binary2_w,'binary2_w',db,errcount=nerr)
       call read_inopt(binary2_f,'binary2_f',db,errcount=nerr)

       !-- accretion radii
       call read_inopt(accr1,'accr1',db,errcount=nerr)
       call read_inopt(accr2a,'accr2a',db,errcount=nerr)
       call read_inopt(accr2b,'accr2b',db,errcount=nerr)
    case(4)
       !-- hierarchical quadruple

       !-- masses
       call read_inopt(m1,'m1',db,min=0.,errcount=nerr)
       call read_inopt(m2,'m2',db,min=0.,errcount=nerr)
       call read_inopt(q1,'q1',db,min=0.,max=1.,errcount=nerr)
       call read_inopt(q2,'q2',db,min=0.,max=1.,errcount=nerr)
       call read_inopt(subst1,'subst1',db,errcount=nerr)
       call read_inopt(subst2,'subst2',db,errcount=nerr)

       !-- wide binary parameters
       call read_inopt(binary_a,'binary_a',db,errcount=nerr)
       call read_inopt(binary_e,'binary_e',db,errcount=nerr)
       call read_inopt(binary_i,'binary_i',db,errcount=nerr)
       call read_inopt(binary_O,'binary_O',db,errcount=nerr)
       call read_inopt(binary_w,'binary_w',db,errcount=nerr)
       call read_inopt(binary_f,'binary_f',db,errcount=nerr)

       !-- tight binary 1 parameters
       call read_inopt(binary1_a,'binary1_a',db,errcount=nerr)
       call read_inopt(binary1_e,'binary1_e',db,errcount=nerr)
       call read_inopt(binary1_i,'binary1_i',db,errcount=nerr)
       call read_inopt(binary1_O,'binary1_O',db,errcount=nerr)
       call read_inopt(binary1_w,'binary1_w',db,errcount=nerr)
       call read_inopt(binary1_f,'binary1_f',db,errcount=nerr)

       !-- tight binary 2 parameters
       call read_inopt(binary2_a,'binary2_a',db,errcount=nerr)
       call read_inopt(binary2_e,'binary2_e',db,errcount=nerr)
       call read_inopt(binary2_i,'binary2_i',db,errcount=nerr)
       call read_inopt(binary2_O,'binary2_O',db,errcount=nerr)
       call read_inopt(binary2_w,'binary2_w',db,errcount=nerr)
       call read_inopt(binary2_f,'binary2_f',db,errcount=nerr)

       !-- accretion radii
       call read_inopt(accr1a,'accr1a',db,errcount=nerr)
       call read_inopt(accr1b,'accr1b',db,errcount=nerr)
       call read_inopt(accr2a,'accr2a',db,errcount=nerr)
       call read_inopt(accr2b,'accr2b',db,errcount=nerr)

    end select
    do i=1,nsinks
       call read_oblateness_options(db,nerr,'_body'//trim(num(i)),&
            J2star(i),size_star(i),spin_period_star(i),kfac_star(i),obliquity_star(i))
    enddo
 end select

 call read_inopt(T_floor,'T_floor',db,errcount=nerr)

 call read_inopt(discstrat,'discstrat',db,errcount=nerr)
 call read_inopt(lumdisc,'lumdisc',db,errcount=nerr)

 if (discstrat==1) then
    call read_inopt(istrat,'istrat',db,errcount=nerr)
    call read_inopt(z0_ref,'z0',db,errcount=nerr)
    call read_inopt(alpha_z,'alpha_z',db,errcount=nerr)
    call read_inopt(beta_z,'beta_z',db,errcount=nerr)
    call read_inopt(temp_mid0,'temp_mid0',db,errcount=nerr)
    call read_inopt(temp_atm0,'temp_atm0',db,errcount=nerr)
    call read_inopt(qfacdisc2,'qatm',db,errcount=nerr)
 endif

 !--dust
 if (use_dust) then
    call read_dust_setup_options(db,nerr)
    !--dust method
    select case(dust_method)
    case(1)
       use_dustfrac = .true.
       ilimitdustflux = ilimitdustfluxinp
       ndustsmall = ndusttypesinp
    case(2)
       use_dustfrac = .false.
       ndustlarge = ndusttypesinp
    case(3)
       use_dustfrac   = .true.
       use_hybrid     = .true.
       ndustlarge     = ndustlargeinp
       ndustsmall     = ndustsmallinp
       ilimitdustflux = ilimitdustfluxinp
    end select
    ndusttypes = ndusttypesinp
 endif

 !--resolution
 call read_inopt(np,'np',db,min=0,errcount=nerr)
 if (use_dust .and. (.not.use_dustfrac .or. use_hybrid)) then
    duststring = 'np_dust'
    call make_tags_unique(ndustlargeinp,duststring)
    do i=1,ndustlargeinp
       call read_inopt(np_dust(i),duststring(i),db,min=0,errcount=nerr)
    enddo
 endif

 !--multiple discs
 iuse_disc = .false.
 if ((icentral==1) .and. (nsinks>=2)) then
    if (nsinks==2) then
       if (ibinary==0) then
          call read_inopt(iuse_disc(1),'use_binarydisc',db,errcount=nerr)
       endif
       call read_inopt(iuse_disc(2),'use_primarydisc',db,errcount=nerr)
       call read_inopt(iuse_disc(3),'use_secondarydisc',db,errcount=nerr)
    elseif (nsinks == 3) then
       call read_inopt(iuse_disc(4),'use_tripledisc',db,errcount=nerr)
       call read_inopt(iuse_disc(1),'use_binarydisc',db,errcount=nerr)
    elseif (nsinks == 4) then
       call read_inopt(iuse_disc(1),'use_binarydisc',db,errcount=nerr)
    elseif (nsinks >= 5) then
       do i=1,hs%labels%sink_num
          call read_inopt(iuse_disc(i),'use_'//trim(hs%labels%sink(i))//'disc',db,errcount=nerr)
       enddo

       do i=1,hs%labels%hl_num
          call read_inopt(iuse_disc(i+hs%labels%sink_num),'use_'//trim(hs%labels%hl(i))//'disc',db,errcount=nerr)
       enddo
    endif
 else
    iuse_disc(1) = .true.
 endif
 ndiscs = count(iuse_disc)
 if (ndiscs > 1) then
    call read_inopt(use_global_iso,'use_global_iso',db,errcount=nerr)
 endif

 do i=1,maxdiscs
    if (iuse_disc(i)) then
       if (nsinks >= 2) then
          disclabel = disctype(i)
          if (nsinks > 4) then
             call get_hier_disc_label(i, disclabel)
          endif
       else
          disclabel = ''
       endif
       !--gas disc
       call read_inopt(R_in(i),'R_in'//trim(disclabel),db,min=0.,errcount=nerr)
       call read_inopt(R_out(i),'R_out'//trim(disclabel),db,min=R_in(i),errcount=nerr)
       call read_inopt(R_ref(i),'R_ref'//trim(disclabel),db,min=R_in(i),errcount=nerr)
       call read_inopt(sigma_file(i),'sigma_file'//trim(disclabel),db,errcount=nerr)
       call read_inopt(itapergas(i),'itapergas'//trim(disclabel),db,errcount=nerr)
       if (itapergas(i)) call read_inopt(itapersetgas(i),'itapersetgas'//trim(disclabel),db,errcount=nerr)
       call read_inopt(ismoothgas(i),'ismoothgas'//trim(disclabel),db,errcount=nerr)
       call read_inopt(isetgas(i),'isetgas'//trim(disclabel),db,min=0,max=4,errcount=nerr)
       if (itapergas(i)) then
          if (itapersetgas(i)==0) then
             call read_inopt(R_c(i),'R_c'//trim(disclabel),db,min=0.,errcount=nerr)
          endif
       endif
       select case (isetgas(i))
       case (0)
          call read_inopt(disc_m(i),'disc_m'//trim(disclabel),db,min=0.,errcount=nerr)
       case (1)
          call read_inopt(annulus_m(i),'annulus_m'//trim(disclabel),db,min=0.,errcount=nerr)
          call read_inopt(R_inann(i),'R_inann'//trim(disclabel),db,min=R_in(i),errcount=nerr)
          call read_inopt(R_outann(i),'R_outann'//trim(disclabel),db,min=R_in(i),errcount=nerr)
       case (2)
          call read_inopt(sig_norm(i),'sig_norm'//trim(disclabel),db,min=0.,errcount=nerr)
       case (3)
          call read_inopt(sig_ref(i),'sig_ref'//trim(disclabel),db,min=0.,errcount=nerr)
       case (4)
          call read_inopt(Q_min(i),'Q_min'//trim(disclabel),db,min=0.,errcount=nerr)
       end select
       call read_inopt(pindex(i),'pindex'//trim(disclabel),db,errcount=nerr)
       if (lumdisc == 0) call read_inopt(qindex(i),'qindex'//trim(disclabel),db,errcount=nerr)
       call read_inopt(posangl(i),'posangl'//trim(disclabel),db,min=0.,max=360.,errcount=nerr)
       call read_inopt(incl(i),'incl'//trim(disclabel),db,min=0.,max=180.,errcount=nerr)
       if (discstrat == 0 .and. lumdisc == 0) then
          call read_inopt(H_R(i),'H_R'//trim(disclabel),db,min=0.,errcount=nerr)
       endif
       call read_inopt(iwarp(i),'iwarp'//trim(disclabel),db,errcount=nerr)
       call read_inopt(iecc(i),'iecc'//trim(disclabel),db,errcount=nerr)
       if (iwarp(i)) then
          call read_inopt(R_warp(i),'R_warp'//trim(disclabel),db,min=0.,errcount=nerr)
          call read_inopt(H_warp(i),'H_warp'//trim(disclabel),db,min=0.,errcount=nerr)
       endif
       if (iecc(i)) then
          call read_inopt(e0(i),'e0'//trim(disclabel),db,min=0.,errcount=nerr)
          call read_inopt(eindex(i),'eindex'//trim(disclabel),db,min=0.,errcount=nerr)
          call read_inopt(phiperi(i),'phiperi'//trim(disclabel),db,min=0.,errcount=nerr)
          call read_inopt(eccprofile(i),'eccprofile'//trim(disclabel),db,min=0,max=4,errcount=nerr)
       endif
       !--dust disc
       if (use_dust) then
          call read_inopt(isetdust,'isetdust',db,errcount=nerr)
          duststring = 'dust'
          call make_tags_unique(ndusttypes,duststring)
          do j=1,ndusttypes
             select case (isetdust)
             case (0)
                R_indust(i,j)    = R_in(i)
                R_outdust(i,j)   = R_out(i)
                pindex_dust(i,j) = pindex(i)
                qindex_dust(i,j) = qindex(i)
                H_R_dust(i,j)    = H_R(i)
                use_sigmadust_file(i,j) = sigma_file(i)
                itaperdust(i,j)  = itapergas(i)
                ismoothdust(i,j) = ismoothgas(i)
                R_c_dust(i,j)    = R_c(i)
             case (1,2)
                tmpstr = trim(duststring(j))//trim(disclabel)
                call read_inopt(R_indust(i,j),'R_in'//trim(tmpstr),db,min=R_in(i),err=ierr,errcount=nerr)
                if (ierr /= 0) R_indust(i,j) = R_in(i)

                call read_inopt(R_outdust(i,j),'R_out'//trim(tmpstr),db,min=R_indust(i,j),max=R_out(i),err=ierr,errcount=nerr)
                if (ierr /= 0) R_outdust(i,j) = R_out(i)
                call read_inopt(pindex_dust(i,j),'pindex_'//trim(tmpstr),db,err=ierr,errcount=nerr)
                if (ierr /= 0) pindex_dust(i,j) = pindex(i)
                !call read_inopt(use_sigmadust_file(i,j),'use_sigmadust_file'//trim(tmpstr),db,err=ierr,errcount=nerr)
                call read_inopt(itaperdust(i,j),'itaper'//trim(tmpstr),db,err=ierr,errcount=nerr)
                if (itaperdust(i,j)) call read_inopt(itapersetdust(i,j),'itapersetdust'//trim(tmpstr),db,errcount=nerr)
                call read_inopt(ismoothdust(i,j),'ismooth'//trim(tmpstr),db,err=ierr,errcount=nerr)
                if (itaperdust(i,j)) then
                   if (itapersetdust(i,j)==0) then
                      call read_inopt(R_c_dust(i,j),'R_c_'//trim(tmpstr),db,min=0.,err=ierr,errcount=nerr)
                   endif
                   if (ierr /= 0) R_c_dust(i,j) = R_c(i)
                endif
                call read_inopt(qindex_dust(i,j),'qindex_'//trim(tmpstr),db,min=qindex(i),err=ierr,errcount=nerr)
                if (ierr /= 0) qindex_dust(i,j) = qindex(i)
                call read_inopt(H_R_dust(i,j),'H_R_'//trim(tmpstr),db,min=0.,max=H_R(i),err=ierr,errcount=nerr)
                if (ierr /= 0) H_R_dust(i,j) = H_R(i)
             end select
          enddo
       endif
    endif
 enddo
 if (maxalpha==0 .and. any(iuse_disc)) call read_inopt(alphaSS,'alphaSS',db,min=0.,errcount=nerr)

 !--sphere around disc
 call read_inopt(add_sphere,'add_sphere',db,errcount=nerr)
 if (add_sphere) then
    call read_inopt(mass_sphere,'mass_sphere',db,errcount=nerr)
    call read_inopt(Rin_sphere,'Rin_sphere',db,errcount=nerr)
    call read_inopt(Rout_sphere,'Rout_sphere',db,errcount=nerr)
    call read_inopt(add_rotation,'add_rotation',db,errcount=nerr)
    if (add_rotation==1) then
       call read_inopt(Kep_factor,'k',db,errcount=nerr)
       call read_inopt(R_rot,'R_rot',db,errcount=nerr)
    endif
    call read_inopt(add_turbulence,'add_turbulence',db,errcount=nerr)
    if (add_turbulence==1) then
       call read_inopt(rms_mach,'rms_mach',db,errcount=nerr)
       call read_inopt(tfact,'tfact',db,errcount=nerr)
    endif
    call read_inopt(set_freefall,'set_freefall',db,errcount=nerr)
    if (use_dust) then
       if (use_dustfrac) then
          call read_inopt(dustfrac_method,'dustfrac_method',db,errcount=nerr)
       endif
    endif
 endif

 !--planets
 call read_inopt(nplanets,'nplanets',db,min=0,max=maxplanets,errcount=nerr)
 do i=1,nplanets
    call read_inopt(mplanet(i),'mplanet'//trim(num(i)),db,min=0.,errcount=nerr)
    call read_inopt(rplanet(i),'rplanet'//trim(num(i)),db,min=0.,errcount=nerr)
    call read_inopt(inclplan(i),'inclplanet'//trim(num(i)),db,min=0.,max=180.,errcount=nerr)
    call read_inopt(accrplanet(i),'accrplanet'//trim(num(i)),db,min=0.,errcount=nerr)
    call read_inopt(eccplanet(i),'eccplanet'//trim(num(i)),db,min=0.,errcount=nerr)
    call read_inopt(Oplanet(i),'Oplanet'//trim(num(i)),db,errcount=nerr)
    call read_inopt(wplanet(i),'wplanet'//trim(num(i)),db,errcount=nerr)
    call read_inopt(fplanet(i),'fplanet'//trim(num(i)),db,errcount=nerr)
    call read_oblateness_options(db,nerr,'_planet'//trim(num(i)),&
         J2planet(i),planet_size(i),spin_period(i),kfac(i),obliquity(i))
 enddo
 !--timestepping
 !  following two are optional: not an error if not present
 call read_inopt(norbits,'norbits',db,err=ierr)
 call read_inopt(deltat,'deltat',db,err=ierr)

 !--mcfost
 if (compiled_with_mcfost) then
    call read_inopt(use_mcfost,'use_mcfost',db,err=ierr)
    if (ierr /= 0) use_mcfost = .false. ! no mcfost by default
    call read_inopt(use_mcfost_stellar_parameters,'use_mcfost_stars',db,err=ierr)
    if (ierr /= 0) use_mcfost_stellar_parameters = .false. ! update stellar parameters by default
 endif

 if (do_radiation) call read_inopt(iradkappa,'radkappa',db,err=ierr)

 if (lumdisc > 0) then
    call read_inopt(L_star(1),'L_star',db,min=0.,errcount=nerr)
    call read_inopt(T_bg,'T_bg',db,min=0.,errcount=nerr)
 endif

 call close_db(db)
 ierr = nerr
 if (nerr > 0) then
    print "(1x,i2,a)",nerr,' error(s) during read of setup file: re-writing...'
 endif

end subroutine read_setupfile

!--------------------------------------------------------------------------
!
! write options needed for oblate sink particles
!
!--------------------------------------------------------------------------
subroutine write_oblateness_options(iunit,label,J2i,sizei,spin_periodi,kfaci,obliquityi)
 use infile_utils, only:write_inopt
 integer,          intent(in) :: iunit
 character(len=*), intent(in) :: label
 real,             intent(in) :: J2i,sizei,spin_periodi,kfaci,obliquityi

 call write_inopt(J2i,'J2'//trim(label),'J2 moment (oblateness)',iunit)
 if (abs(J2i) > 0.) then
    call write_inopt(sizei,'size'//trim(label),'radius (Jupiter radii)',iunit)
    call write_inopt(spin_periodi,'spin_period'//trim(label),'spin period (hrs)',iunit)
    call write_inopt(kfaci,'kfac'//trim(label),'concentration parameter',iunit)
    call write_inopt(obliquityi,'obliquity'//trim(label),'obliquity (degrees)',iunit)
 endif

end subroutine write_oblateness_options

!--------------------------------------------------------------------------
!
! read options needed for oblate sink particles
!
!--------------------------------------------------------------------------
subroutine read_oblateness_options(db,nerr,label,J2i,sizei,spin_periodi,kfaci,obliquityi)
 use infile_utils, only:inopts,read_inopt
 type(inopts), allocatable, intent(inout) :: db(:)
 integer,          intent(inout) :: nerr
 character(len=*), intent(in)    :: label
 real,             intent(inout) :: J2i,sizei,spin_periodi,kfaci,obliquityi

 call read_inopt(J2i,'J2'//trim(label),db,min=-1.0,max=1.0) ! optional, no error if not read
 if (abs(J2i) > 0.) then
    call read_inopt(sizei,'size'//trim(label),db,errcount=nerr)
    call read_inopt(spin_periodi,'spin_period'//trim(label),db,errcount=nerr)
    call read_inopt(kfaci,'kfac'//trim(label),db,min=0.,max=1.,errcount=nerr)
    call read_inopt(obliquityi,'obliquity'//trim(label),db,min=0.,max=180.,errcount=nerr)
 endif

end subroutine read_oblateness_options

!--------------------------------------------------------------------------
!
! print information about oblateness on sink particles
!
!--------------------------------------------------------------------------
subroutine print_oblateness_info(isink,spin_period_hrs)
 use vectorutils, only:unitvec,mag
 use units,       only:unit_angmom
 use physcon,     only:earthr,jupiterr,au
 integer, intent(in) :: isink
 real,    intent(in) :: spin_period_hrs
 real :: u(3)

 if (abs(xyzmh_ptmass(iJ2,isink)) > 0.) then
    print "(a,g10.3)",      '      J2 moment: ',xyzmh_ptmass(iJ2,isink)
    print "(a,g10.3,a)",    '           size: ',xyzmh_ptmass(iReff,isink)*udist/jupiterr,' Jupiter radii'
    print "(a,g10.3,a)",    '           size: ',xyzmh_ptmass(iReff,isink)*udist/earthr,' Earth radii'
    print "(a,g10.3,a)",    '           size: ',xyzmh_ptmass(iReff,isink)*udist/au,' au'
    u = unitvec(xyzmh_ptmass(ispinx:ispinz,isink))
    print "(a,g10.3,a)",    '      obliquity: ',acos(u(3))/deg_to_rad,' degrees to z=0 plane'
    print "(a,g10.3,a)",    '         period: ',spin_period_hrs,' hrs'
    print "(a,3(g10.3,1x))",'       spin vec: ',u
    print "(/,a,g10.3,a)",    '# spin angular momentum =  ',&
           mag(xyzmh_ptmass(ispinx:ispinz,isink))*unit_angmom,' g cm^2 / s'
    print "(/,a,'(',3(es10.2,1x),')')",' specific spin angular momentum = ',&
                   xyzmh_ptmass(ispinx:ispinz,isink)/xyzmh_ptmass(4,isink)
 endif

end subroutine print_oblateness_info

!--------------------------------------------------------------------------
!
! Set dustfrac
!
!--------------------------------------------------------------------------
subroutine set_dustfrac(disc_index,ipart_start,ipart_end,xyzh,xorigini)

 use grids_for_setup, only: init_grid_sigma,deallocate_sigma
 integer, intent(in) :: disc_index
 integer, intent(in) :: ipart_start
 integer, intent(in) :: ipart_end
 real,    intent(in) :: xyzh(:,:)
 real,    intent(in) :: xorigini(3)

 integer :: i,j
 real    :: R,z
 real    :: dust_to_gasi(maxdusttypes)
 real    :: dust_to_gas_disc
 real    :: Hg,Hd
 real    :: sigma_gas,sigma_gas_sum
 real    :: sigma_dust,sigma_dust_sum
 real, parameter :: tol = 1.e-10

 dust_to_gasi   = 0.
 sigma_gas_sum  = 0.
 sigma_dust_sum = 0.
 if (sigmaprofilegas(disc_index)==6) call init_grid_sigma(R_in(disc_index),R_out(disc_index))
 do i=ipart_start,ipart_end

    R = sqrt(dot_product(xyzh(1:2,i)-xorigini(1:2),xyzh(1:2,i)-xorigini(1:2)))
    z = xyzh(3,i) - xorigini(3)

    Hg = get_H(H_R(disc_index)*R_ref(disc_index),qindex(disc_index),R/R_ref(disc_index))
    sigma_gas = sig_norm(disc_index) * scaled_sigma(R,&
                                                    sigmaprofilegas(disc_index),&
                                                    pindex(disc_index),&
                                                    R_ref(disc_index),&
                                                    R_in(disc_index),&
                                                    R_out(disc_index),&
                                                    R_c(disc_index))
    !--Sum the gas masses
    if ((sigma_gas < huge(sigma_gas)) .and. (sigma_gas == sigma_gas)) then
       sigma_gas_sum = sigma_gas_sum + sigma_gas
    endif

    do j=1,ndustsmall
       if (isetdust > 0 .and. (R<R_indust(disc_index,j) .or. R>R_outdust(disc_index,j))) then
          dust_to_gasi(j) = tiny(dust_to_gasi(j))
          sigma_dust = 0.
       else
          Hd = get_H(H_R_dust(disc_index,j)*R_ref(disc_index),qindex_dust(disc_index,j),R/R_ref(disc_index))
          sigma_dust = sig_normdust(disc_index,j) * scaled_sigma(R,&
                                           sigmaprofiledust(disc_index,j),&
                                           pindex_dust(disc_index,j),&
                                           R_ref(disc_index),&
                                           R_indust(disc_index,j),&
                                           R_outdust(disc_index,j),&
                                           R_c_dust(disc_index,j))
          dust_to_gasi(j) = (sigma_dust/sigma_gas) * (Hg/Hd) * exp(-0.5d0*((z/Hd)**2.-(z/Hg)**2.))
       endif
       !--Sum the dust masses
       if ((sigma_dust < huge(sigma_dust)) .and. (sigma_dust == sigma_dust)) then
          sigma_dust_sum = sigma_dust_sum + sigma_dust
       endif
    enddo
    !--Calculate the final dustfrac that will be output to the dump file
    !  Note: dust density and dust fraction have the same dependence on grain size
    !  ===>  dustfrac(:) = sum(dustfrac)*rhodust(:)/sum(rhodust)
    dustfrac(1:ndustsmall,i) = (sum(dust_to_gasi)/(1.+sum(dust_to_gasi)))*dustbinfrac(1:ndustsmall)
 enddo
 !--Check if the total dust-to-gas ratio is equal to the requested ratio in the setup file
 dust_to_gas_disc = sigma_dust_sum/sigma_gas_sum
 if (abs(dust_to_gas_disc-dust_to_gas)/dust_to_gas > tol) then
    write(*,"(a,es15.8)") ' Requested dust-to-gas ratio is ',dust_to_gas
    write(*,"(a,es15.8)") '    Actual dust-to-gas ratio is ',dust_to_gas_disc
    call fatal('setup_disc','dust-to-gas ratio is not correct')
 endif

 if (sigmaprofilegas(disc_index)==6) call deallocate_sigma()

end subroutine set_dustfrac
!--------------------------------------------------------------------------
!
! Scale height as a function of radius
!
!--------------------------------------------------------------------------
real function get_H(h0,qindex,r)
 real, intent(in) :: h0
 real, intent(in) :: qindex
 real, intent(in) :: r

 get_H = h0*(r**(-qindex+1.5))

end function get_H
!--------------------------------------------------------------------------
!
! Spherical density profile as a function of radius
!
!--------------------------------------------------------------------------
real function atm_dens(r)
 use eos, only:gamma
 real, intent(in) :: r

 select case(atm_type)
 case(1)
    atm_dens = r**(-3)
 case(2)
    atm_dens = r**(-1./(gamma - 1.))
 case default
    !atm_dens = exp(-(r-r_planet)/scaleheight)
    stop 'atmosphere not yet implemented...stopping!'
 end select

end function atm_dens

!--------------------------------------------------------------------------
!
! Return the sound speed given the radius
!
!--------------------------------------------------------------------------
pure real function cs_func(cs0,r,q_index)
 real, intent(in) :: cs0
 real, intent(in) :: r
 real, intent(in) :: q_index

 cs_func = cs0*r**(-q_index)

end function cs_func

!--------------------------------------------------------------------------
!
! Convert to a corotating frame around one of the binary masses
!
!--------------------------------------------------------------------------
subroutine make_corotate(xyzh,vxyzu,a0,Mstar,npart,npart_disc)
 use extern_corotate, only:omega_corotate
 real,    intent(in)    :: xyzh(:,:)
 real,    intent(inout) :: vxyzu(:,:)
 real,    intent(in)    :: a0
 real,    intent(in)    :: Mstar
 integer, intent(in)    :: npart
 integer, intent(in)    :: npart_disc

 integer :: i
 real    :: phipart,r
 real    :: v_0(3),vmag,omega0

 !
 !--Change to corotating frame
 !
 ! Calculate velocity at planet
 vmag   = sqrt(Mstar/a0)
 omega0 = sqrt(Mstar/a0**3)

 ! v_phi = v_y at y=0
 ! Obtain the true v_phi at any point (r,phi) via rotation in z axis

 v_0 = (/0.0,vmag,0.0/)

 print *, 'Transforming to corotating frame: angular velocity ', omega0

 do i=1,npart_disc
    r          = sqrt(xyzh(1,i)**2 + xyzh(2,i)**2)
    phipart    = atan2(xyzh(2,i),xyzh(1,i))
    vxyzu(1,i) = vxyzu(1,i) - r*(-omega0)*sin(phipart)
    vxyzu(2,i) = vxyzu(2,i) + r*(-omega0)*cos(phipart)
 enddo
 vxyzu(1:3,npart_disc+1:npart) = 0.

 omega_corotate = omega0

end subroutine make_corotate


subroutine temp_to_HR(temp,H_R,radius,M,cs)
 use units,  only:get_kbmh_code
 use eos,    only:gmw
 real,    intent(in)    :: temp,radius,M
 real,    intent(out)   :: H_R,cs
 real                   :: omega

 cs = sqrt(temp*get_kbmh_code()/gmw)
 omega = sqrt(M/radius**3)
 H_R = cs/(omega*radius)


end subroutine temp_to_HR

subroutine get_hier_disc_label(i, disclabel)
 use sethierarchical, only:hs!sink_num, sink_labels, hl_labels
 character(len=10), intent(out)  :: disclabel
 integer, intent(in) :: i

 if (i <= hs%labels%sink_num) then
    disclabel = trim(hs%labels%sink(i))
 else
    disclabel = trim(hs%labels%hl(i-hs%labels%sink_num))
 endif

end subroutine get_hier_disc_label

real function get_cs_from_lum(L_star,r)
 use physcon, only:kb_on_mh,steboltz,solarl,fourpi
 use units,   only:udist,unit_velocity
 real,intent(in) :: L_star,r
 real :: mu

 mu = 2.381 !mean molecular mass
 get_cs_from_lum = sqrt(kb_on_mh/mu) * ( (L_star*solarl/(fourpi*steboltz))**0.125 / &
               (r*udist)**0.25 + sqrt(T_bg) )
 get_cs_from_lum = get_cs_from_lum/unit_velocity
end function get_cs_from_lum

end module setup<|MERGE_RESOLUTION|>--- conflicted
+++ resolved
@@ -688,12 +688,8 @@
  use options, only:ieos,icooling
  use options, only:nfulldump,alphau,ipdv_heating,ishock_heating
  use eos_stamatellos, only:init_coolra
-<<<<<<< HEAD
- use physcon, only:rpiontwo
-=======
  use physcon, only:rpiontwo,mass_proton_cgs,kboltz
  use units,   only:unit_velocity
->>>>>>> 613d8d0e
  real, intent(out) :: gamma
  real              :: H_R_atm, cs
 
