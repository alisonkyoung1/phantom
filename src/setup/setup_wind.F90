!--------------------------------------------------------------------------!
! The Phantom Smoothed Particle Hydrodynamics code, by Daniel Price et al. !
! Copyright (c) 2007-2023 The Authors (see AUTHORS)                        !
! See LICENCE file for usage and distribution conditions                   !
! http://phantomsph.bitbucket.io/                                          !
!--------------------------------------------------------------------------!
module setup
!
! initial conditions for binary wind accretion / AGB star wind injection
!
! :References:
!   Siess et al.
!
! :Owner: Lionel Siess
!
! :Runtime parameters:
!   - Reff2a            : *tight binary primary effective radius (au)*
!   - Reff2b            : *tight binary secondary effective radius (au)*
!   - T_wind            : *wind temperature (K)*
!   - Teff2a            : *tight binary primary effective temperature (K)*
!   - Teff2b            : *tight binary secondary effective temperature (K)*
!   - binary2_a         : *tight binary semi-major axis*
!   - binary2_e         : *tight binary eccentricity*
!   - eccentricity      : *eccentricity of the binary system*
!   - icompanion_star   : *set to 1 for a binary system, 2 for a triple system*
!   - inclination       : *inclination of the tight binary system w.r.t. outer binary (deg)*
!   - lum2a             : *tight binary primary luminosity (Lsun)*
!   - lum2b             : *tight binary secondary luminosity (Lsun)*
!   - mass_of_particles : *particle mass (Msun, overwritten if iwind_resolution <>0)*
!   - primary_Reff      : *primary star effective radius (au)*
!   - primary_Teff      : *primary star effective temperature (K)*
!   - primary_lum       : *primary star luminosity (Lsun)*
!   - primary_mass      : *primary star mass (Msun)*
!   - primary_racc      : *primary star accretion radius (au)*
!   - q2                : *tight binary mass ratio*
!   - racc2a            : *tight binary primary accretion radius*
!   - racc2b            : *tight binary secondary accretion radius*
!   - secondary_Reff    : *secondary star effective radius (au)*
!   - secondary_Teff    : *secondary star effective temperature)*
!   - secondary_lum     : *secondary star luminosity (Lsun)*
!   - secondary_mass    : *secondary star mass (Msun)*
!   - secondary_racc    : *secondary star accretion radius (au)*
!   - semi_major_axis   : *semi-major axis of the binary system (au)*
!   - subst             : *star to substitute*
!   - temp_exponent     : *temperature profile T(r) = T_wind*(r/Reff)^(-temp_exponent)*
!   - wind_gamma        : *adiabatic index (initial if Krome chemistry used)*
!
! :Dependencies: dim, eos, infile_utils, inject, io, part, physcon,
!   prompting, setbinary, spherical, units
!
 use dim, only:isothermal
 implicit none
 public :: setpart

 private
<<<<<<< HEAD
 real, public :: wind_gamma    = 5./3.
#ifdef ISOTHERMAL
 real, public :: T_wind        = 30000.
 real :: temp_exponent         = 0.5
 ! real :: primary_racc_au       = 0.465
 ! real :: primary_mass_msun     = 1.5
 ! real :: primary_lum_lsun      = 0.
 ! real :: primary_Reff_au       = 0.465240177008 !100 Rsun
#else
 real, public :: T_wind = 3000.
 !real :: primary_racc_au       = 1.
 !real :: primary_mass_msun     = 1.5
 !real :: primary_lum_lsun      = 20000.
 !real :: primary_Reff_au       = 0.
#endif
 integer :: icompanion_star = 0
 integer :: iwind
 real :: semi_major_axis       = 4.0
 real :: eccentricity          = 0.
 real :: semi_major_axis_au    = 4.0
 real :: default_particle_mass = 1.e-11
 real :: primary_Teff          = 3000.
 real :: primary_lum_lsun      = 5315.
 real :: primary_mass_msun     = 1.5
 real :: primary_Reff_au       = 1.
 real :: primary_racc_au       = 1.
 real :: secondary_Teff        = 0.
 real :: secondary_lum_lsun    = 0.
 real :: secondary_mass_msun   = 1.0
 real :: secondary_Reff_au     = 0.1
 real :: secondary_racc_au     = 0.1
 real :: lum2a_lsun            = 0.
 real :: lum2b_lsun            = 0.
 real :: Teff2a                = 0.
 real :: Teff2b                = 0.
 real :: Reff2a_au             = 0.
 real :: Reff2b_au             = 0.
 real :: binary2_a_au          = 0.3
 real :: racc2a_au             = 0.1
 real :: racc2b_au             = 0.1
 real :: binary2_i             = 0.
 real :: primary_lum
 real :: primary_mass
 real :: primary_racc
 real :: primary_Reff
 real :: secondary_lum
 real :: secondary_mass
 real :: secondary_Reff
 real :: secondary_racc
 real :: Reff2a
 real :: Reff2b
 real :: racc2a
 real :: racc2b
 real :: lum2a
 real :: lum2b
 real :: q2
=======
 real, public :: wind_gamma
 real, public :: T_wind
 real :: temp_exponent
 integer :: icompanion_star,iwind
 real :: semi_major_axis,semi_major_axis_au,eccentricity
 real :: default_particle_mass
 real :: primary_lum_lsun,primary_mass_msun,primary_Reff_au,primary_racc_au
 real :: secondary_lum_lsun,secondary_mass_msun,secondary_Reff_au,secondary_racc_au
 real :: lum2a_lsun,lum2b_lsun,Teff2a,Teff2b,Reff2a_au,Reff2b_au
 real :: binary2_a_au,racc2a_au,racc2b_au,binary2_i,q2
 real :: primary_Reff,primary_Teff,primary_lum,primary_mass,primary_racc
 real :: secondary_Reff,secondary_Teff,secondary_lum,secondary_mass,secondary_racc
 real :: Reff2a,Reff2b
 real :: racc2a,racc2b
 real :: lum2a,lum2b
>>>>>>> 33664ee2
 real :: binary2_a
 real :: binary2_e
 integer :: subst

contains
!----------------------------------------------------------------
!+
!  default parameter choices
!+
!----------------------------------------------------------------
subroutine set_default_parameters_wind()

 wind_gamma    = 5./3.
 if (isothermal) then
    T_wind        = 30000.
    temp_exponent         = 0.5
    ! primary_racc_au       = 0.465
    ! primary_mass_msun     = 1.5
    ! primary_lum_lsun      = 0.
    ! primary_Reff_au       = 0.465240177008 !100 Rsun
 else
    T_wind = 3000.
    !primary_racc_au       = 1.
    !primary_mass_msun     = 1.5
    !primary_lum_lsun      = 20000.
    !primary_Reff_au       = 0.
 endif
 icompanion_star = 0
 semi_major_axis       = 4.0
 eccentricity          = 0.
 primary_Teff          = 3000.
 secondary_Teff        = 0.
 semi_major_axis_au    = 4.0
 default_particle_mass = 1.e-11
 primary_lum_lsun      = 5315.
 primary_mass_msun     = 1.5
 primary_Reff_au       = 1.
 primary_racc_au       = 1.
 secondary_lum_lsun    = 0.
 secondary_mass_msun   = 1.0
 secondary_Reff_au     = 0.
 secondary_racc_au     = 0.1
 lum2a_lsun            = 0.
 lum2b_lsun            = 0.
 Teff2a                = 0.
 Teff2b                = 0.
 Reff2a_au             = 0.
 Reff2b_au             = 0.
 binary2_a_au          = 0.3
 racc2a_au             = 0.1
 racc2b_au             = 0.1
 binary2_i             = 0.

end subroutine set_default_parameters_wind

!----------------------------------------------------------------
!+
!  setup for uniform particle distributions
!+
!----------------------------------------------------------------
subroutine setpart(id,npart,npartoftype,xyzh,massoftype,vxyzu,polyk,gamma,hfact,time,fileprefix)
 use part,      only: xyzmh_ptmass, vxyz_ptmass, nptmass, igas, iTeff, iLum, iReff
 use physcon,   only: au, solarm, mass_proton_cgs, kboltz, solarl
 use units,     only: umass,set_units,unit_velocity,utime,unit_energ,udist
 use inject,    only: init_inject
 use setbinary, only: set_binary,set_multiple
 use io,        only: master
 use eos,       only: gmw,ieos,isink,qfacdisc
 use spherical, only: set_sphere
 integer,           intent(in)    :: id
 integer,           intent(inout) :: npart
 integer,           intent(out)   :: npartoftype(:)
 real,              intent(out)   :: xyzh(:,:)
 real,              intent(out)   :: vxyzu(:,:)
 real,              intent(out)   :: massoftype(:)
 real,              intent(out)   :: polyk,gamma,hfact
 real,              intent(inout) :: time
 character(len=*),  intent(in)    :: fileprefix
 character(len=len(fileprefix)+6) :: filename
 integer :: ierr,k
 logical :: iexist

 call set_units(dist=au,mass=solarm,G=1.)
 call set_default_parameters_wind()
!
!--general parameters
!
 time = 0.
 filename = trim(fileprefix)//'.setup'
 inquire(file=filename,exist=iexist)
 if (iexist) call read_setupfile(filename,ierr)
 if (.not. iexist .or. ierr /= 0) then
    if (id==master) then
       call setup_interactive()
       call write_setupfile(filename)
    endif
 endif

!
!--space available for injected gas particles
!
 npart = 0
 npartoftype(:) = 0
 xyzh(:,:)  = 0.
 vxyzu(:,:) = 0.
 xyzmh_ptmass(:,:) = 0.
 vxyz_ptmass(:,:) = 0.

 if (icompanion_star == 1) then
    call set_binary(primary_mass, &
                    secondary_mass, &
                    semi_major_axis, &
                    eccentricity, &
                    primary_racc, &
                    secondary_racc, &
                    xyzmh_ptmass, vxyz_ptmass, nptmass, ierr)
    xyzmh_ptmass(iTeff,1) = primary_Teff
    xyzmh_ptmass(iReff,1) = primary_Reff
    xyzmh_ptmass(iLum,1)  = primary_lum
    xyzmh_ptmass(iTeff,2) = secondary_Teff
    xyzmh_ptmass(iReff,2) = secondary_Reff
    xyzmh_ptmass(iLum,2)  = secondary_lum
 elseif (icompanion_star == 2) then
    !-- hierarchical triple
    nptmass  = 0
    print "(/,a)",'----------- Hierarchical triple -----------'
    print "(a,g10.3,a)",'     First hierarchical level primary mass: ', primary_mass_msun
    print "(a,g10.3,a)",'   First hierarchical level secondary mass: ', secondary_mass_msun
    print "(a,g10.3)",  '                    Wide binary mass ratio: ', secondary_mass/primary_mass
    print "(a,g10.3)",  '                   Tight binary mass ratio: ', q2
    print "(a,g10.3)",  '                    Star to be substituted: ', abs(subst)
!        print "(a,g10.3,a)",'                        Accretion Radius 1: ', primary_racc!, trim(dist_unit)
!        print "(a,g10.3,a)",'                       Accretion Radius 2a: ', racc2a!, trim(dist_unit)
!        print "(a,g10.3,a)",'                       Accretion Radius 2b: ', racc2b!, trim(dist_unit)

    if (subst>0) then
       print "(a,g10.3,a)",'      Tight binary orientation referred to: substituted star orbital plane'
    else
       print "(a,g10.3,a)",'      Tight binary orientation referred to: sky'
    endif


    call set_multiple(primary_mass,secondary_mass,semimajoraxis=semi_major_axis,eccentricity=eccentricity, &
            accretion_radius1=primary_racc,accretion_radius2=secondary_racc, &
            xyzmh_ptmass=xyzmh_ptmass,vxyz_ptmass=vxyz_ptmass,nptmass=nptmass,ierr=ierr)

    if (subst == 12) then
       call set_multiple(secondary_mass/(q2+1),secondary_mass*q2/(q2+1),semimajoraxis=binary2_a,eccentricity=binary2_e, &
                accretion_radius1=racc2a,accretion_radius2=racc2b, &
                xyzmh_ptmass=xyzmh_ptmass,vxyz_ptmass=vxyz_ptmass,nptmass=nptmass,&
                posang_ascnode=0.,arg_peri=0.,incl=binary2_i,subst=subst,ierr=ierr)

       xyzmh_ptmass(iTeff,1) = primary_Teff
       xyzmh_ptmass(iReff,1) = primary_Reff
       xyzmh_ptmass(iLum,1)  = primary_lum
       xyzmh_ptmass(iTeff,2) = Teff2a
       xyzmh_ptmass(iReff,2) = Reff2a
       xyzmh_ptmass(iLum,2)  = lum2a
       xyzmh_ptmass(iTeff,3) = Teff2b
       xyzmh_ptmass(iReff,3) = Reff2b
       xyzmh_ptmass(iLum,3)  = lum2b

    elseif (subst == 11) then
       call set_multiple(primary_mass*q2/(q2+1),primary_mass/(q2+1),semimajoraxis=binary2_a,eccentricity=binary2_e, &
                accretion_radius1=racc2b,accretion_radius2=primary_racc, &
                xyzmh_ptmass=xyzmh_ptmass,vxyz_ptmass=vxyz_ptmass,nptmass=nptmass,&
                posang_ascnode=0.,arg_peri=0.,incl=binary2_i,subst=subst,ierr=ierr)

       xyzmh_ptmass(iTeff,1) = primary_Teff
       xyzmh_ptmass(iReff,1) = primary_Reff
       xyzmh_ptmass(iLum,1)  = primary_lum
       xyzmh_ptmass(iTeff,2) = secondary_Teff
       xyzmh_ptmass(iReff,2) = secondary_Reff
       xyzmh_ptmass(iLum,2)  = secondary_lum
       xyzmh_ptmass(iTeff,3) = Teff2b
       xyzmh_ptmass(iReff,3) = Reff2b
       xyzmh_ptmass(iLum,3)  = lum2b
    endif

    print *,'Sink particles summary'
    print *,'  #    mass       racc      lum         Reff'
    do k=1,nptmass
       print '(i4,2(2x,f9.5),2(2x,es10.3))',k,xyzmh_ptmass(4:5,k),xyzmh_ptmass(iLum,k)/(solarl*utime/unit_energ),&
               xyzmh_ptmass(iReff,k)*udist/au
    enddo
    print *,''

 else
    nptmass = 1
    xyzmh_ptmass(4,1)     = primary_mass
    xyzmh_ptmass(5,1)     = primary_racc
    xyzmh_ptmass(iTeff,1) = primary_Teff
    xyzmh_ptmass(iReff,1) = primary_Reff
    xyzmh_ptmass(iLum,1)  = primary_lum
 endif

 !
 ! for binary wind simulations the particle mass is IRRELEVANT
 ! since it will be over-written on the first call to init_inject
 !
 massoftype(igas) = default_particle_mass * (solarm / umass)

 if (isothermal) then
    gamma = 1.
    if (iwind == 3) then
       ieos = 6
       qfacdisc = 0.5*temp_exponent
       isink = 1
       T_wind = primary_Teff
    else
       isink = 1
       ieos = 1
    endif
 else
    gamma = wind_gamma
 endif
 polyk = kboltz*T_wind/(mass_proton_cgs * gmw * unit_velocity**2)

end subroutine setpart

!----------------------------------------------------------------
!+
!  determine which problem to set up interactively
!+
!----------------------------------------------------------------
subroutine setup_interactive()
 use prompting, only:prompt
 use physcon,   only:au,solarm
 use units,     only:umass,udist
 use io,        only:fatal
 integer :: ichoice

 if (isothermal) then
    iwind = 2
 else
    iwind = 1
    call prompt('Type of wind:  1=adia, 2=isoT, 3=T(r)',iwind,1,3)
    if (iwind == 2 .or. iwind == 3) then
       call fatal('setup','If you choose options 2 or 3, the code must be compiled with SETUP=isowind')
    endif
    if (iwind == 3) T_wind = primary_Teff
 endif

 icompanion_star = 1
 call prompt('Add binary?',icompanion_star,0,2)

 !Hierarchical triple system
 if (icompanion_star == 2) then
    !select the tight binary
    ichoice = 1
    print "(a)",'Star to be substituted by a tight binary'
    print "(a)",' 1: primary (2+1)' ,' 2: companion (1+2)'
    call prompt('Select star to be substituted',ichoice,1,2)
    subst = ichoice+10

    !select orbital parameters for outer binary
    semi_major_axis_au = 15.
    eccentricity       = 0.
    ichoice = 1
    print "(a)",'Orbital parameters first hierarchical level binary'
    print "(a)",' 1: semi-axis = 15 au, eccentricity = 0',' 0: custom'
    call prompt('select semi-major axis and ecccentricity',ichoice,0,1)
    if (ichoice == 0) then
       call prompt('enter semi-major axis in au',semi_major_axis_au,0.,100.)
       call prompt('enter eccentricity',eccentricity,0.)
    endif
    semi_major_axis = semi_major_axis_au * au / udist
    ichoice = 1

    !replace companion by tight binary system : 1+2
    if (subst == 12) then
       print "(a)",'Primary star parameters (the single wind launching central star)'
       print "(a)",' 2: Mass = 1.2 Msun, accretion radius = 0.2568 au',&
        ' 1: Mass = 1.5 Msun, accretion radius = 1.2568 au', &
        ' 0: custom'
       call prompt('select mass and radius of primary',ichoice,0,2)
       select case(ichoice)
       case(2)
          primary_mass_msun = 1.2
          primary_racc_au   = 0.2568
       case(1)
          primary_mass_msun = 1.5
          primary_racc_au   = 1.2568
       case default
          primary_mass_msun = 1.5
          primary_racc_au   = 1.
          call prompt('enter primary mass',primary_mass_msun,0.,100.)
          call prompt('enter accretion radius in au ',primary_racc_au,0.)
       end select
       primary_mass = primary_mass_msun * (solarm / umass)
       primary_racc = primary_racc_au * (au / udist)

       ichoice = 1
       print "(a)",'Total mass of tight binary system (1+2)'
       print "(a)",' 1: Total mass tight binary = 1.0 Msun',' 0: custom'
       secondary_mass_msun = 1.
       call prompt('select mass',ichoice,0,1)
       select case(ichoice)
       case(0)
          call prompt('enter total mass tigh binary',secondary_mass_msun,0.,100.)
       end select
       secondary_mass = secondary_mass_msun * (solarm / umass)

       ichoice = 1
       print "(a)",'Mass ratio and accretion radii of stars in tight orbit:'
       print "(a)",' 1: mass ratio m2b/m2a = 1, accretion radius a = 0.01 au, accretion radius b = 0.01 au',' 0: custom'
       call prompt('select mass ratio and accretion radii of tight binary',ichoice,0,1)
       select case(ichoice)
       case(1)
          q2 = 1.
          racc2a_au = 0.1
          racc2b_au = 0.1
       case default
          q2 = 1.
          racc2a_au = 0.1
          racc2b_au = 0.1
          call prompt('enter tight binary mass ratio',q2,0.)
          call prompt('enter accretion radius a in au ',racc2a_au,0.)
          call prompt('enter accretion radius b in au ',racc2b_au,0.)
       end select
       racc2a = racc2a_au * (au / udist)
       racc2b = racc2b_au * (au / udist)
       secondary_racc = racc2a !needs to be /=0 otherwise NaNs in set_multiple

       !replace primary by tight binary system : 2+1
    elseif (subst == 11) then
       print "(a)",'Stellar parameters of the remote single star (2+1)'
       print "(a)",' 1: Mass = 1.0 Msun, accretion radius = 0.1 au',' 0: custom'
       call prompt('select mass and radius of remote single star',ichoice,0,1)
       select case(ichoice)
       case(1)
          secondary_mass_msun = 1.
          secondary_racc_au   = 0.1
       case default
          secondary_mass_msun = 1.
          secondary_racc_au   = 0.1
          call prompt('enter mass of remote single star',secondary_mass_msun,0.,100.)
          call prompt('enter accretion radius in au ',secondary_racc_au,0.)
       end select
       secondary_mass = secondary_mass_msun * (solarm / umass)
       secondary_racc = secondary_racc_au * (au / udist)

       ichoice = 1
       print "(a)",'wind-launching star accretion radius in tigh orbit (called primary)'
       print "(a)",' 2: accretion radius primary = 0.2568 au',&
        ' 1: accretion radius primary = 1.2568 au', &
        ' 0: custom'
       call prompt('select accretion radius of wind launching star',ichoice,0,2)
       select case(ichoice)
       case(2)
          primary_racc_au = 0.2568
       case(1)
          primary_racc_au = 1.2568
       case default
          primary_racc_au = 1.
          call prompt('enter accretion radius in au ',primary_racc_au,0.)
       end select
       primary_racc = primary_racc_au * (au / udist)

       ichoice = 1
       print "(a)",'Total mass of the tight binary system (2+1):'
       print "(a)",' 2: Total mass tight binary = 1.2 Msun',&
        ' 1: Total mass tight binary = 1.5 Msun', &
        ' 0: custom'
       call prompt('select total mass tight binary',ichoice,0,2)
       select case(ichoice)
       case(2)
          primary_mass_msun = 1.2
       case(1)
          primary_mass_msun = 1.5
       case default
          primary_mass_msun = 1.5
          call prompt('enter primary mass',primary_mass_msun,0.,100.)
       end select
       primary_mass = primary_mass_msun * (solarm / umass)

       ichoice = 1
       print "(a)",'Mass ratio and accretion radius of secondary in tight orbit:'
       print "(a)",' 1: mass ratio m1b/m1a = 0.3, accretion radius b = 0.01 au',' 0: custom'
       call prompt('select mass ratio and accretion radius of tight binary',ichoice,0,1)
       select case(ichoice)
       case(1)
          q2 = 0.3
          racc2b_au = 0.1
       case default
          q2 = 0.3
          racc2b_au = 0.1
          call prompt('enter tight binary mass ratio',q2,0.)
          call prompt('enter accretion radius b in au ',racc2b_au,0.)
       end select
       racc2b = racc2b_au * (au / udist)
    endif

    ichoice = 1
    print "(a)",'Orbital parameters of tight system:'
    print "(a)",' 1: semi-axis = 4 au, eccentricity = 0',' 0: custom'
    call prompt('select tight binary semi-major axis and eccentricity',ichoice,0,1)
    select case(ichoice)
    case(1)
       binary2_a_au = 4.
       binary2_e    = 0.
    case default
       binary2_a_au = 4.
       binary2_e    = 0.
       call prompt('enter semi-major axis in au',binary2_a_au,0.,semi_major_axis_au)
       call prompt('enter eccentricity',binary2_e,0.)
    end select
    binary2_a = binary2_a_au * au / udist

    ichoice = 1
    print "(a)",'inclination of orbit tight binary w.r.t. outer binary:'
    print "(a)",' 1: inclination = 0 deg',' 0: custom'
    call prompt('select inclination',ichoice,0,1)
    select case(ichoice)
    case(1)
       binary2_i = 0.
    case default
       binary2_i = 0.
       call prompt('enter inclination',binary2_i,0.,90.)
    end select

    !binary or single star case
 else
    if (icompanion_star == 1) then
       print "(a)",'Primary star parameters'
    else
       print "(a)",'Stellar parameters'
    endif
    ichoice = 2
    print "(a)",' 2: Mass = 1.2 Msun, accretion radius = 0.2568 au',&
        ' 1: Mass = 1.0 Msun, accretion radius = 1.2568 au', &
        ' 0: custom'
    call prompt('select mass and radius of primary',ichoice,0,2)
    select case(ichoice)
    case(2)
       primary_mass_msun = 1.2
       primary_racc_au   = 0.2568
    case(1)
       primary_mass_msun = 1.
       primary_racc_au   = 1.2568
    case default
       primary_mass_msun = 1.
       primary_racc_au   = 1.
       call prompt('enter primary mass',primary_mass_msun,0.,100.)
       call prompt('enter accretion radius in au ',primary_racc_au,0.)
    end select
    primary_mass = primary_mass_msun * (solarm / umass)
    primary_racc = primary_racc_au * (au / udist)

    if (icompanion_star == 1) then
       ichoice = 1
       print "(a)",'Secondary star parameters'
       print "(a)",' 1: Mass = 1.0 Msun, accretion radius = 0.1 au',' 0: custom'
       call prompt('select mass and radius of secondary',ichoice,0,1)
       select case(ichoice)
       case(1)
          secondary_mass_msun = 1.
          secondary_racc_au   = 0.1
       case default
          secondary_mass_msun = 1.
          secondary_racc_au   = 0.1
          call prompt('enter secondary mass',secondary_mass_msun,0.,100.)
          call prompt('enter accretion radius in au ',secondary_racc_au,0.)
       end select
       secondary_mass = secondary_mass_msun * (solarm / umass)
       secondary_racc = secondary_racc_au * (au / udist)

       ichoice = 1
       print "(a)",'Orbital parameters'
       print "(a)",' 1: semi-axis = 3.7 au, eccentricity = 0',' 0: custom'
       call prompt('select semi-major axis and ecccentricity',ichoice,0,1)
       select case(ichoice)
       case(1)
          semi_major_axis_au = 3.7
          eccentricity       = 0.
       case default
          semi_major_axis_au = 1.
          eccentricity       = 0.
          call prompt('enter semi-major axis in au',semi_major_axis_au,0.,100.)
          call prompt('enter eccentricity',eccentricity,0.)
       end select
       semi_major_axis = semi_major_axis_au * au / udist
    endif
 endif

end subroutine setup_interactive

!----------------------------------------------------------------
!+
!  write parameters to setup file
!+
!----------------------------------------------------------------
subroutine write_setupfile(filename)
 use infile_utils, only:write_inopt
 use physcon,      only:au,steboltz,solarl,solarm,pi
 use units,        only:utime,unit_energ,udist
 character(len=*), intent(in) :: filename
 integer, parameter           :: iunit = 20

 print "(a)",' writing setup options file '//trim(filename)
 open(unit=iunit,file=filename,status='replace',form='formatted')
 write(iunit,"(a)") '# input file for wind setup routine'
 if (primary_Teff == 0. .and. primary_lum_lsun > 0. .and. primary_Reff_au > 0.) &
      primary_Teff = (primary_lum_lsun*solarl/(4.*pi*steboltz*(primary_Reff_au*au)**2))**0.25
 if (primary_Reff_au == 0. .and. primary_lum_lsun > 0. .and. primary_Teff > 0.) &
      primary_Reff_au = sqrt(primary_lum_lsun*solarl/(4.*pi*steboltz*primary_Teff**4))/au
 if (primary_Reff_au > 0. .and. primary_lum_lsun == 0. .and. primary_Teff > 0.) &
      primary_lum_lsun = 4.*pi*steboltz*primary_Teff**4*(primary_Reff_au*au)**2/solarl
 primary_lum  = primary_lum_lsun * (solarl * utime / unit_energ)
 primary_Reff = primary_Reff_au*(au / udist)

 if (icompanion_star == 2) then
    if (secondary_Teff == 0. .and. secondary_lum_lsun > 0. .and. secondary_Reff_au > 0.) &
         secondary_Teff = (secondary_lum_lsun*solarl/(4.*pi*steboltz*(secondary_Reff_au*au)**2))**0.25
    if (secondary_Reff_au == 0. .and. secondary_lum_lsun > 0. .and. secondary_Teff > 0.) &
        secondary_Reff_au = sqrt(secondary_lum_lsun*solarl/(4.*pi*steboltz*secondary_Teff**4))/au
    if (secondary_Reff_au > 0. .and. secondary_lum_lsun == 0. .and. secondary_Teff > 0.) &
        secondary_lum_lsun = 4.*pi*steboltz*secondary_Teff**4*(secondary_Reff_au*au)**2/solarl

    secondary_Reff = secondary_Reff_au*(au / udist)
    secondary_lum  = secondary_lum_lsun * (solarl * utime / unit_energ)
    call write_inopt(icompanion_star,'icompanion_star','set to 1 for a binary system, 2 for a triple system',iunit)
    !-- hierarchical triple
    write(iunit,"(/,a)") '# options for hierarchical triple'
    call write_inopt(subst,'subst','star to substitute',iunit)
    write(iunit,"(/,a)") '# input of primary (wind launching star)'
    if (subst == 12) then
       call write_inopt(primary_mass_msun,'primary_mass','primary star mass (Msun)',iunit)
       call write_inopt(primary_racc_au,'primary_racc','primary star accretion radius (au)',iunit)
       call write_inopt(primary_lum_lsun,'primary_lum','primary star luminosity (Lsun)',iunit)
       call write_inopt(primary_Teff,'primary_Teff','primary star effective temperature (K)',iunit)
       call write_inopt(primary_Reff_au,'primary_Reff','primary star effective radius (au)',iunit)
       call write_inopt(semi_major_axis_au,'semi_major_axis','semi-major axis of the binary system (au)',iunit)
       call write_inopt(eccentricity,'eccentricity','eccentricity of the binary system',iunit)
       write(iunit,"(/,a)") '# input secondary to be replaced by tight binary'
       call write_inopt(secondary_mass_msun,'secondary_mass','total mass of secondary tight binary (Msun)',iunit)
       call write_inopt(q2,'q2','tight binary mass ratio',iunit)
       !-- tight orbital parameters
       call write_inopt(binary2_a,'binary2_a','tight binary semi-major axis',iunit)
       call write_inopt(binary2_e,'binary2_e','tight binary eccentricity',iunit)
       !-- accretion radii, luminosity, radii
       call write_inopt(racc2a_au,'racc2a','tight binary primary accretion radius',iunit)
       call write_inopt(racc2b_au,'racc2b','tight binary secondary accretion radius',iunit)
       call write_inopt(lum2a_lsun,'lum2a','tight binary primary luminosity (Lsun)',iunit)
       call write_inopt(lum2b_lsun,'lum2b','tight binary secondary luminosity (Lsun)',iunit)
       call write_inopt(Teff2a,'Teff2a','tight binary primary effective temperature (K)',iunit)
       call write_inopt(Teff2b,'Teff2b','tight binary secondary effective temperature (K)',iunit)
       call write_inopt(Reff2a_au,'Reff2a','tight binary primary effective radius (au)',iunit)
       call write_inopt(Reff2b_au,'Reff2b','tight binary secondary effective radius (au)',iunit)
    elseif (subst == 11) then
       call write_inopt(primary_racc_au,'primary_racc','primary star accretion radius (au)',iunit)
       call write_inopt(primary_lum_lsun,'primary_lum','primary star luminosity (Lsun)',iunit)
       call write_inopt(primary_Teff,'primary_Teff','primary star effective temperature (K)',iunit)
       call write_inopt(primary_Reff_au,'primary_Reff','primary star effective radius (au)',iunit)
       write(iunit,"(/,a)") '# input tight binary to create close companion'
       call write_inopt(primary_mass_msun,'primary_mass','primary star mass (Msun)',iunit)
       call write_inopt(q2,'q2','tight binary mass ratio',iunit)
       !-- tight orbital parameters
       call write_inopt(binary2_a,'binary2_a','tight binary semi-major axis',iunit)
       call write_inopt(binary2_e,'binary2_e','tight binary eccentricity',iunit)
       !-- accretion radii
       call write_inopt(racc2b_au,'racc2b','tight binary secondary accretion radius',iunit)
       call write_inopt(lum2b_lsun,'lum2b','tight binary secondary luminosity (Lsun)',iunit)
       call write_inopt(Teff2b,'Teff2b','tight binary secondary effective temperature (K)',iunit)
       call write_inopt(Reff2b_au,'Reff2b','tight binary secondary effective radius (au)',iunit)
       write(iunit,"(/,a)") '# input of secondary, outer binary'
       call write_inopt(secondary_mass_msun,'secondary_mass','secondary star mass (Msun)',iunit)
       call write_inopt(secondary_racc_au,'secondary_racc','secondary star accretion radius (au)',iunit)
       call write_inopt(secondary_lum_lsun,'secondary_lum','secondary star luminosity (Lsun)',iunit)
       call write_inopt(secondary_Teff,'secondary_Teff','secondary star effective temperature)',iunit)
       call write_inopt(secondary_Reff_au,'secondary_Reff','secondary star effective radius (au)',iunit)
       call write_inopt(semi_major_axis_au,'semi_major_axis','semi-major axis of the binary system (au)',iunit)
       call write_inopt(eccentricity,'eccentricity','eccentricity of the binary system',iunit)
    endif
    call write_inopt(binary2_i,'inclination','inclination of the tight binary system w.r.t. outer binary (deg)',iunit)
    !binary or single star
 else
    call write_inopt(primary_mass_msun,'primary_mass','primary star mass (Msun)',iunit)
    call write_inopt(primary_racc_au,'primary_racc','primary star accretion radius (au)',iunit)
    call write_inopt(primary_lum_lsun,'primary_lum','primary star luminosity (Lsun)',iunit)
    call write_inopt(primary_Teff,'primary_Teff','primary star effective temperature (K)',iunit)
    call write_inopt(primary_Reff_au,'primary_Reff','primary star effective radius (au)',iunit)
    call write_inopt(icompanion_star,'icompanion_star','set to 1 for a binary system, 2 for a triple system',iunit)
    if (icompanion_star == 1) then
       if (secondary_Teff == 0. .and. secondary_lum_lsun > 0. .and. secondary_Reff_au > 0.) &
            secondary_Teff = (secondary_lum_lsun*solarl/(4.*pi*steboltz*(secondary_Reff_au*au)**2))**0.25
       if (secondary_Reff_au == 0. .and. secondary_lum_lsun > 0. .and. secondary_Teff > 0.) &
            secondary_Reff_au = sqrt(secondary_lum_lsun*solarl/(4.*pi*steboltz*secondary_Teff**4))/au
       if (secondary_Reff_au > 0. .and. secondary_lum_lsun == 0. .and. secondary_Teff > 0.) &
            secondary_lum_lsun = 4.*pi*steboltz*secondary_Teff**4*(secondary_Reff_au*au)**2/solarl
       secondary_lum = secondary_lum_lsun * (solarl * utime / unit_energ)
       call write_inopt(secondary_mass_msun,'secondary_mass','secondary star mass (Msun)',iunit)
       call write_inopt(secondary_racc_au,'secondary_racc','secondary star accretion radius (au)',iunit)
       call write_inopt(secondary_lum_lsun,'secondary_lum','secondary star luminosity (Lsun)',iunit)
       call write_inopt(secondary_Teff,'secondary_Teff','secondary star effective temperature)',iunit)
       call write_inopt(secondary_Reff_au,'secondary_Reff','secondary star effective radius (au)',iunit)
       call write_inopt(semi_major_axis_au,'semi_major_axis','semi-major axis of the binary system (au)',iunit)
       call write_inopt(eccentricity,'eccentricity','eccentricity of the binary system',iunit)
    endif
 endif

 call write_inopt(default_particle_mass,'mass_of_particles','particle mass (Msun, overwritten if iwind_resolution <>0)',iunit)

 if (isothermal) then
    wind_gamma = 1.
    if (iwind == 3) then
       call write_inopt(primary_Teff,'T_wind','wind temperature at injection radius (K)',iunit)
       call write_inopt(temp_exponent,'temp_exponent','temperature profile T(r) = T_wind*(r/Reff)^(-temp_exponent)',iunit)
    else
       call write_inopt(T_wind,'T_wind','wind temperature (K)',iunit)
    endif
 else
    call write_inopt(wind_gamma,'wind_gamma','adiabatic index (initial if Krome chemistry used)',iunit)
 endif
 close(iunit)

end subroutine write_setupfile

!----------------------------------------------------------------
!+
!  Read parameters from setup file
!+
!----------------------------------------------------------------
subroutine read_setupfile(filename,ierr)
 use infile_utils, only:open_db_from_file,inopts,read_inopt,close_db
 use physcon,      only:au,steboltz,solarl,solarm,pi
 use units,        only:udist,umass,utime,unit_energ
 character(len=*), intent(in)  :: filename
 integer,          intent(out) :: ierr
 integer, parameter            :: iunit = 21
 type(inopts), allocatable     :: db(:)
 integer :: nerr,ichange

 nerr = 0
 ichange = 0
 print "(a)",' reading setup options from '//trim(filename)
 call open_db_from_file(db,filename,iunit,ierr)
 call read_inopt(primary_mass_msun,'primary_mass',db,min=0.,max=1000.,errcount=nerr)
 primary_mass = primary_mass_msun * (solarm / umass)
 call read_inopt(primary_lum_lsun,'primary_lum',db,min=0.,max=1e7,errcount=nerr)
 primary_lum = primary_lum_lsun * (solarl * utime / unit_energ)
 call read_inopt(primary_Teff,'primary_Teff',db,min=0.,errcount=nerr)
 call read_inopt(primary_Reff_au,'primary_Reff',db,min=0.,errcount=nerr)
 primary_Reff = primary_Reff_au * au / udist
 call read_inopt(primary_racc_au,'primary_racc',db,min=0.,errcount=nerr)
 primary_racc = primary_racc_au * au / udist
 if (primary_racc < tiny(0.)) then
    print *,'ERROR: primary accretion radius not defined'
    nerr = nerr+1
 endif

 call read_inopt(icompanion_star,'icompanion_star',db,min=0,errcount=nerr)
 if (icompanion_star == 1) then
    call read_inopt(secondary_mass_msun,'secondary_mass',db,min=0.,max=1000.,errcount=nerr)
    secondary_mass = secondary_mass_msun * (solarm / umass)
    call read_inopt(secondary_lum_lsun,'secondary_lum',db,min=0.,max=1e7,errcount=nerr)
    secondary_lum = secondary_lum_lsun * (solarl * utime / unit_energ)
    call read_inopt(secondary_Teff,'secondary_Teff',db,min=0.,errcount=nerr)
    call read_inopt(secondary_Reff_au,'secondary_Reff',db,min=0.,errcount=nerr)
    secondary_Reff = secondary_Reff_au * au / udist
    call read_inopt(secondary_racc_au,'secondary_racc',db,min=0.,errcount=nerr)
    secondary_racc = secondary_racc_au * au / udist
    if (secondary_racc < tiny(0.)) then
       print *,'ERROR: secondary accretion radius not defined'
       nerr = nerr+1
    endif
    call read_inopt(semi_major_axis_au,'semi_major_axis',db,min=0.,errcount=nerr)
    semi_major_axis = semi_major_axis_au * au / udist
    call read_inopt(eccentricity,'eccentricity',db,min=0.,errcount=nerr)
 elseif (icompanion_star == 2) then
    !-- hierarchical triple
    call read_inopt(subst,'subst',db,errcount=nerr)
    !replace primary by tight binary system : 2+1
    if (subst == 11) then
       call read_inopt(secondary_lum_lsun,'secondary_lum',db,min=0.,max=1000.,errcount=nerr)
       secondary_lum = secondary_lum_lsun * (solarl * utime / unit_energ)
       call read_inopt(secondary_Teff,'secondary_Teff',db,min=0.,max=1000.,errcount=nerr)
       call read_inopt(secondary_Reff_au,'secondary_Reff',db,min=0.,max=1000.,errcount=nerr)
       secondary_Reff = secondary_Reff_au * au / udist
       call read_inopt(secondary_racc_au,'secondary_racc',db,min=0.,max=1000.,errcount=nerr)
       secondary_racc = secondary_racc_au * au / udist
    elseif (subst == 12) then
       call read_inopt(lum2a_lsun,'lum2a',db,errcount=nerr)
       lum2a = lum2a_lsun * (solarl * utime / unit_energ)
       !secondary_lum_lsun = lum2a_lsun
       call read_inopt(Teff2a,'Teff2a',db,errcount=nerr)
       call read_inopt(Reff2a_au,'Reff2a',db,errcount=nerr)
       Reff2a = Reff2a_au * au / udist
       !secondary_Reff =  Reff2a
       call read_inopt(racc2a_au,'racc2a',db,errcount=nerr)
       racc2a = racc2a_au * au / udist
    endif
    call read_inopt(secondary_mass_msun,'secondary_mass',db,min=0.,max=1000.,errcount=nerr)
    secondary_mass = secondary_mass_msun * (solarm / umass)
    call read_inopt(semi_major_axis_au,'semi_major_axis',db,min=0.,errcount=nerr)
    semi_major_axis = semi_major_axis_au * au / udist
    call read_inopt(eccentricity,'eccentricity',db,min=0.,errcount=nerr)
    !-- masses
    call read_inopt(q2,'q2',db,min=0.,max=1.,errcount=nerr)
    !-- tight parameters
    call read_inopt(binary2_a_au,'binary2_a',db,errcount=nerr)
    binary2_a = binary2_a_au * au / udist
    call read_inopt(binary2_e,'binary2_e',db,errcount=nerr)
    !-- accretion radii,...
    call read_inopt(racc2b_au,'racc2b',db,errcount=nerr)
    racc2b = racc2b_au * au / udist
    if (racc2b < tiny(0.)) then
       print *,'WARNING: secondary accretion radius not defined'
       !nerr = nerr+1
    endif
    call read_inopt(lum2b_lsun,'lum2b',db,errcount=nerr)
    lum2b = lum2b_lsun * (solarl * utime / unit_energ)
    call read_inopt(Teff2b,'Teff2b',db,errcount=nerr)
    call read_inopt(Reff2b_au,'Reff2b',db,errcount=nerr)
    Reff2b = Reff2b_au * au / udist
    call read_inopt(binary2_i,'inclination',db,errcount=nerr)
 endif

 call read_inopt(default_particle_mass,'mass_of_particles',db,min=0.,errcount=nerr)

 if (isothermal) then
    wind_gamma = 1.
    call read_inopt(T_wind,'T_wind',db,min=0.,errcount=nerr)
    if (iwind == 3) call read_inopt(temp_exponent,'temp_exponent',db,min=0.,max=5.,errcount=nerr)
 else
    call read_inopt(wind_gamma,'wind_gamma',db,min=1.,max=4.,errcount=nerr)
 endif
 call close_db(db)
 ierr = nerr
 call write_setupfile(filename)

end subroutine read_setupfile

end module setup<|MERGE_RESOLUTION|>--- conflicted
+++ resolved
@@ -9,7 +9,7 @@
 ! initial conditions for binary wind accretion / AGB star wind injection
 !
 ! :References:
-!   Siess et al.
+!   Siess et al. 2022, A&A, 667, 75
 !
 ! :Owner: Lionel Siess
 !
@@ -53,64 +53,6 @@
  public :: setpart
 
  private
-<<<<<<< HEAD
- real, public :: wind_gamma    = 5./3.
-#ifdef ISOTHERMAL
- real, public :: T_wind        = 30000.
- real :: temp_exponent         = 0.5
- ! real :: primary_racc_au       = 0.465
- ! real :: primary_mass_msun     = 1.5
- ! real :: primary_lum_lsun      = 0.
- ! real :: primary_Reff_au       = 0.465240177008 !100 Rsun
-#else
- real, public :: T_wind = 3000.
- !real :: primary_racc_au       = 1.
- !real :: primary_mass_msun     = 1.5
- !real :: primary_lum_lsun      = 20000.
- !real :: primary_Reff_au       = 0.
-#endif
- integer :: icompanion_star = 0
- integer :: iwind
- real :: semi_major_axis       = 4.0
- real :: eccentricity          = 0.
- real :: semi_major_axis_au    = 4.0
- real :: default_particle_mass = 1.e-11
- real :: primary_Teff          = 3000.
- real :: primary_lum_lsun      = 5315.
- real :: primary_mass_msun     = 1.5
- real :: primary_Reff_au       = 1.
- real :: primary_racc_au       = 1.
- real :: secondary_Teff        = 0.
- real :: secondary_lum_lsun    = 0.
- real :: secondary_mass_msun   = 1.0
- real :: secondary_Reff_au     = 0.1
- real :: secondary_racc_au     = 0.1
- real :: lum2a_lsun            = 0.
- real :: lum2b_lsun            = 0.
- real :: Teff2a                = 0.
- real :: Teff2b                = 0.
- real :: Reff2a_au             = 0.
- real :: Reff2b_au             = 0.
- real :: binary2_a_au          = 0.3
- real :: racc2a_au             = 0.1
- real :: racc2b_au             = 0.1
- real :: binary2_i             = 0.
- real :: primary_lum
- real :: primary_mass
- real :: primary_racc
- real :: primary_Reff
- real :: secondary_lum
- real :: secondary_mass
- real :: secondary_Reff
- real :: secondary_racc
- real :: Reff2a
- real :: Reff2b
- real :: racc2a
- real :: racc2b
- real :: lum2a
- real :: lum2b
- real :: q2
-=======
  real, public :: wind_gamma
  real, public :: T_wind
  real :: temp_exponent
@@ -126,7 +68,6 @@
  real :: Reff2a,Reff2b
  real :: racc2a,racc2b
  real :: lum2a,lum2b
->>>>>>> 33664ee2
  real :: binary2_a
  real :: binary2_e
  integer :: subst
