!--------------------------------------------------------------------------!
! The Phantom Smoothed Particle Hydrodynamics code, by Daniel Price et al. !
! Copyright (c) 2007-2024 The Authors (see AUTHORS)                        !
! See LICENCE file for usage and distribution conditions                   !
! http://phantomsph.bitbucket.io/                                          !
!--------------------------------------------------------------------------!
module setup
!
! Setup of two stars or sink particles in a binary
!
! :References: None
!
! :Owner: Daniel Price
!
! :Runtime parameters:
!   - a            : *semi-major axis (e.g. 1 au) or period (e.g. 10*days)*
!   - corotate     : *set stars in corotation*
!   - eccentricity : *eccentricity*
!   - relax        : *relax stars into equilibrium*
!
! :Dependencies: centreofmass, dim, eos, externalforces, infile_utils, io,
!   mpidomain, options, part, physcon, relaxstar, setbinary, setstar,
!   setunits, setup_params, units
!
 use setstar, only:star_t
 use dim,     only:gr
 implicit none
 public :: setpart

 real    :: a,ecc
 logical :: relax,corotate
 type(star_t) :: star(2)
 character(len=20) :: semi_major_axis

 private

contains

!----------------------------------------------------------------
!+
!  setup for binary star simulations (with or without gas)
!+
!----------------------------------------------------------------
subroutine setpart(id,npart,npartoftype,xyzh,massoftype,vxyzu,&
                   polyk,gamma,hfact,time,fileprefix)
 use part,           only:gr,nptmass,xyzmh_ptmass,vxyz_ptmass,&
                          ihacc,ihsoft,eos_vars,rad,nsinkproperties,iJ2,iReff,ispinx,ispinz
 use setbinary,      only:set_binary,get_a_from_period
 use units,          only:is_time_unit,in_code_units,utime
 use physcon,        only:solarm,au,pi,solarr,days
 use options,        only:iexternalforce
<<<<<<< HEAD
 use externalforces, only:iext_corotate,omega_corotate
 use io,             only:master
=======
 use externalforces, only:iext_corotate,iext_geopot,iext_star,omega_corotate,mass1,accradius1
 use io,             only:master,fatal
>>>>>>> c022941a
 use setstar,        only:set_star,set_defaults_star,shift_star
 use eos,            only:X_in,Z_in,ieos
 use setup_params,   only:rhozero,npart_total
 use mpidomain,      only:i_belong
 use centreofmass,   only:reset_centreofmass
 use setunits,       only:mass_unit,dist_unit
 use physcon,        only:deg_to_rad
 integer,           intent(in)    :: id
 integer,           intent(inout) :: npart
 integer,           intent(out)   :: npartoftype(:)
 real,              intent(out)   :: xyzh(:,:)
 real,              intent(out)   :: massoftype(:)
 real,              intent(out)   :: polyk,gamma,hfact
 real,              intent(inout) :: time
 character(len=20), intent(in)    :: fileprefix
 real,              intent(out)   :: vxyzu(:,:)
 character(len=120) :: filename
 integer :: ierr,i,nstar,nptmass_in,iextern_prev
 logical :: iexist,write_profile,use_var_comp,add_spin
 real :: xyzmh_ptmass_in(nsinkproperties,2),vxyz_ptmass_in(3,2),angle
!
!--general parameters
!
 dist_unit = 'solarr'
 mass_unit = 'solarm'
 time = 0.
 polyk = 0.
 gamma = 1.
!
!--space available for injected gas particles
!  in case only sink particles are used
!
 npart = 0
 npartoftype(:) = 0
 massoftype = 0.

 xyzh(:,:)  = 0.
 vxyzu(:,:) = 0.
 nptmass = 0
 nstar = 2
 do i=1,nstar
    call set_defaults_star(star(i))
 enddo
 relax = .true.
 corotate = .false.
 semi_major_axis = '10.'
 a    = 10.
 ecc  = 0.
 ieos = 2

 if (id==master) print "(/,65('-'),1(/,a),/,65('-'),/)",&
   ' Welcome to the Ultimate Binary Setup'

 filename = trim(fileprefix)//'.setup'
 inquire(file=filename,exist=iexist)
 if (iexist) call read_setupfile(filename,ieos,polyk,ierr)
 if (.not. iexist .or. ierr /= 0) then
    if (id==master) then
       call write_setupfile(filename)
       print*,' Edit '//trim(filename)//' and rerun phantomsetup'
    endif
    stop
 endif
 !
 !--setup and relax stars as needed
 !
 use_var_comp = .false.
 write_profile = .false.
 iextern_prev = iexternalforce
 iexternalforce = 0
 gamma = 5./3.
 do i=1,nstar
    if (star(i)%iprofile > 0) then
       print "(/,a,i0,a)",' --- STAR ',i,' ---'
       call set_star(id,master,star(i),xyzh,vxyzu,eos_vars,rad,npart,npartoftype,&
                     massoftype,hfact,xyzmh_ptmass,vxyz_ptmass,nptmass,ieos,polyk,gamma,&
                     X_in,Z_in,relax,use_var_comp,write_profile,&
                     rhozero,npart_total,i_belong,ierr,itype=i)
    endif
 enddo

 !
 !--if a is negative or is given time units, interpret this as a period
 !
 a = in_code_units(semi_major_axis,ierr)
 if (is_time_unit(semi_major_axis) .and. ierr == 0) then
    a = -abs(a)
    print "(a,g0,a,g0,a)",' Using PERIOD = ',abs(a),' = ',abs(a)*utime/days,' days'
 endif
 if (a < 0.) a = get_a_from_period(star(1)%mstar,star(2)%mstar,abs(a))
 !
 !--now setup orbit using fake sink particles
 !
 nptmass_in = 0
 if (iexternalforce==iext_corotate) then
    call set_binary(star(1)%mstar,star(2)%mstar,a,ecc,star(1)%hacc,star(2)%hacc,&
                    xyzmh_ptmass_in,vxyz_ptmass_in,nptmass_in,ierr,omega_corotate)
    add_spin = .false.  ! already in corotating frame
 else
    call set_binary(star(1)%mstar,star(2)%mstar,a,ecc,star(1)%hacc,star(2)%hacc,&
                    xyzmh_ptmass_in,vxyz_ptmass_in,nptmass_in,ierr)
    add_spin = corotate
 endif
 !
 !--place stars into orbit, or add real sink particles if iprofile=0
 !
 do i=1,nstar
    if (star(i)%iprofile > 0) then
       call shift_star(npart,xyzh,vxyzu,x0=xyzmh_ptmass_in(1:3,i),&
                       v0=vxyz_ptmass_in(1:3,i),itype=i,corotate=add_spin)
    else
       nptmass = nptmass + 1
       xyzmh_ptmass(:,nptmass) = xyzmh_ptmass_in(:,i)
       vxyz_ptmass(:,nptmass) = vxyz_ptmass_in(:,i)
    endif
 enddo
 !
 !--restore options
 !
 iexternalforce = iextern_prev

 call reset_centreofmass(npart,xyzh,vxyzu,nptmass,xyzmh_ptmass,vxyz_ptmass)

 if (iexternalforce==iext_geopot .or. iexternalforce==iext_star) then
    ! delete first sink particle and copy its properties to the central potential
    nptmass = nptmass - 1
    mass1 = xyzmh_ptmass(4,nptmass+1)
    accradius1 = xyzmh_ptmass(ihacc,nptmass+1)
    xyzmh_ptmass(:,nptmass) = xyzmh_ptmass(:,nptmass+1)
    vxyz_ptmass(:,nptmass) = vxyz_ptmass(:,nptmass+1)
 else
    ! set J2 for sink particle 1 to be equal to oblateness of Saturn
    xyzmh_ptmass(iJ2,1) = 0.01629
    angle = 30.*deg_to_rad
    xyzmh_ptmass(ispinx,1) = sin(angle)
    xyzmh_ptmass(ispinz,1) = cos(angle)
    xyzmh_ptmass(iReff,1) = xyzmh_ptmass(ihacc,1)
 endif

end subroutine setpart

!----------------------------------------------------------------
!+
!  write options to .setup file
!+
!----------------------------------------------------------------
subroutine write_setupfile(filename)
 use infile_utils, only:write_inopt
 use setstar,      only:write_options_star
 use relaxstar,    only:write_options_relax
 use setunits,     only:write_options_units
 character(len=*), intent(in) :: filename
 integer, parameter :: iunit = 20

 print "(a)",' writing setup options file '//trim(filename)
 open(unit=iunit,file=filename,status='replace',form='formatted')
 write(iunit,"(a)") '# input file for binary setup routines'

 call write_options_units(iunit,gr)
 call write_options_star(star(1),iunit,label='1')
 call write_options_star(star(2),iunit,label='2')

 write(iunit,"(/,a)") '# orbit settings'
 call write_inopt(semi_major_axis,'a','semi-major axis (e.g. 1 au) or period (e.g. 10*days)',iunit)
 call write_inopt(ecc,'ecc','eccentricity',iunit)
 call write_inopt(corotate,'corotate','set stars in corotation',iunit)

 if (any(star(:)%iprofile > 0)) then
    write(iunit,"(/,a)") '# relaxation options'
    call write_inopt(relax,'relax','relax stars into equilibrium',iunit)
    call write_options_relax(iunit)
 endif
 close(iunit)

end subroutine write_setupfile

!----------------------------------------------------------------
!+
!  read options from .setup file
!+
!----------------------------------------------------------------
subroutine read_setupfile(filename,ieos,polyk,ierr)
 use infile_utils, only:open_db_from_file,inopts,read_inopt,close_db
 use io,           only:error,fatal
 use setstar,      only:read_options_star
 use relaxstar,    only:read_options_relax
 use setunits,     only:read_options_and_set_units
 character(len=*), intent(in)    :: filename
 integer,          intent(inout) :: ieos
 real,             intent(inout) :: polyk
 integer,          intent(out) :: ierr
 integer, parameter :: iunit = 21
 integer :: nerr,need_iso
 type(inopts), allocatable :: db(:)

 nerr = 0
 ierr = 0
 call open_db_from_file(db,filename,iunit,ierr)
 call read_options_and_set_units(db,nerr,gr)
 call read_options_star(star(1),need_iso,ieos,polyk,db,nerr,label='1')
 call read_options_star(star(2),need_iso,ieos,polyk,db,nerr,label='2')
 if (need_iso==1) call fatal('setup_binary','incompatible setup for eos')

 call read_inopt(semi_major_axis,'a',db,errcount=nerr)
 call read_inopt(ecc,'ecc',db,min=0.,errcount=nerr)
 call read_inopt(corotate,'corotate',db,errcount=nerr)

 if (any(star(:)%iprofile > 0)) then
    call read_inopt(relax,'relax',db,errcount=nerr)
    call read_options_relax(db,nerr)
 endif

 call close_db(db)
 if (nerr > 0) then
    print "(1x,i2,a)",nerr,' error(s) during read of setup file: re-writing...'
    ierr = nerr
 endif

end subroutine read_setupfile

end module setup<|MERGE_RESOLUTION|>--- conflicted
+++ resolved
@@ -2,7 +2,7 @@
 ! The Phantom Smoothed Particle Hydrodynamics code, by Daniel Price et al. !
 ! Copyright (c) 2007-2024 The Authors (see AUTHORS)                        !
 ! See LICENCE file for usage and distribution conditions                   !
-! http://phantomsph.bitbucket.io/                                          !
+! http://phantomsph.github.io/                                             !
 !--------------------------------------------------------------------------!
 module setup
 !
@@ -13,10 +13,14 @@
 ! :Owner: Daniel Price
 !
 ! :Runtime parameters:
-!   - a            : *semi-major axis (e.g. 1 au) or period (e.g. 10*days)*
+!   - O            : *position angle of ascending node (deg)*
+!   - a            : *semi-major axis (e.g. 1 au), period (e.g. 10*days) or rp if e=1*
 !   - corotate     : *set stars in corotation*
 !   - eccentricity : *eccentricity*
+!   - f            : *initial true anomaly (180=apoastron)*
+!   - inc          : *inclination (deg)*
 !   - relax        : *relax stars into equilibrium*
+!   - w            : *argument of periapsis (deg)*
 !
 ! :Dependencies: centreofmass, dim, eos, externalforces, infile_utils, io,
 !   mpidomain, options, part, physcon, relaxstar, setbinary, setstar,
@@ -27,7 +31,7 @@
  implicit none
  public :: setpart
 
- real    :: a,ecc
+ real    :: a,ecc,inc,O,w,f
  logical :: relax,corotate
  type(star_t) :: star(2)
  character(len=20) :: semi_major_axis
@@ -49,13 +53,8 @@
  use units,          only:is_time_unit,in_code_units,utime
  use physcon,        only:solarm,au,pi,solarr,days
  use options,        only:iexternalforce
-<<<<<<< HEAD
- use externalforces, only:iext_corotate,omega_corotate
- use io,             only:master
-=======
  use externalforces, only:iext_corotate,iext_geopot,iext_star,omega_corotate,mass1,accradius1
  use io,             only:master,fatal
->>>>>>> c022941a
  use setstar,        only:set_star,set_defaults_star,shift_star
  use eos,            only:X_in,Z_in,ieos
  use setup_params,   only:rhozero,npart_total
@@ -104,6 +103,10 @@
  semi_major_axis = '10.'
  a    = 10.
  ecc  = 0.
+ inc = 0.
+ O = 0.
+ w = 270.
+ f = 180.
  ieos = 2
 
  if (id==master) print "(/,65('-'),1(/,a),/,65('-'),/)",&
@@ -152,13 +155,16 @@
  nptmass_in = 0
  if (iexternalforce==iext_corotate) then
     call set_binary(star(1)%mstar,star(2)%mstar,a,ecc,star(1)%hacc,star(2)%hacc,&
-                    xyzmh_ptmass_in,vxyz_ptmass_in,nptmass_in,ierr,omega_corotate)
+                    xyzmh_ptmass_in,vxyz_ptmass_in,nptmass_in,ierr,omega_corotate,&
+                    posang_ascnode=O,arg_peri=w,incl=inc,f=f,verbose=(id==master))
     add_spin = .false.  ! already in corotating frame
  else
     call set_binary(star(1)%mstar,star(2)%mstar,a,ecc,star(1)%hacc,star(2)%hacc,&
-                    xyzmh_ptmass_in,vxyz_ptmass_in,nptmass_in,ierr)
+                    xyzmh_ptmass_in,vxyz_ptmass_in,nptmass_in,ierr,&
+                    posang_ascnode=O,arg_peri=w,incl=inc,f=f,verbose=(id==master))
     add_spin = corotate
  endif
+ if (ierr /= 0) call fatal ('setup_binary','error in call to set_binary')
  !
  !--place stars into orbit, or add real sink particles if iprofile=0
  !
@@ -208,10 +214,10 @@
  use relaxstar,    only:write_options_relax
  use setunits,     only:write_options_units
  character(len=*), intent(in) :: filename
- integer, parameter :: iunit = 20
+ integer :: iunit
 
  print "(a)",' writing setup options file '//trim(filename)
- open(unit=iunit,file=filename,status='replace',form='formatted')
+ open(newunit=iunit,file=filename,status='replace',form='formatted')
  write(iunit,"(a)") '# input file for binary setup routines'
 
  call write_options_units(iunit,gr)
@@ -219,8 +225,12 @@
  call write_options_star(star(2),iunit,label='2')
 
  write(iunit,"(/,a)") '# orbit settings'
- call write_inopt(semi_major_axis,'a','semi-major axis (e.g. 1 au) or period (e.g. 10*days)',iunit)
+ call write_inopt(semi_major_axis,'a','semi-major axis (e.g. 1 au), period (e.g. 10*days) or rp if e=1',iunit)
  call write_inopt(ecc,'ecc','eccentricity',iunit)
+ call write_inopt(inc,'inc','inclination (deg)',iunit)
+ call write_inopt(O,'O','position angle of ascending node (deg)',iunit)
+ call write_inopt(w,'w','argument of periapsis (deg)',iunit)
+ call write_inopt(f,'f','initial true anomaly (180=apoastron)',iunit)
  call write_inopt(corotate,'corotate','set stars in corotation',iunit)
 
  if (any(star(:)%iprofile > 0)) then
@@ -261,6 +271,11 @@
 
  call read_inopt(semi_major_axis,'a',db,errcount=nerr)
  call read_inopt(ecc,'ecc',db,min=0.,errcount=nerr)
+ call read_inopt(inc,'inc',db,errcount=nerr)
+ call read_inopt(O,'O',db,errcount=nerr)
+ call read_inopt(w,'w',db,errcount=nerr)
+ call read_inopt(f,'f',db,errcount=nerr)
+
  call read_inopt(corotate,'corotate',db,errcount=nerr)
 
  if (any(star(:)%iprofile > 0)) then
