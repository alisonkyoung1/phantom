--- conflicted
+++ resolved
@@ -72,15 +72,6 @@
  character(len=120) :: filename
  integer, parameter :: ntab=5000
  integer, parameter :: ng_max = nrhotab
-<<<<<<< HEAD
- integer :: ierr,i,npts
- logical :: iexist
- real    :: rtidal,rp,semia,psep,period,hacc1,hacc2
- real    :: vxyzstar(3),xyzstar(3),rtab(ntab),rhotab(ntab)
- real    :: densi,r0,vel,lorentz,eni,tempi,presi,ri
- real    :: vhat(3),x0,y0
- real,allocatable   :: pres(:), temp(:), en(:)
-=======
  integer :: ierr,i,npts,columns_compo
  logical :: iexist
  real    :: rtidal,rp,semia,psep,period,hacc1,hacc2
@@ -90,7 +81,6 @@
  real,allocatable :: rtab(:),rhotab(:)
  real,allocatable :: pres(:), temp(:), en(:),composition(:,:)
  character(len=20), allocatable :: comp_label(:)
->>>>>>> 891780d1
 !
 !-- general parameters
 !
@@ -214,16 +204,10 @@
  dtmax     = period/dumpsperorbit
  select case (stardensprofile)
  case (2)
-<<<<<<< HEAD
-    allocate(pres(ng_max), temp(ng_max), en(ng_max))
-    call read_kepler_file(trim('kepler_MS.data'),ng_max,npts,rtab,rhotab,pres,temp,en,mstar,ierr)
- case default
-=======
     allocate(pres(ng_max), temp(ng_max), en(ng_max), rtab(ng_max), rhotab(ng_max))
     call read_kepler_file(trim('star1@hign'),ng_max,npts,rtab,rhotab,pres,temp,en,mstar,composition,comp_label,columns_compo,ierr)
  case default
     allocate(rtab(ntab),rhotab(ntab))
->>>>>>> 891780d1
     call rho_polytrope(gamma,polyk,mstar,rtab,rhotab,npts,set_polyk=.true.,Rstar=rstar)
  end select
  call set_sphere('cubic',id,master,0.,rstar,psep,hfact,npart,xyzh,xyz_origin=xyzstar,rhotab=rhotab(1:npts),rtab=rtab(1:npts))
