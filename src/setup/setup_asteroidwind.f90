!--------------------------------------------------------------------------!
! The Phantom Smoothed Particle Hydrodynamics code, by Daniel Price et al. !
! Copyright (c) 2007-2020 The Authors (see AUTHORS)                        !
! See LICENCE file for usage and distribution conditions                   !
! http://phantomsph.bitbucket.io/                                          !
!--------------------------------------------------------------------------!
!+
!  MODULE: setup
!
!  DESCRIPTION: None
!
!  REFERENCES: None
!
!  OWNER: David Liptai
!
!  $Id$
!
!  RUNTIME PARAMETERS:
!    dumpsperorbit -- number of dumps per orbit
!    eccentricity  -- eccentricity
!    gastemp       -- gas temperature in K
!    hacc1         -- white dwarf (sink) accretion radius (solar radii)
!    ipot          -- wd modelled by sink (0) or externalforce(1)
!    m1            -- mass of white dwarf (solar mass)
!    m2            -- mass of asteroid (ceres mass)
!    norbits       -- number of orbits
!    rasteroid     -- radius of asteroid (km)
!    semia         -- semi-major axis (solar radii)
!
!  DEPENDENCIES: eos, externalforces, infile_utils, inject, io, options,
!    part, physcon, setbinary, spherical, timestep, units
!+
!--------------------------------------------------------------------------
module setup
 implicit none
 public :: setpart

 real :: m1,m2,ecc,semia,hacc1,rasteroid,norbits,gastemp
 integer :: dumpsperorbit,ipot

 private

contains

subroutine setpart(id,npart,npartoftype,xyzh,massoftype,vxyzu,polyk,gamma,hfact,time,fileprefix)
 use part,      only:nptmass,xyzmh_ptmass,vxyz_ptmass,ihacc,ihsoft,idust,set_particle_type,igas
 use setbinary, only:set_binary,get_a_from_period
 use spherical, only:set_sphere
 use units,     only:set_units,umass,udist,unit_velocity
 use physcon,   only:solarm,au,pi,solarr,ceresm,km,kboltz,mass_proton_cgs
 use externalforces,   only:iext_binary, iext_einsteinprec, update_externalforce, &
                            mass1,accradius1
 use io,        only:master,fatal
 use timestep,  only:tmax,dtmax
 use inject,    only:inject_particles
 use eos,       only:gmw
 use options,   only:iexternalforce
 use extern_lensethirring, only:blackhole_spin
 integer,           intent(in)    :: id
 integer,           intent(inout) :: npart
 integer,           intent(out)   :: npartoftype(:)
 real,              intent(out)   :: xyzh(:,:)
 real,              intent(inout)   :: massoftype(:)
 real,              intent(inout)   :: polyk,gamma,hfact
 real,              intent(inout) :: time
 character(len=20), intent(in)    :: fileprefix
 real,              intent(out)   :: vxyzu(:,:)
 character(len=120) :: filename
 integer :: ierr
 logical :: iexist
 real    :: period,hacc2,temperature_coef,dtinj
 real    :: rp
!
!--Default runtime parameters
!
 ipot          = 1         ! (0=sink or 1=externalforce)
 m1            = 0.7       ! (solar masses)
 m2            = 0.1       ! (ceres masses)
 ecc           = 0.4       ! (eccentricity)
 semia         = 0.7       ! (solar radii)
 hacc1         = 0.02      ! (solar radii)
 rasteroid     = 100.      ! (km)
 gastemp       = 3000.     ! (K)
 norbits       = 1.
 dumpsperorbit = 100

!
!--Read runtime parameters from setup file
!
 if (id==master) print "(/,65('-'),1(/,a),/,65('-'),/)",' Asteroid wind'
 filename = trim(fileprefix)//'.setup'
 inquire(file=filename,exist=iexist)
 if (iexist) call read_setupfile(filename,ierr)
 if (.not. iexist .or. ierr /= 0) then
    if (id==master) then
       call write_setupfile(filename)
       print*,' Edit '//trim(filename)//' and rerun phantomsetup'
    endif
    stop
 endif

!
!-- Set units
!
 m1 = m1*solarm
 if (ipot == 0) then
    call set_units(mass=solarm,dist=solarr,G=1.d0)
 else
    call set_units(c=1.0,G=1.0,mass=m1)
    print*,'Code units changed to c=G=m1=1.0 for LT'
 endif

!
!--Convert to code units
!
 m1    = m1/umass
 m2    = m2*ceresm/umass

 semia = semia*solarr/udist
 hacc1 = hacc1*solarr/udist
 rasteroid = rasteroid*km/udist

!
!--general parameters
!
 time             = 0.

 temperature_coef = mass_proton_cgs/kboltz * unit_velocity**2
 polyk            = gastemp/(temperature_coef*gmw)
 gamma            = 1.

!
!--space available for injected gas particles
!
 npart = 0
 npartoftype(:) = 0
 xyzh(:,:)  = 0.
 vxyzu(:,:) = 0.
 nptmass = 0

 period = sqrt(4.*pi**2*semia**3/(m1+m2))
 hacc2  = 0.                                 ! asteroid should not accrete
 tmax   = norbits*period
 dtmax  = period/dumpsperorbit

! If using sink particle for central mass, use binary to setup orbits
! and have two point masses. Otherwise use iexternalforce and only one
! point mass for the asteroid

 if (ipot == 0) then
    !
    !--Set a binary orbit given the desired orbital parameters
    !
    call set_binary(m1,m2,semia,ecc,hacc1,hacc2,xyzmh_ptmass,vxyz_ptmass,nptmass,ierr)
    xyzmh_ptmass(ihsoft,2) = rasteroid ! Asteroid radius softening

 else

<<<<<<< HEAD
   !
   !--Set the asteroid on orbit around the fixed potential
   !
   mass1                = m1
   accradius1           = hacc1
   iexternalforce       = 11
   blackhole_spin       = 0.
   call update_externalforce(iexternalforce,time,0.)

   ! Orbit and position
   nptmass = 1
   xyzmh_ptmass(1:3,1) = (/semia*(1. + ecc),0.,0./)
   vxyz_ptmass(1:3,1)  = (/0.,sqrt(semia*(1.-ecc**2)*(m1+m2))/xyzmh_ptmass(1,1),0./)

   xyzmh_ptmass(4,1)      = m2
   xyzmh_ptmass(ihacc,1)  = hacc2        ! asteroid should not accrete
   xyzmh_ptmass(ihsoft,1) = rasteroid    ! asteroid radius softening
 endif   

 ! both	of these are reset in the first	call to	inject_particles
=======
    !
    !--Set the asteroid on orbit around the fixed potential
    !
    mass1                = m1
    accradius1           = hacc1
    iexternalforce       = 11
    call update_externalforce(iexternalforce,time,0.)

    ! Orbit and position
    nptmass = 1
    xyzmh_ptmass(1:3,1) = (/semia*(1. + ecc),0.,0./)
    vxyz_ptmass(1:3,1)  = (/0.,sqrt(semia*(1.-ecc**2)*(m1+m2))/xyzmh_ptmass(1,1),0./)

    xyzmh_ptmass(4,1)      = m2
    xyzmh_ptmass(ihacc,1)  = hacc2        ! Asteroid should not accrete
    xyzmh_ptmass(ihsoft,1) = rasteroid ! Asteroid radius softening
 endif

 ! both        of these are reset in the first        call to        inject_particles
>>>>>>> 703866fe
 massoftype(igas) = 1.0
 hfact = 1.2
 call inject_particles(time,0.,xyzh,vxyzu,xyzmh_ptmass,vxyz_ptmass,npart,npartoftype,dtinj)

!
!-- check for silly parameter choices
!
 rp = semia*(1. - ecc)
 if (rp < hacc1)   call fatal('setup','periapsis is within racc of central sink')
 if (ipot > 1)     call fatal('setup','choice of potential not recognised, try 1')
 if (nptmass == 0) call fatal('setup','no sink particles setup')
 if (npart == 0)   call fatal('setup','no hydro particles setup')
 if (ierr /= 0)    call fatal('setup','ERROR during setup')

end subroutine setpart


!
!---Read/write setup file--------------------------------------------------
!
subroutine write_setupfile(filename)
 use infile_utils, only:write_inopt
 character(len=*), intent(in) :: filename
 integer, parameter :: iunit = 20

 print "(a)",' writing setup options file '//trim(filename)
 open(unit=iunit,file=filename,status='replace',form='formatted')
 write(iunit,"(a)") '# input file for binary setup routines'
 call write_inopt(ipot,         'ipot',         'wd modelled by 0=sink or 1=externalforce',         iunit)
 call write_inopt(m1,           'm1',           'mass of white dwarf (solar mass)',                 iunit)
 call write_inopt(m2,           'm2',           'mass of asteroid (ceres mass)',                    iunit)
 call write_inopt(ecc,          'ecc',          'eccentricity',                                     iunit)
 call write_inopt(semia,        'semia',        'semi-major axis (solar radii)',                    iunit)
 call write_inopt(hacc1,        'hacc1',        'white dwarf (sink) accretion radius (solar radii)',iunit)
 call write_inopt(rasteroid,    'rasteroid',    'radius of asteroid (km)',                          iunit)
 call write_inopt(gastemp,      'gastemp',      'gas temperature in K',                             iunit)
 call write_inopt(norbits,      'norbits',      'number of orbits',                                 iunit)
 call write_inopt(dumpsperorbit,'dumpsperorbit','number of dumps per orbit',                        iunit)
 close(iunit)

end subroutine write_setupfile

subroutine read_setupfile(filename,ierr)
 use infile_utils, only:open_db_from_file,inopts,read_inopt,close_db
 use io,           only:error
 character(len=*), intent(in)  :: filename
 integer,          intent(out) :: ierr
 integer, parameter :: iunit = 21
 integer :: nerr
 type(inopts), allocatable :: db(:)

 print "(a)",'reading setup options from '//trim(filename)
 nerr = 0
 ierr = 0
 call open_db_from_file(db,filename,iunit,ierr)
 call read_inopt(ipot,         'ipot',         db,min=0 ,errcount=nerr)
 call read_inopt(m1,           'm1',           db,min=0.,errcount=nerr)
 call read_inopt(m2,           'm2',           db,min=0.,errcount=nerr)
 call read_inopt(ecc,          'ecc',          db,min=0.,errcount=nerr)
 call read_inopt(semia,        'semia',        db,min=0.,errcount=nerr)
 call read_inopt(hacc1,        'hacc1',        db,min=0.,errcount=nerr)
 call read_inopt(rasteroid,    'rasteroid',    db,min=0.,errcount=nerr)
 call read_inopt(gastemp,      'gastemp',      db,min=0.,errcount=nerr)
 call read_inopt(norbits,      'norbits',      db,min=0.,errcount=nerr)
 call read_inopt(dumpsperorbit,'dumpsperorbit',db,min=0 ,errcount=nerr)
 call close_db(db)
 if (nerr > 0) then
    print "(1x,i2,a)",nerr,' error(s) during read of setup file: re-writing...'
    ierr = nerr
 endif

end subroutine read_setupfile

end module setup<|MERGE_RESOLUTION|>--- conflicted
+++ resolved
@@ -156,7 +156,6 @@
 
  else
 
-<<<<<<< HEAD
    !
    !--Set the asteroid on orbit around the fixed potential
    !
@@ -177,27 +176,6 @@
  endif   
 
  ! both	of these are reset in the first	call to	inject_particles
-=======
-    !
-    !--Set the asteroid on orbit around the fixed potential
-    !
-    mass1                = m1
-    accradius1           = hacc1
-    iexternalforce       = 11
-    call update_externalforce(iexternalforce,time,0.)
-
-    ! Orbit and position
-    nptmass = 1
-    xyzmh_ptmass(1:3,1) = (/semia*(1. + ecc),0.,0./)
-    vxyz_ptmass(1:3,1)  = (/0.,sqrt(semia*(1.-ecc**2)*(m1+m2))/xyzmh_ptmass(1,1),0./)
-
-    xyzmh_ptmass(4,1)      = m2
-    xyzmh_ptmass(ihacc,1)  = hacc2        ! Asteroid should not accrete
-    xyzmh_ptmass(ihsoft,1) = rasteroid ! Asteroid radius softening
- endif
-
- ! both        of these are reset in the first        call to        inject_particles
->>>>>>> 703866fe
  massoftype(igas) = 1.0
  hfact = 1.2
  call inject_particles(time,0.,xyzh,vxyzu,xyzmh_ptmass,vxyz_ptmass,npart,npartoftype,dtinj)
