!--------------------------------------------------------------------------!
! The Phantom Smoothed Particle Hydrodynamics code, by Daniel Price et al. !
! Copyright (c) 2007-2023 The Authors (see AUTHORS)                        !
! See LICENCE file for usage and distribution conditions                   !
! http://phantomsph.bitbucket.io/                                          !
!--------------------------------------------------------------------------!
module setup
!
! This module sets up sphere(s).  There are multiple options,
! as listed in set_sphere.
!
! :References: None
!
! :Owner: Daniel Price
!
! :Runtime parameters:
!   - EOSopt            : *EOS: 1=APR3,2=SLy,3=MS1,4=ENG (from Read et al 2009)*
!   - Mstar             : *mass of star*
!   - Rstar             : *radius of star*
!   - X                 : *hydrogen mass fraction*
!   - dist_unit         : *distance unit (e.g. au)*
!   - gamma             : *Adiabatic index*
!   - hsoft             : *Softening length of sink particle stellar core*
!   - ieos              : *1=isothermal,2=adiabatic,10=MESA,12=idealplusrad*
!   - initialtemp       : *initial temperature of the star*
!   - input_profile     : *Path to input profile*
!   - irecomb           : *Species to include in recombination (0: H2+H+He, 1:H+He, 2:He*
!   - isinkcore         : *Add a sink particle stellar core*
!   - isoftcore         : *0=no core softening, 1=cubic core, 2=constant entropy core*
!   - isofteningopt     : *1=supply rcore, 2=supply mcore, 3=supply both*
!   - mass_unit         : *mass unit (e.g. solarm)*
!   - mcore             : *Mass of sink particle stellar core*
!   - metallicity       : *metallicity*
!   - mu                : *mean molecular weight*
!   - np                : *approx number of particles (in box of size 2R)*
!   - outputfilename    : *Output path for softened MESA profile*
!   - polyk             : *polytropic constant (cs^2 if isothermal)*
!   - rcore             : *Radius of core softening*
!   - relax_star        : *relax star automatically during setup*
!   - ui_coef           : *specific internal energy (units of GM/R)*
!   - use_exactN        : *find closest particle number to np*
!   - use_var_comp      : *Use variable composition (X, Z, mu)*
!   - write_rho_to_file : *write density profile to file*
!
! :Dependencies: centreofmass, dim, eos, eos_gasradrec, eos_piecewise,
!   extern_densprofile, externalforces, infile_utils, io, kernel,
!   mpidomain, mpiutils, options, part, physcon, prompting,
!   radiation_utils, relaxstar, setsoftenedcore, setstar, setup_params,
<<<<<<< HEAD
!   timestep, units
=======
!   table_utils, timestep, units
>>>>>>> 891780d1
!
 use io,             only:fatal,error,master
 use part,           only:gravity,ihsoft
 use physcon,        only:solarm,solarr,km,pi,c,kb_on_mh,radconst
 use options,        only:nfulldump,iexternalforce,calc_erot,use_var_comp
 use timestep,       only:tmax,dtmax
 use eos,            only:ieos
 use externalforces, only:iext_densprofile
 use extern_densprofile, only:nrhotab
 use setsoftenedcore,only:rcore,mcore
 use setstar,        only:iuniform,ipoly,ifromfile,imesa,ikepler,ibpwpoly,ievrard,&
                          nprofile_opts,profile_opt
 implicit none
 !
 ! Input parameters
 !
 integer            :: iprofile,np,EOSopt,isoftcore,isofteningopt
 integer            :: need_iso
 real(kind=8)       :: udist,umass
 real               :: Rstar,Mstar,rhocentre,maxvxyzu,ui_coef,hsoft
 real               :: initialtemp
 logical            :: iexist,input_polyk,isinkcore
 logical            :: use_exactN,relax_star_in_setup,write_rho_to_file
 logical            :: need_inputprofile,need_rstar
 character(len=120) :: input_profile,dens_profile
 character(len=120) :: outputfilename ! outputfilename is the path to the cored profile
 character(len=20)  :: dist_unit,mass_unit
 character(len=30)  :: lattice  ! The lattice type if stretchmap is used

 public             :: setpart
 private

contains

!-----------------------------------------------------------------------
!+
!  Setup routine for stars / spherical collapse calculations
!+
!-----------------------------------------------------------------------
subroutine setpart(id,npart,npartoftype,xyzh,massoftype,vxyzu,polyk,gamma,hfact,time,fileprefix)
 use centreofmass,    only:reset_centreofmass
 use dim,             only:do_radiation
 use units,           only:set_units,select_unit,utime,unit_density
 use kernel,          only:hfact_default
 use extern_densprofile, only:write_rhotab,rhotabfile,read_rhotab_wrapper
 use eos,             only:init_eos,finish_eos,gmw,X_in,Z_in,eos_outputs_mu
 use eos_piecewise,   only:init_eos_piecewise_preset
 use setstar,         only:set_stellar_core,read_star_profile,set_star_density, &
<<<<<<< HEAD
                           set_star_composition,set_star_thermalenergy
=======
                           set_star_composition,set_star_thermalenergy,write_kepler_comp
>>>>>>> 891780d1
 use part,            only:nptmass,xyzmh_ptmass,vxyz_ptmass,eos_vars,rad,igas,imu
 use radiation_utils, only:set_radiation_and_gas_temperature_equal
 use relaxstar,       only:relax_star
 use mpiutils,        only:reduceall_mpi
 use mpidomain,       only:i_belong
 use setup_params,    only:rhozero,npart_total
<<<<<<< HEAD
=======
 use table_utils,     only:yinterp
 use dim,             only:gr,gravity
>>>>>>> 891780d1
 integer,           intent(in)    :: id
 integer,           intent(inout) :: npart
 integer,           intent(out)   :: npartoftype(:)
 real,              intent(out)   :: xyzh(:,:)
 real,              intent(out)   :: massoftype(:)
 real,              intent(out)   :: polyk,gamma,hfact
 real,              intent(inout) :: time
 character(len=20), intent(in)    :: fileprefix
 real,              intent(out)   :: vxyzu(:,:)
 integer                          :: npts,ierr,ierr_relax
 real                             :: rmin
 real, allocatable                :: r(:),den(:),pres(:),temp(:),en(:),mtab(:),Xfrac(:),Yfrac(:),mu(:)
 logical                          :: setexists
 character(len=120)               :: setupfile,inname
<<<<<<< HEAD
=======
 real, allocatable                :: composition(:,:)
 integer                          :: columns_compo
 character(len=20), allocatable   :: comp_label(:)
 logical                          :: composition_exists
>>>>>>> 891780d1
 !
 ! Initialise parameters, including those that will not be included in *.setup
 !
 time         = 0.
 polyk        = 1.0
 gamma        = 5./3.
 hfact        = hfact_default
 maxvxyzu     = size(vxyzu(:,1))
 use_exactN   = .true.
 relax_star_in_setup = .false.
 write_rho_to_file = .false.
 input_polyk  = .false.
<<<<<<< HEAD
 ierr_relax = 0
=======
 composition_exists = .false.
 ierr_relax = 0

>>>>>>> 891780d1
 !
 ! set default options
 !
 dist_unit   = 'solarr'
 mass_unit   = 'solarm'
 Rstar       = 1.0
 Mstar       = 1.0
 ui_coef     = 1.0
 iprofile    = 1
 EOSopt      = 1
 initialtemp = 1.0e7
 gmw         = 0.5988
 X_in        = 0.74
 Z_in        = 0.02
 isoftcore   = 0
 isinkcore   = .false.
 hsoft          = 0.
 rcore          = 0.
 mcore          = 0.
 isofteningopt  = 1 ! By default, specify rcore
 input_profile  = 'P12_Phantom_Profile.data'
 outputfilename = 'mysoftenedstar.dat'
 dens_profile   = 'density-profile.tab'
 !
 ! defaults needed for error checking
 !
 need_iso = 0       ! -1 = no; 0 = doesn't matter; 1 = yes
 !
 ! determine if an .in file exists
 !
 inname=trim(fileprefix)//'.in'
 inquire(file=inname,exist=iexist)
 if (.not. iexist) then
    tmax      = 100.
    dtmax     = 1.0
    ieos      = 2
 endif
 !
 ! determine if an .setup file exists
 !
 setupfile = trim(fileprefix)//'.setup'
 inquire(file=setupfile,exist=setexists)
 if (setexists) then
    call read_setupfile(setupfile,gamma,polyk,ierr)
    if (ierr /= 0) then
       if (id==master) call write_setupfile(setupfile,gamma,polyk)
       stop 'please rerun phantomsetup with revised .setup file'
    endif
    !--Prompt to get inputs and write to file
 elseif (id==master) then
    print "(a,/)",trim(setupfile)//' not found: using interactive setup'
    call setup_interactive(polyk,gamma,iexist,id,master,ierr)
    call write_setupfile(setupfile,gamma,polyk)
    stop 'please check and edit .setup file and rerun phantomsetup'
 endif

 !
 ! Verify correct pre-processor commands
 !
 if (.not.gravity) then
    iexternalforce = iext_densprofile
    write_rho_to_file = .true.
 endif
 !
 ! set lattice, use closepacked unless relaxation is done automatically
 !
 lattice = 'closepacked'
 if (relax_star_in_setup) lattice='random'

 if (maxvxyzu > 3  .and. need_iso == 1) call fatal('setup','require ISOTHERMAL=yes')
 if (maxvxyzu < 4  .and. need_iso ==-1) call fatal('setup','require ISOTHERMAL=no')
 !
 ! set units
 !
<<<<<<< HEAD
 call set_units(dist=udist,mass=umass,G=1.d0)
 !call set_units(mass=umass, c=1.d0, G=1.d0) ! uncomment if want geometric units
=======
 if (gr) then
    call set_units(mass=umass, c=1.d0, G=1.d0) ! uncomment if want geometric
 else
    call set_units(dist=udist,mass=umass,G=1.d0)
 endif
>>>>>>> 891780d1
 !
 ! set up particles
 !
 npartoftype(:) = 0
 npart          = 0
 vxyzu          = 0.0
<<<<<<< HEAD
 !
 ! initialise the equation of state
 !
 if (ieos==9) call init_eos_piecewise_preset(EOSopt)
 call init_eos(ieos,ierr)

 !
 ! get the desired tables of density, pressure, temperature and composition
 ! as a function of radius / mass fraction
 !
 call read_star_profile(iprofile,ieos,input_profile,gamma,polyk,ui_coef,r,den,pres,temp,en,mtab,&
                        Xfrac,Yfrac,mu,npts,rmin,Rstar,Mstar,rhocentre,&
                        isoftcore,isofteningopt,rcore,hsoft,outputfilename)
 !
 ! set up particles to represent the desired stellar profile
 !
 call set_star_density(lattice,id,master,rmin,Rstar,Mstar,hfact,&
                       npts,den,r,npart,npartoftype,massoftype,xyzh,use_exactN,np,i_belong)
 !
 ! add sink particle stellar core
 !
 if (isinkcore) call set_stellar_core(nptmass,xyzmh_ptmass,vxyz_ptmass,ihsoft,mcore,hsoft,ierr)
 if (ierr==1) call fatal('set_stellar_core','mcore <= 0')
 if (ierr==2) call fatal('set_stellar_core','hsoft <= 0')
 !
 ! Write the desired profile to file (do this before relaxation)
 !
 if (write_rho_to_file) call write_rhotab(dens_profile,r,den,npts,polyk,gamma,rhocentre,ierr)
 !
 ! relax the density profile to achieve nice hydrostatic equilibrium
 !
 if (relax_star_in_setup) then
    if (reduceall_mpi('+',npart)==npart) then
       call relax_star(npts,den,pres,r,npart,xyzh,use_var_comp,Xfrac,Yfrac,mu,ierr_relax)
    else
       call error('setup_star','cannot run relaxation with MPI setup, please run setup on ONE MPI thread')
    endif
 endif
 !
 ! set composition (X,Z,mu, if using variable composition) of each particle by interpolating from table
 !
 if (use_var_comp .or. eos_outputs_mu(ieos)) then
    call set_star_composition(use_var_comp,eos_outputs_mu(ieos),npart,xyzh,Xfrac,Yfrac,mu,mtab,Mstar,eos_vars)
 endif
 !
 ! set the internal energy and temperature
 !
 if (maxvxyzu==4) call set_star_thermalenergy(ieos,den,pres,r,npart,xyzh,vxyzu,rad,&
                                              eos_vars,relax_star_in_setup,use_var_comp,initialtemp)

 if (do_radiation) then
    if (eos_outputs_mu(ieos)) then
       call set_radiation_and_gas_temperature_equal(npart,xyzh,vxyzu,massoftype,rad,eos_vars(imu,:))
    else
       call set_radiation_and_gas_temperature_equal(npart,xyzh,vxyzu,massoftype,rad)
    endif
=======
 !
 ! initialise the equation of state
 !
 if (ieos==9) call init_eos_piecewise_preset(EOSopt)
 call init_eos(ieos,ierr)

 !
 ! get the desired tables of density, pressure, temperature and composition
 ! as a function of radius / mass fraction
 !
 call read_star_profile(iprofile,ieos,input_profile,gamma,polyk,ui_coef,r,den,pres,temp,en,mtab,&
                        Xfrac,Yfrac,mu,npts,rmin,Rstar,Mstar,rhocentre,&
                        isoftcore,isofteningopt,rcore,hsoft,outputfilename,composition,&
                        comp_label,columns_compo)
 !
 ! set up particles to represent the desired stellar profile
 !
 call set_star_density(lattice,id,master,rmin,Rstar,Mstar,hfact,&
                       npts,den,r,npart,npartoftype,massoftype,xyzh,use_exactN,np,i_belong)
 !
 ! add sink particle stellar core
 !
 if (isinkcore) call set_stellar_core(nptmass,xyzmh_ptmass,vxyz_ptmass,ihsoft,mcore,hsoft,ierr)
 if (ierr==1) call fatal('set_stellar_core','mcore <= 0')
 if (ierr==2) call fatal('set_stellar_core','hsoft <= 0')
 !
 ! Write the desired profile to file (do this before relaxation)
 !
 if (write_rho_to_file) call write_rhotab(dens_profile,r,den,npts,polyk,gamma,rhocentre,ierr)
 !
 ! relax the density profile to achieve nice hydrostatic equilibrium
 !
 if (relax_star_in_setup) then
    if (reduceall_mpi('+',npart)==npart) then
       call relax_star(npts,den,pres,r,npart,xyzh,use_var_comp,Xfrac,Yfrac,mu,ierr_relax)
    else
       call error('setup_star','cannot run relaxation with MPI setup, please run setup on ONE MPI thread')
    endif
 endif

 !
 ! set composition (X,Z,mu, if using variable composition) of each particle by interpolating from table
 !
 if (use_var_comp .or. eos_outputs_mu(ieos)) then
    call set_star_composition(use_var_comp,eos_outputs_mu(ieos),npart,xyzh,Xfrac,Yfrac,mu,mtab,Mstar,eos_vars)
 endif
 !
 ! Write composition file called kepler.comp contaning composition of each particle after interpolation
 !
 select case (iprofile)
 case(ikepler)
    call write_kepler_comp(composition,comp_label,columns_compo,r,&
                                       xyzh,npart,npts,composition_exists)
 end select
 !
 ! set the internal energy and temperature
 !
 if (maxvxyzu==4) call set_star_thermalenergy(ieos,den,pres,r,npart,xyzh,vxyzu,rad,&
                                              eos_vars,relax_star_in_setup,use_var_comp,initialtemp)

 if (do_radiation) then
    if (eos_outputs_mu(ieos)) then
       call set_radiation_and_gas_temperature_equal(npart,xyzh,vxyzu,massoftype,rad,eos_vars(imu,:))
    else
       call set_radiation_and_gas_temperature_equal(npart,xyzh,vxyzu,massoftype,rad)
    endif
 endif

 call finish_eos(ieos,ierr)
 !
 ! Reset centre of mass (again)
 !
 call reset_centreofmass(npart,xyzh,vxyzu,nptmass,xyzmh_ptmass,vxyz_ptmass)
 if (gr) then
    xyzh(1,:)=xyzh(1,:)+10.
    xyzh(2,:)=xyzh(2,:)+10.
>>>>>>> 891780d1
 endif

 call finish_eos(ieos,ierr)
 !
 ! Reset centre of mass (again)
 !
 call reset_centreofmass(npart,xyzh,vxyzu,nptmass,xyzmh_ptmass,vxyz_ptmass)

 !
 ! Print summary to screen
 !
 write(*,"(70('='))")
 if (ieos /= 9) then
    write(*,'(1x,a,f12.5)')       'gamma               = ', gamma
 endif
 if (maxvxyzu <= 4) then
    write(*,'(1x,a,f12.5)')       'polyk               = ', polyk
    write(*,'(1x,a,f12.6,a)')     'specific int. energ = ', polyk*Rstar/Mstar,' GM/R'
 endif
 call write_mass('particle mass       = ',massoftype(igas),umass)
 call write_dist('Radius              = ',Rstar,udist)
 call write_mass('Mass                = ',Mstar,umass)
 if (iprofile==ipoly) then
    write(*,'(1x,a,es12.5,a)') 'rho_central         = ', rhocentre*unit_density,' g/cm^3'
 endif
 write(*,'(1x,a,i12)')         'N                   = ', npart_total
 write(*,'(1x,a,2(es12.5,a))')    'rho_mean            = ', rhozero*unit_density,  ' g/cm^3 = '&
                                                       , rhozero,               ' code units'
 write(*,'(1x,a,es12.5,a)')       'free fall time      = ', sqrt(3.*pi/(32.*rhozero))*utime,' s'
 if ( (iprofile==iuniform .and. .not.gravity) .or. iprofile==ifromfile) then
    write(*,'(a)') 'WARNING! This setup may not be stable'
 endif
 write(*,"(70('='))")
 if (ierr_relax /= 0) write(*,"(/,a,/)") ' WARNING: ERRORS DURING RELAXATION, SEE ABOVE!!'

<<<<<<< HEAD
end subroutine setpart

=======
 if (composition_exists) then
    write(*,'(a)') 'Composition written to kepler.comp file.'
 endif

 if (ierr_relax /= 0) write(*,"(/,a,/)") ' WARNING: ERRORS DURING RELAXATION, SEE ABOVE!!'


end subroutine setpart
>>>>>>> 891780d1
!-----------------------------------------------------------------------
!+
!  Ask questions of the user to determine which setup to use
!+
!-----------------------------------------------------------------------
subroutine setup_interactive(polyk,gamma,iexist,id,master,ierr)
 use prompting,     only:prompt
 use units,         only:select_unit
 use eos,           only:X_in,Z_in,gmw
 use eos_gasradrec, only:irecomb
 real, intent(out)    :: polyk,gamma
 logical, intent(in)  :: iexist
 integer, intent(in)  :: id,master
 integer, intent(out) :: ierr
 integer :: i
 logical :: need_rstar

 ierr = 0
 ! Select sphere & set default values
 do i = 1, nprofile_opts
    write(*,"(i2,')',1x,a)") i, profile_opt(i)
 enddo

 call prompt('Enter which density profile to use',iprofile,1,nprofile_opts)
 !
 ! set default file output parameters
 !
 if (id==master) write(*,"('Setting up ',a)") trim(profile_opt(iprofile))
 call set_defaults_given_profile(iprofile,iexist,need_inputprofile,need_rstar,polyk)

 ! units
 ierr = 1
 do while (ierr /= 0)
    call prompt('Enter mass unit (e.g. solarm,jupiterm,earthm)',mass_unit)
    call select_unit(mass_unit,umass,ierr)
    if (ierr /= 0) print "(a)",' ERROR: mass unit not recognised'
 enddo
 ierr = 1
 do while (ierr /= 0)
    call prompt('Enter distance unit (e.g. au,pc,kpc,0.1pc)',dist_unit)
    call select_unit(dist_unit,udist,ierr)
    if (ierr /= 0) print "(a)",' ERROR: length unit not recognised'
 enddo

 ! resolution
 np    = 100000 ! default number of particles
 call prompt('Enter the approximate number of particles in the sphere ',np,0)

 ! equation of state
 call prompt('Enter the desired EoS for setup',ieos)
 select case(ieos)
 case(15) ! Helmholtz
    call prompt('Enter temperature',initialtemp,1.0e3,1.0e11)
 case(9)
    write(*,'(a)') 'EOS options: 1=APR3,2=SLy,3=MS1,4=ENG (from Read et al 2009)'
    call prompt('Enter equation of state type',EOSopt,1,4)
 case(2)
    call prompt('Enter gamma (adiabatic index)',gamma,1.,7.)
    if (input_polyk) call prompt('Enter polytropic constant',polyk,0.)
 case(1)
    call prompt('Enter polytropic constant (cs^2 if isothermal)',polyk,0.)
 case(20)
    call prompt('Enter irecomb (0: H2+H+He, 1:H+He, 2:He)',irecomb,0)
 end select
 if (iprofile==ievrard) then
    call prompt('Enter the specific internal energy (units of GM/R) ',ui_coef,0.)
 endif

 ! star properties
 if (need_inputprofile) then
    call prompt('Enter file name containing input profile ', input_profile)
 else
    call prompt('Enter the mass of the star (code units) ',  Mstar,0.)
    if (need_rstar) call prompt('Enter the radius of the star (code units) ',Rstar,0.)
 endif

 if (iprofile==imesa) then
    call prompt('Use variable composition?',use_var_comp)

    print*,'Soften the core density profile and add a sink particle core?'
    print "(3(/,a))",'0: Do not soften profile', &
                     '1: Use cubic softened density profile', &
                     '2: Use constant entropy softened profile'
    call prompt('Select option above : ',isoftcore,0,2)

    select case (isoftcore)
    case(0)
       call prompt('Add a sink particle stellar core?',isinkcore)
       if (isinkcore) then
          call prompt('Enter mass of the created sink particle core',mcore,0.)
          call prompt('Enter softening length of the sink particle core',hsoft,0.)
       endif
    case(1)
       isinkcore = .true. ! Create sink particle core automatically
       print*,'Options for core softening:'
       print "(5(/,a))",'1. Specify radius of density softening', &
                        '2. Specify mass of sink particle core (not recommended)', &
                        '3. Specify both radius of density softening length and mass', &
                        '   of sink particle core (if you do not know what you are', &
                        '   doing, you will obtain a poorly softened profile)'
       call prompt('Select option above : ',isofteningopt,1,3)

       select case (isofteningopt)
       case(1)
          call prompt('Enter core radius',rcore,0.)
       case(2)
          call prompt('Enter mass of the created sink particle core',mcore,0.)
       case(3)
          call prompt('Enter mass of the created sink particle core',mcore,0.)
          call prompt('Enter core radius',rcore,0.)
       end select

       call prompt('Enter output file name of cored stellar profile:',outputfilename)

    case(2)
       isinkcore = .true. ! Create sink particle core automatically
       print*,'Specify core radius and initial guess for mass of sink particle core'
       call prompt('Enter core radius in Rsun : ',rcore,0.)
       call prompt('Enter guess for core mass in Msun : ',mcore,0.)
       call prompt('Enter output file name of cored stellar profile:',outputfilename)
    end select

    if ((.not. use_var_comp) .and. (isoftcore<=0)) then
       if ( (ieos==12) .or. (ieos==2) ) call prompt('Enter mean molecular weight',gmw,0.)
       if ( (ieos==10) .or. (ieos==20) ) then
          call prompt('Enter hydrogen mass fraction (X)',X_in,0.,1.)
          call prompt('Enter metals mass fraction (Z)',Z_in,0.,1.)
       endif
    endif
 endif
 call prompt('Relax star automatically during setup?',relax_star_in_setup)

end subroutine setup_interactive

!-----------------------------------------------------------------------
!+
!  Set default options associated with particular star setups
!  This routine should not do ANY prompting
!+
!-----------------------------------------------------------------------
subroutine set_defaults_given_profile(iprofile,iexist,need_inputprofile,need_rstar,polyk)
 integer, intent(in)  :: iprofile
 logical, intent(in)  :: iexist
 logical, intent(out) :: need_inputprofile,need_rstar
 real,    intent(out) :: polyk

 need_rstar = .true.
 need_inputprofile = .false.
 select case(iprofile)
 case(iuniform)
    input_polyk  = .true.
 case(ipoly)
    input_polyk  = .false.
 case(ifromfile)
    ! Read the density profile from file (e.g. for neutron star)
    !  Original Author: Mark Bennett
    input_profile = 'ns-rdensity.tab'
    need_inputprofile = .true.
 case(imesa)
    ! sets up a star from a 1D MESA code output
    !  Original Author: Roberto Iaconi
    input_profile = 'P12_Phantom_Profile.data'
    need_inputprofile = .true.
 case(ikepler)
    ! sets up a star from a 1D KEPLER code output
<<<<<<< HEAD
    !  Original Author: Nicole Rodrigues
=======
    !  Original Author: Nicole Rodrigues and Megha Sharma
>>>>>>> 891780d1
    input_profile = 'kepler_MS.data'
    need_inputprofile = .true.
 case(ibpwpoly)
    !  piecewise polytrope
    !  Original Author: Madeline Marshall & Bernard Field
    !  Supervisors: James Wurster & Paul Lasky
    ieos         = 9
    dist_unit    = 'km'
    Mstar        = 1.35
    polyk        = 144.
    calc_erot    = .true.
    need_rstar   = .false.
    input_polyk  = .true.
 case(ievrard)
    ! Evrard Collapse
    if (.not. iexist) then
       tmax      = 3.0
       dtmax     = 0.1
       nfulldump = 1
    endif
    ui_coef     = 0.05
    need_iso    = -1
    input_polyk  = .false.
 end select

end subroutine set_defaults_given_profile

!-----------------------------------------------------------------------
!+
!  Subroutines to write summary to screen
!+
!-----------------------------------------------------------------------
subroutine write_dist(item_in,dist_in,udist)
 real,             intent(in) :: dist_in
 real(kind=8),     intent(in) :: udist
 character(len=*), intent(in) :: item_in

 if ( abs(1.0-solarr/udist) < 1.0d-4) then
    write(*,'(1x,2(a,Es12.5),a)') item_in, dist_in*udist,' cm     = ',dist_in,' R_sun'
 elseif ( abs(1.0-km/udist) < 1.0d-4) then
    write(*,'(1x,2(a,Es12.5),a)') item_in, dist_in*udist,' cm     = ',dist_in,' km'
 else
    write(*,'(1x,a,Es12.5,a)')    item_in, dist_in*udist,' cm'
 endif

end subroutine write_dist

subroutine write_mass(item_in,mass_in,umass)
 real,             intent(in) :: mass_in
 real(kind=8),     intent(in) :: umass
 character(len=*), intent(in) :: item_in

 if ( abs(1.0-solarm/umass) < 1.0d-4) then
    write(*,'(1x,2(a,Es12.5),a)') item_in, mass_in*umass,' g      = ',mass_in,' M_sun'
 else
    write(*,'(1x,a,Es12.5,a)')    item_in, mass_in*umass,' g'
 endif

end subroutine write_mass
!-----------------------------------------------------------------------
!+
!  Write setup parameters to input file
!+
!-----------------------------------------------------------------------
subroutine write_setupfile(filename,gamma,polyk)
 use infile_utils,  only:write_inopt,get_optstring
 use dim,           only:tagline
 use relaxstar,     only:write_options_relax
 use eos,           only:X_in,Z_in,gmw
 use eos_gasradrec, only:irecomb
 real,             intent(in) :: gamma,polyk
 character(len=*), intent(in) :: filename
 integer,          parameter  :: iunit = 20
 character(len=120)           :: string

 write(*,"(a)") ' Writing '//trim(filename)
 open(unit=iunit,file=filename,status='replace',form='formatted')
 write(iunit,"(a)") '# '//trim(tagline)
 write(iunit,"(a)") '# input file for Phantom star setup'

 call get_optstring(nprofile_opts,profile_opt,string,4)
 call write_inopt(iprofile,'iprofile',trim(string),iunit)

 write(iunit,"(/,a)") '# units'
 call write_inopt(mass_unit,'mass_unit','mass unit (e.g. solarm)',iunit)
 call write_inopt(dist_unit,'dist_unit','distance unit (e.g. au)',iunit)

 write(iunit,"(/,a)") '# resolution'
 call write_inopt(np,'np','approx number of particles (in box of size 2R)',iunit)
 call write_inopt(use_exactN,'use_exactN','find closest particle number to np',iunit)

 write(iunit,"(/,a)") '# equation of state'
 call write_inopt(use_var_comp,'use_var_comp','Use variable composition (X, Z, mu)',iunit)
 call write_inopt(ieos,'ieos','1=isothermal,2=adiabatic,10=MESA,12=idealplusrad',iunit)
 select case(ieos)
 case(15) ! Helmholtz
    call write_inopt(initialtemp,'initialtemp','initial temperature of the star',iunit)
 case(9)
    write(iunit,"(/,a)") '# Piecewise Polytrope default options'
    call write_inopt(EOSopt,'EOSopt','EOS: 1=APR3,2=SLy,3=MS1,4=ENG (from Read et al 2009)',iunit)
 case(2)
    call write_inopt(gamma,'gamma','Adiabatic index',iunit)
    if (input_polyk) call write_inopt(polyk,'polyk','polytropic constant (cs^2 if isothermal)',iunit)
    if ((isoftcore<=0) .and. (.not. use_var_comp)) call write_inopt(gmw,'mu','mean molecular weight',iunit)
 case(1)
    if (input_polyk) call write_inopt(polyk,'polyk','polytropic constant (cs^2 if isothermal)',iunit)
 case(10,20)
    if (ieos==20) call write_inopt(irecomb,'irecomb','Species to include in recombination (0: H2+H+He, 1:H+He, 2:He',iunit)
    if ( (.not. use_var_comp) .and. (isoftcore<=0) ) then
       call write_inopt(X_in,'X','hydrogen mass fraction',iunit)
       call write_inopt(Z_in,'Z','metallicity',iunit)
    endif
 case(12)
    call write_inopt(gamma,'gamma','Adiabatic index',iunit)
    if (.not. use_var_comp) call write_inopt(gmw,'mu','mean molecular weight',iunit)
 end select
 if (iprofile==ievrard) then
    call write_inopt(ui_coef,'ui_coef','specific internal energy (units of GM/R)',iunit)
 endif

 if (isoftcore <= 0) then
    write(iunit,"(/,a)") '# star properties'
    if (need_inputprofile) then
       call write_inopt(input_profile,'input_profile','Path to input profile',iunit)
    else
       call write_inopt(Rstar,'Rstar','radius of star',iunit)
       call write_inopt(Mstar,'Mstar','mass of star',iunit)
    endif
 endif

 if (iprofile==imesa) then
    write(iunit,"(/,a)") '# core softening and sink stellar core options'
    call write_inopt(isoftcore,'isoftcore','0=no core softening, 1=cubic core, 2=constant entropy core',iunit)
    if (isoftcore > 0) then
       call write_inopt(input_profile,'input_profile','Path to input profile',iunit)
       call write_inopt(outputfilename,'outputfilename','Output path for softened MESA profile',iunit)
       if (isoftcore == 1) then
          call write_inopt(isofteningopt,'isofteningopt','1=supply rcore, 2=supply mcore, 3=supply both',iunit)
          if ((isofteningopt == 1) .or. (isofteningopt == 3)) then
             call write_inopt(rcore,'rcore','Radius of core softening',iunit)
          endif
          if ((isofteningopt == 2) .or. (isofteningopt == 3)) then
             call write_inopt(mcore,'mcore','Mass of sink particle stellar core',iunit)
          endif
       elseif (isoftcore == 2) then
          call write_inopt(rcore,'rcore','Radius of core softening',iunit)
          call write_inopt(mcore,'mcore','Initial guess for mass of sink particle stellar core',iunit)
       endif
    else
       call write_inopt(isinkcore,'isinkcore','Add a sink particle stellar core',iunit)
       if (isinkcore) then
          call write_inopt(mcore,'mcore','Mass of sink particle stellar core',iunit)
          call write_inopt(hsoft,'hsoft','Softening length of sink particle stellar core',iunit)
       endif
    endif
 endif

 write(iunit,"(/,a)") '# relaxation options'
 call write_inopt(relax_star_in_setup,'relax_star','relax star automatically during setup',iunit)
 if (relax_star_in_setup) call write_options_relax(iunit)

 call write_inopt(write_rho_to_file,'write_rho_to_file','write density profile to file',iunit)

 close(iunit)

end subroutine write_setupfile
!-----------------------------------------------------------------------
!+
!  Read setup parameters from input file
!+
!-----------------------------------------------------------------------
subroutine read_setupfile(filename,gamma,polyk,ierr)
 use infile_utils,  only:open_db_from_file,inopts,close_db,read_inopt
 use io,            only:error
 use units,         only:select_unit
 use relaxstar,     only:read_options_relax
 use eos,           only:X_in,Z_in,gmw
 use eos_gasradrec, only:irecomb
 character(len=*), intent(in)  :: filename
 integer,          parameter   :: lu = 21
 integer,          intent(out) :: ierr
 real,             intent(out) :: gamma,polyk
 integer                       :: nerr
 type(inopts), allocatable     :: db(:)

 call open_db_from_file(db,filename,lu,ierr)
 if (ierr /= 0) return
 write(*, '(1x,2a)') 'setup_star: Reading setup options from ',trim(filename)

 nerr = 0
 call read_inopt(iprofile,'iprofile',db,errcount=nerr)
 call set_defaults_given_profile(iprofile,iexist,need_inputprofile,need_rstar,polyk)
 if (need_inputprofile) call read_inopt(input_profile,'input_profile',db,errcount=nerr)

 ! units
 call read_inopt(mass_unit,'mass_unit',db,ierr)
 call read_inopt(dist_unit,'dist_unit',db,ierr)

 ! resolution
 call read_inopt(np,'np',db,errcount=nerr)
 call read_inopt(use_exactN,'use_exactN',db,errcount=nerr)

 ! core softening
 if (iprofile==imesa) then
    call read_inopt(use_var_comp,'use_var_comp',db,errcount=nerr)
    call read_inopt(isoftcore,'isoftcore',db,errcount=nerr)
    if (isoftcore==2) isofteningopt=3
 endif

 ! equation of state
 call read_inopt(ieos,'ieos',db,errcount=nerr)
 select case(ieos)
 case(15) ! Helmholtz
    call read_inopt(initialtemp,'initialtemp',db,errcount=nerr)
 case(9)
    call read_inopt(EOSopt,'EOSopt',db,errcount=nerr)
 case(2)
    call read_inopt(gamma,'gamma',db,errcount=nerr)
    if ( (.not. use_var_comp) .and. (isoftcore <= 0)) call read_inopt(gmw,'mu',db,errcount=nerr)
    if (input_polyk) call read_inopt(polyk,'polyk',db,errcount=nerr)
 case(1)
    if (input_polyk) call read_inopt(polyk,'polyk',db,errcount=nerr)
 case(10,20)
    if (ieos==20) call read_inopt(irecomb,'irecomb',db,errcount=nerr)
    ! if softening stellar core, composition is automatically determined at R/2
    if ( (.not. use_var_comp) .and. (isoftcore <= 0)) then
       call read_inopt(X_in,'X',db,errcount=nerr)
       call read_inopt(Z_in,'Z',db,errcount=nerr)
    endif
 case(12)
    ! if softening stellar core, mu is automatically determined at R/2
    call read_inopt(gamma,'gamma',db,errcount=nerr)
    if ( (.not. use_var_comp) .and. (isoftcore <= 0)) call read_inopt(gmw,'mu',db,errcount=nerr)
 end select
 if (iprofile==ievrard) call read_inopt(ui_coef,'ui_coef',db,errcount=nerr)

 ! core softening options
 if (iprofile==imesa) then
    if (isoftcore <= 0) then ! sink particle core without softening
       call read_inopt(isinkcore,'isinkcore',db,errcount=nerr)
       if (isinkcore) then
          call read_inopt(mcore,'mcore',db,errcount=nerr)
          call read_inopt(hsoft,'hsoft',db,errcount=nerr)
       endif
    else
       isinkcore = .true.
       call read_inopt(input_profile,'input_profile',db,errcount=nerr)
       call read_inopt(outputfilename,'outputfilename',db,errcount=nerr)
       if (isoftcore==1) call read_inopt(isofteningopt,'isofteningopt',db,errcount=nerr)
       if ((isofteningopt==1) .or. (isofteningopt==3)) call read_inopt(rcore,'rcore',db,errcount=nerr)
       if ((isofteningopt==2) .or. (isofteningopt==3) .or. (isoftcore==2)) call read_inopt(mcore,'mcore',db,errcount=nerr)
    endif
 endif

<<<<<<< HEAD
=======

>>>>>>> 891780d1
 ! star properties
 if (isoftcore <= 0) then
    if (need_inputprofile) then
       call read_inopt(input_profile,'input_profile',db,errcount=nerr)
    else
       call read_inopt(Mstar,'Mstar',db,errcount=nerr)
       if (need_rstar) call read_inopt(Rstar,'Rstar',db,errcount=nerr)
    endif
 endif

 ! relax star options
 call read_inopt(relax_star_in_setup,'relax_star',db,errcount=nerr)
 if (relax_star_in_setup) call read_options_relax(db,nerr)
 if (nerr /= 0) ierr = ierr + 1

 ! option to write density profile to file
 call read_inopt(write_rho_to_file,'write_rho_to_file',db)

 !
 ! parse units
 !
 call select_unit(mass_unit,umass,nerr)
 if (nerr /= 0) then
    call error('setup_star','mass unit not recognised')
    ierr = ierr + 1
 endif
 call select_unit(dist_unit,udist,nerr)
 if (nerr /= 0) then
    call error('setup_star','length unit not recognised')
    ierr = ierr + 1
 endif

 if (nerr > 0) then
    print "(1x,a,i2,a)",'setup_star: ',nerr,' error(s) during read of setup file'
    ierr = 1
 endif

 call close_db(db)

end subroutine read_setupfile

end module setup<|MERGE_RESOLUTION|>--- conflicted
+++ resolved
@@ -46,11 +46,7 @@
 !   extern_densprofile, externalforces, infile_utils, io, kernel,
 !   mpidomain, mpiutils, options, part, physcon, prompting,
 !   radiation_utils, relaxstar, setsoftenedcore, setstar, setup_params,
-<<<<<<< HEAD
-!   timestep, units
-=======
 !   table_utils, timestep, units
->>>>>>> 891780d1
 !
  use io,             only:fatal,error,master
  use part,           only:gravity,ihsoft
@@ -99,22 +95,15 @@
  use eos,             only:init_eos,finish_eos,gmw,X_in,Z_in,eos_outputs_mu
  use eos_piecewise,   only:init_eos_piecewise_preset
  use setstar,         only:set_stellar_core,read_star_profile,set_star_density, &
-<<<<<<< HEAD
-                           set_star_composition,set_star_thermalenergy
-=======
                            set_star_composition,set_star_thermalenergy,write_kepler_comp
->>>>>>> 891780d1
  use part,            only:nptmass,xyzmh_ptmass,vxyz_ptmass,eos_vars,rad,igas,imu
  use radiation_utils, only:set_radiation_and_gas_temperature_equal
  use relaxstar,       only:relax_star
  use mpiutils,        only:reduceall_mpi
  use mpidomain,       only:i_belong
  use setup_params,    only:rhozero,npart_total
-<<<<<<< HEAD
-=======
  use table_utils,     only:yinterp
  use dim,             only:gr,gravity
->>>>>>> 891780d1
  integer,           intent(in)    :: id
  integer,           intent(inout) :: npart
  integer,           intent(out)   :: npartoftype(:)
@@ -129,13 +118,10 @@
  real, allocatable                :: r(:),den(:),pres(:),temp(:),en(:),mtab(:),Xfrac(:),Yfrac(:),mu(:)
  logical                          :: setexists
  character(len=120)               :: setupfile,inname
-<<<<<<< HEAD
-=======
  real, allocatable                :: composition(:,:)
  integer                          :: columns_compo
  character(len=20), allocatable   :: comp_label(:)
  logical                          :: composition_exists
->>>>>>> 891780d1
  !
  ! Initialise parameters, including those that will not be included in *.setup
  !
@@ -148,13 +134,9 @@
  relax_star_in_setup = .false.
  write_rho_to_file = .false.
  input_polyk  = .false.
-<<<<<<< HEAD
- ierr_relax = 0
-=======
  composition_exists = .false.
  ierr_relax = 0
 
->>>>>>> 891780d1
  !
  ! set default options
  !
@@ -229,23 +211,17 @@
  !
  ! set units
  !
-<<<<<<< HEAD
- call set_units(dist=udist,mass=umass,G=1.d0)
- !call set_units(mass=umass, c=1.d0, G=1.d0) ! uncomment if want geometric units
-=======
  if (gr) then
     call set_units(mass=umass, c=1.d0, G=1.d0) ! uncomment if want geometric
  else
     call set_units(dist=udist,mass=umass,G=1.d0)
  endif
->>>>>>> 891780d1
  !
  ! set up particles
  !
  npartoftype(:) = 0
  npart          = 0
  vxyzu          = 0.0
-<<<<<<< HEAD
  !
  ! initialise the equation of state
  !
@@ -258,7 +234,8 @@
  !
  call read_star_profile(iprofile,ieos,input_profile,gamma,polyk,ui_coef,r,den,pres,temp,en,mtab,&
                         Xfrac,Yfrac,mu,npts,rmin,Rstar,Mstar,rhocentre,&
-                        isoftcore,isofteningopt,rcore,hsoft,outputfilename)
+                        isoftcore,isofteningopt,rcore,hsoft,outputfilename,composition,&
+                        comp_label,columns_compo)
  !
  ! set up particles to represent the desired stellar profile
  !
@@ -291,6 +268,14 @@
     call set_star_composition(use_var_comp,eos_outputs_mu(ieos),npart,xyzh,Xfrac,Yfrac,mu,mtab,Mstar,eos_vars)
  endif
  !
+ ! Write composition file called kepler.comp contaning composition of each particle after interpolation
+ !
+ select case (iprofile)
+ case(ikepler)
+    call write_kepler_comp(composition,comp_label,columns_compo,r,&
+                                       xyzh,npart,npts,composition_exists)
+ end select
+ !
  ! set the internal energy and temperature
  !
  if (maxvxyzu==4) call set_star_thermalenergy(ieos,den,pres,r,npart,xyzh,vxyzu,rad,&
@@ -302,73 +287,6 @@
     else
        call set_radiation_and_gas_temperature_equal(npart,xyzh,vxyzu,massoftype,rad)
     endif
-=======
- !
- ! initialise the equation of state
- !
- if (ieos==9) call init_eos_piecewise_preset(EOSopt)
- call init_eos(ieos,ierr)
-
- !
- ! get the desired tables of density, pressure, temperature and composition
- ! as a function of radius / mass fraction
- !
- call read_star_profile(iprofile,ieos,input_profile,gamma,polyk,ui_coef,r,den,pres,temp,en,mtab,&
-                        Xfrac,Yfrac,mu,npts,rmin,Rstar,Mstar,rhocentre,&
-                        isoftcore,isofteningopt,rcore,hsoft,outputfilename,composition,&
-                        comp_label,columns_compo)
- !
- ! set up particles to represent the desired stellar profile
- !
- call set_star_density(lattice,id,master,rmin,Rstar,Mstar,hfact,&
-                       npts,den,r,npart,npartoftype,massoftype,xyzh,use_exactN,np,i_belong)
- !
- ! add sink particle stellar core
- !
- if (isinkcore) call set_stellar_core(nptmass,xyzmh_ptmass,vxyz_ptmass,ihsoft,mcore,hsoft,ierr)
- if (ierr==1) call fatal('set_stellar_core','mcore <= 0')
- if (ierr==2) call fatal('set_stellar_core','hsoft <= 0')
- !
- ! Write the desired profile to file (do this before relaxation)
- !
- if (write_rho_to_file) call write_rhotab(dens_profile,r,den,npts,polyk,gamma,rhocentre,ierr)
- !
- ! relax the density profile to achieve nice hydrostatic equilibrium
- !
- if (relax_star_in_setup) then
-    if (reduceall_mpi('+',npart)==npart) then
-       call relax_star(npts,den,pres,r,npart,xyzh,use_var_comp,Xfrac,Yfrac,mu,ierr_relax)
-    else
-       call error('setup_star','cannot run relaxation with MPI setup, please run setup on ONE MPI thread')
-    endif
- endif
-
- !
- ! set composition (X,Z,mu, if using variable composition) of each particle by interpolating from table
- !
- if (use_var_comp .or. eos_outputs_mu(ieos)) then
-    call set_star_composition(use_var_comp,eos_outputs_mu(ieos),npart,xyzh,Xfrac,Yfrac,mu,mtab,Mstar,eos_vars)
- endif
- !
- ! Write composition file called kepler.comp contaning composition of each particle after interpolation
- !
- select case (iprofile)
- case(ikepler)
-    call write_kepler_comp(composition,comp_label,columns_compo,r,&
-                                       xyzh,npart,npts,composition_exists)
- end select
- !
- ! set the internal energy and temperature
- !
- if (maxvxyzu==4) call set_star_thermalenergy(ieos,den,pres,r,npart,xyzh,vxyzu,rad,&
-                                              eos_vars,relax_star_in_setup,use_var_comp,initialtemp)
-
- if (do_radiation) then
-    if (eos_outputs_mu(ieos)) then
-       call set_radiation_and_gas_temperature_equal(npart,xyzh,vxyzu,massoftype,rad,eos_vars(imu,:))
-    else
-       call set_radiation_and_gas_temperature_equal(npart,xyzh,vxyzu,massoftype,rad)
-    endif
  endif
 
  call finish_eos(ieos,ierr)
@@ -376,18 +294,11 @@
  ! Reset centre of mass (again)
  !
  call reset_centreofmass(npart,xyzh,vxyzu,nptmass,xyzmh_ptmass,vxyz_ptmass)
+
  if (gr) then
     xyzh(1,:)=xyzh(1,:)+10.
     xyzh(2,:)=xyzh(2,:)+10.
->>>>>>> 891780d1
- endif
-
- call finish_eos(ieos,ierr)
- !
- ! Reset centre of mass (again)
- !
- call reset_centreofmass(npart,xyzh,vxyzu,nptmass,xyzmh_ptmass,vxyz_ptmass)
-
+ endif
  !
  ! Print summary to screen
  !
@@ -415,10 +326,6 @@
  write(*,"(70('='))")
  if (ierr_relax /= 0) write(*,"(/,a,/)") ' WARNING: ERRORS DURING RELAXATION, SEE ABOVE!!'
 
-<<<<<<< HEAD
-end subroutine setpart
-
-=======
  if (composition_exists) then
     write(*,'(a)') 'Composition written to kepler.comp file.'
  endif
@@ -427,7 +334,7 @@
 
 
 end subroutine setpart
->>>>>>> 891780d1
+
 !-----------------------------------------------------------------------
 !+
 !  Ask questions of the user to determine which setup to use
@@ -593,11 +500,7 @@
     need_inputprofile = .true.
  case(ikepler)
     ! sets up a star from a 1D KEPLER code output
-<<<<<<< HEAD
-    !  Original Author: Nicole Rodrigues
-=======
     !  Original Author: Nicole Rodrigues and Megha Sharma
->>>>>>> 891780d1
     input_profile = 'kepler_MS.data'
     need_inputprofile = .true.
  case(ibpwpoly)
@@ -852,10 +755,6 @@
     endif
  endif
 
-<<<<<<< HEAD
-=======
-
->>>>>>> 891780d1
  ! star properties
  if (isoftcore <= 0) then
     if (need_inputprofile) then
