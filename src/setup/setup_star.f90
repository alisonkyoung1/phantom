--- conflicted
+++ resolved
@@ -46,47 +46,11 @@
 !   - use_exactN         : *find closest particle number to np*
 !   - write_rho_to_file  : *write density profile to file*
 !
-<<<<<<< HEAD
 ! :Dependencies: centreofmass, dim, domain, eos, eos_idealplusrad,
 !   extern_densprofile, externalforces, infile_utils, io, kernel, options,
 !   part, physcon, prompting, relaxstar, rho_profile, setsoftenedcore,
 !   setstellarcore, setup_params, spherical, table_utils, timestep, units
 !
-=======
-!  RUNTIME PARAMETERS:
-!    EOSopt             -- EOS: 1=APR3,2=SLy,3=MS1,4=ENG (from Read et al 2009)
-!    Mstar              -- mass of star
-!    Rstar              -- radius of star
-!    densityfile        -- File containing data for stellar profile
-!    dist_unit          -- distance unit (e.g. au)
-!    gamma              -- Adiabatic index
-!    hdens              -- Radius of core softening
-!    hsoft              -- Softening length of sink particle stellar core
-!    ieos               -- 1=isothermal,2=adiabatic,10=MESA,12=idealplusrad
-!    initialtemp        -- initial temperature of the star
-!    isinkcore          -- Add a sink particle stellar core
-!    isoftcore          -- 0=no core softening, 1=cubic core, 2=constant entropy core
-!    isofteningopt      -- 1=supply hsoft, 2=supply mcore, 3=supply both
-!    mass_unit          -- mass unit (e.g. solarm)
-!    mcore              -- Mass of sink particle stellar core
-!    np                 -- approx number of particles (in box of size 2R)
-!    outputfilename     -- Output path for softened MESA profile
-!    polyk              -- polytropic constant (cs^2 if isothermal)
-!    relax_star         -- relax star automatically during setup
-!    ui_coef            -- specific internal energy (units of GM/R)
-!    unsoftened_profile -- Path to MESA profile for softening
-!    use_exactN         -- find closest particle number to np
-!    write_rho_to_file  -- write density profile to file
-!
-!  DEPENDENCIES: centreofmass, dim, domain, eos, eos_idealplusrad,
-!    extern_densprofile, externalforces, infile_utils, io, kernel, options,
-!    part, physcon, prompting, relaxstar, rho_profile, setfixedentropycore,
-!    setsoftenedcore, setstellarcore, setup_params, spherical, table_utils,
-!    timestep, units
-!+
-!--------------------------------------------------------------------------
-module setup
->>>>>>> 1e183f7d
  use io,             only:fatal,error,master
  use part,           only:gravity
  use physcon,        only:solarm,solarr,km,pi,c,kb_on_mh,radconst
