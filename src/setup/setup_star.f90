--- conflicted
+++ resolved
@@ -203,17 +203,10 @@
  !
  ! set units
  !
-<<<<<<< HEAD
  if (.not.gr) then
     call set_units(dist=udist,mass=umass,G=1.d0)
  else
     call set_units(mass=umass, c=1.d0, G=1.d0) ! use geometric units for gr
-=======
- if (gr) then
-    call set_units(mass=umass, c=1.d0, G=1.d0) ! change if condition if want geometric units
- else
-    call set_units(dist=udist,mass=umass,G=1.d0)
->>>>>>> 31ba306b
  endif
  !
  ! set up particles
