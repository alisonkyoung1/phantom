--- conflicted
+++ resolved
@@ -39,13 +39,8 @@
 end subroutine test_mpi
 
 subroutine test_increase_mpi_memory(ntests,npass)
-<<<<<<< HEAD
- use mpimemory, only:allocate_mpi_memory,increase_mpi_memory_dens,increase_mpi_memory_force,&
-                     deallocate_mpi_memory,stacksize_dens,force_stack_1,&
-=======
  use mpimemory, only:allocate_mpi_memory,increase_mpi_memory,&
                      deallocate_mpi_memory,stacksize,force_stack_1,&
->>>>>>> ea6b146a
                      push_onto_stack
  use mpiforce,  only:cellforce
  integer, intent(inout) :: ntests,npass
