--- conflicted
+++ resolved
@@ -51,16 +51,8 @@
  use viscosity,       only:irealvisc
  use part,            only:iphase,isetphase,igas
  use timestep,        only:dtmax
-<<<<<<< HEAD
- use testutils,       only:checkval,checkvalf
+ use testutils,       only:checkval,checkvalf,update_test_scores
  use domain,          only:i_belong
-#endif
-#ifdef IND_TIMESTEPS
- use timestep_ind, only: nbinmax
- use part,         only: ibin
-=======
- use testutils,       only:checkval,checkvalf,update_test_scores
->>>>>>> af2689fa
 #endif
  integer, intent(inout) :: ntests,npass
 #ifdef PERIODIC
