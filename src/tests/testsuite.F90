--- conflicted
+++ resolved
@@ -2,7 +2,7 @@
 ! The Phantom Smoothed Particle Hydrodynamics code, by Daniel Price et al. !
 ! Copyright (c) 2007-2024 The Authors (see AUTHORS)                        !
 ! See LICENCE file for usage and distribution conditions                   !
-! http://phantomsph.bitbucket.io/                                          !
+! http://phantomsph.github.io/                                             !
 !--------------------------------------------------------------------------!
 module test
 !
@@ -18,16 +18,10 @@
 ! :Dependencies: dim, io, io_summary, mpiutils, options, testcooling,
 !   testcorotate, testdamping, testderivs, testdust, testeos, testexternf,
 !   testgeometry, testgnewton, testgr, testgravity, testgrowth,
-<<<<<<< HEAD
-!   testindtstep, testkdtree, testkernel, testlink, testmath, testmpi,
-!   testnimhd, testpart, testpoly, testptmass, testradiation, testrwdump,
-!   testsedov, testsetdisc, testsethier, testsmol, teststep, timing
-=======
 !   testindtstep, testiorig, testkdtree, testkernel, testlink, testmath,
 !   testmpi, testnimhd, testpart, testpoly, testptmass, testradiation,
 !   testrwdump, testsedov, testsetdisc, testsethier, testsmol, teststep,
 !   testwind, timing
->>>>>>> c022941a
 !
  implicit none
  public :: testsuite
@@ -69,11 +63,8 @@
  use testeos,      only:test_eos
  use testcooling,  only:test_cooling
  use testgeometry, only:test_geometry
-<<<<<<< HEAD
-=======
  use testwind,     only:test_wind
  use testiorig,    only:test_iorig
->>>>>>> c022941a
  use testpoly,     only:test_poly
  use testdamping,  only:test_damping
  use testradiation,only:test_radiation
@@ -89,11 +80,7 @@
  logical :: testall,dolink,dokdtree,doderivs,dokernel,dostep,dorwdump,dosmol
  logical :: doptmass,dognewton,dosedov,doexternf,doindtstep,dogravity,dogeom
  logical :: dosetdisc,doeos,docooling,dodust,donimhd,docorotate,doany,dogrowth
-<<<<<<< HEAD
- logical :: dogr,doradiation,dopart,dopoly,dompi,dohier,dodamp
-=======
  logical :: dogr,doradiation,dopart,dopoly,dompi,dohier,dodamp,dowind,doiorig
->>>>>>> c022941a
 #ifdef FINVSQRT
  logical :: usefsqrt,usefinvsqrt
 #endif
@@ -145,11 +132,8 @@
  dompi      = .false.
  dohier     = .false.
  dodamp     = .false.
-<<<<<<< HEAD
-=======
  dowind     = .false.
  doiorig    = .false.
->>>>>>> c022941a
 
  if (index(string,'deriv')     /= 0) doderivs  = .true.
  if (index(string,'grav')      /= 0) dogravity = .true.
@@ -170,19 +154,12 @@
  if (index(string,'mpi')       /= 0) dompi     = .true.
  if (index(string,'hier')      /= 0) dohier    = .true.
  if (index(string,'damp')      /= 0) dodamp    = .true.
-<<<<<<< HEAD
-
- doany = any((/doderivs,dogravity,dodust,dogrowth,donimhd,dorwdump,&
-               doptmass,docooling,dogeom,dogr,dosmol,doradiation,&
-               dopart,dopoly,dohier,dodamp/))
-=======
  if (index(string,'wind')      /= 0) dowind    = .true.
  if (index(string,'iorig')     /= 0) doiorig   = .true.
 
  doany = any((/doderivs,dogravity,dodust,dogrowth,donimhd,dorwdump,&
                doptmass,docooling,dogeom,dogr,dosmol,doradiation,&
                dopart,dopoly,dohier,dodamp,dowind,doiorig/))
->>>>>>> c022941a
 
  select case(trim(string))
  case('kernel','kern')
@@ -221,13 +198,10 @@
     dogrowth = .true.
  case('nimhd')
     donimhd = .true.
-<<<<<<< HEAD
-=======
  case('wind')
     dowind = .true.
  case('iorig')
     doiorig = .true.
->>>>>>> c022941a
  case('mpi')
     dompi = .true.
  case default
@@ -427,8 +401,6 @@
     call test_radiation(ntests,npass)
     call set_default_options_testsuite(iverbose) ! restore defaults
  endif
-<<<<<<< HEAD
-=======
 !
 !--test of wind module
 !
@@ -436,7 +408,6 @@
     call test_wind(ntests,npass)
     call set_default_options_testsuite(iverbose) ! restore defaults
  endif
->>>>>>> c022941a
 !
 !--test of particle id
 !
