--- conflicted
+++ resolved
@@ -168,7 +168,7 @@
    myfail=0;
    setup=$1;
    if [ -e ./bin/phantomsetup ]; then
-      print_result "exists" $pass;
+      print_result "phantomsetup exists" $pass;
    else
       print_result "FAIL: phantomsetup does not exist" $fail;
       myfail=$(( myfail + 1 ));
@@ -179,6 +179,9 @@
    mkdir $dirname;
    cd /tmp/$dirname;
    cp $phantomdir/bin/phantomsetup .;
+   #
+   # run ./phantomsetup prefix, answering any questions with "Enter"
+   #
    myinput="\n\n\n\n\n\n\n\n\n\n\n\n\n\n\n\n\n\n\n\n\n\n\n\n\n\n\n\n\n\n\n\n\n\n\n\n\n\n\n\n";
    prefix="myrun";
    echo -e "$myinput" > myinput.txt;
@@ -190,13 +193,10 @@
       print_result "FAIL: requires input other than 'Enter'" $fail;
       myfail=$(( myfail + 1 ));
    fi
-<<<<<<< HEAD
-=======
    #
    # run phantomsetup up to 3 times to successfully create/rewrite the .setup file
    #
    infile="${prefix}.in"
->>>>>>> c022941a
    ./phantomsetup $prefix < myinput.txt > /dev/null;
    ./phantomsetup $prefix < myinput.txt > /dev/null;
    if [ -e "$prefix.setup" ]; then
@@ -205,12 +205,41 @@
    else
       print_result "no .setup file" $warn;
    fi
-<<<<<<< HEAD
-   if [ -e "$prefix.in" ]; then
-=======
    if [ -e "$infile" ]; then
->>>>>>> c022941a
       print_result "creates .in file" $pass;
+      #
+      # if creating the .in file succeeds, try to run phantom
+      # on the .in file with nmax=0
+      #
+      if [ -e $phantomdir/bin/phantom ]; then
+         print_result "phantom exists" $pass;
+         cp $phantomdir/bin/phantom .;
+         #
+         # set nmax=0 in the .in file
+         #
+         sed 's/nmax = .*/nmax = 0/g' ${infile} > ${infile}.bak
+         mv ${infile}.bak ${infile}
+         #
+         # run phantom on the .in file
+         #
+         ./phantom $infile > /dev/null; err=$?;
+         if [ $err -eq 0 ]; then
+            print_result "./phantom $infile runs ok" $pass;
+            dumpfile="${prefix}_00000"
+            if [ -s $dumpfile ]; then
+               print_result "${dumpfile} successfully created" $pass;
+            else
+               print_result "FAIL: did not create ${dumpfile}" $fail;
+               myfail=$(( myfail + 1 ));
+            fi
+         else
+            print_result "FAIL: ./phantom $infile fails with error" $fail;
+            myfail=$(( myfail + 1 ));
+         fi
+      else
+         print_result "FAIL: phantom does not exist" $fail;
+         myfail=$(( myfail + 1 ));
+      fi
    else
       print_result "FAILED to create .in file after 3 attempts" $fail;
       myfail=$(( myfail + 1 ));
@@ -446,6 +475,9 @@
          echo "<td>$htext</td>" >> $htmlfile;
       fi
       if [ "X$target" == "Xsetup" ] && [ "X$component" == "Xsetup" ]; then
+         # also build phantom main binary
+         echo "compiling phantom with SETUP=$setup"
+         make SETUP=$setup $nolibs $mynowarn $maxp $mydebug 1>> $makeout 2>> $errorlog; err=$?;
          check_phantomsetup $setup;
       elif [ "X$target" == "Xanalysis" ] && [ "X$component" == "Xanalysis" ]; then
          check_phantomanalysis $setup;
